﻿using System;
using System.Collections.Generic;
using System.Linq;
using System.Text;
using System.Threading.Tasks;
using System.IO;
using System.Threading;
using System.IO.Compression;
using System.Net;
using System.Web;
using System.Runtime.Serialization;
using System.Runtime.Serialization.Json;
using System.Diagnostics;
using System.Runtime.InteropServices;
using MathNet.Numerics;
using System.Globalization;

namespace ASELib
{
    public class ASETools
    {
        public const string urlPrefix = @"https://gdc-api.nci.nih.gov/";

        public const int GuidStringLength = 36;

		public const int nHumanNuclearChromosomes = 24;   // 1-22, X and Y.

		// Used for writing out Bonferroni corrected p values in Mann Whitney tests
		public class OutputLine
		{
			public string line;
			public double p;
		}

		static public bool isChromosomeMitochondrial(string chromosome)
		{
			string lowerChromosome = chromosome.ToLower();
			return lowerChromosome == "m" || lowerChromosome == "mt" || lowerChromosome == "chrm" || lowerChromosome == "chrmt";
		}
		static public bool isChromosomeSex(string chromosome)
		{
			string lowerChromosome = chromosome.ToLower();
			return lowerChromosome == "x" || lowerChromosome == "chrx" || lowerChromosome == "y" || lowerChromosome == "chry";
		}

		static public bool isChromosomeAutosomal(string chromosome)
		{
			return !isChromosomeSex(chromosome) && !isChromosomeMitochondrial(chromosome);
		}

		public static int ChromosomeNameToIndex(string chromosomeName)
		{
			var name = chromosomeName.ToLower();

			for (int i = 1; i <= 22; i++)
			{
				var comp = Convert.ToString(i);
				if (name == comp || name == "chr" + comp) return i;
			}

			//
			// Use 0 and 23 for the sex chromosomes, so the array indices correspond to the chromosome names.
			//
			if (name == "chrx" || name == "x") return 0;
			if (name == "chry" || name == "y") return 23;

			return -1;
		}


		public static string ChromosomeIndexToName(int index, bool useChr = false)
		{
			if (index >= 1 && index <= 22)
			{
				return (useChr ? "chr" : "") + index;
			}

			if (index == 0) return (useChr ? "chr" : "") + "X";

			if (index == 23) return (useChr ? "chr" : "") + "Y";

			return "Invalid chromosome index: " + index;
		}

		public static string chromosomeNameToNonChrForm(string rawName)
		{
			if (rawName.Count() < 4 || rawName.Substring(0, 3).ToLower() != "chr")
			{
				return rawName.ToLower();
			}

			return rawName.Substring(3).ToLower();
		}


		public class MannWhitney<T>
		{
			public delegate bool WhichGroup(T element);
			public delegate double GetValue(T element);
			public static double ComputeMannWhitney(List<T> elements, IComparer<T> comparer, WhichGroup whichGroup, GetValue getValue, out bool enoughData, out bool reversed,
				out double nFirstGroup, out double nSecondGroup, out double U, out double z, bool twoTailed = true, int minGroupSize = 1)
			{
				elements.Sort(comparer);

				reversed = false;

				double RfirstGroup = 0; // The rank sum for the first group
				nFirstGroup = 0;
				nSecondGroup = 0;
				U = 0;
				z = 0;
				int n = elements.Count();

				for (int i = 0; i < n; i++)
				{
					if (whichGroup(elements[i]))
					{
						int cumulativeR = n - i;
						int nTied = 1;
						//
						// Now add in adjascent indices if there's a tie.  For ties, we use the mean of all the indices in the tied region for each of them (regardless of whether they're single or multiple).
						//
						for (int j = i - 1; j >= 0 && getValue(elements[j]) == getValue(elements[i]); j--)
						{
							cumulativeR += n - j;
							nTied++;
						}

						for (int j = i + 1; j < elements.Count() && getValue(elements[j]) == getValue(elements[i]); j++)
						{
							cumulativeR += n - j;
							nTied++;
						}


						RfirstGroup += cumulativeR / nTied;
						nFirstGroup++;
					}
					else
					{
						nSecondGroup++;
					}
				}

				if (nFirstGroup < minGroupSize || nSecondGroup < minGroupSize)
				{
					//
					// Not enough data, reject this gene
					//
					enoughData = false;
					return -1;
				}

				U = (double)RfirstGroup - (double)nFirstGroup * (nFirstGroup + 1.0) / 2.0;

				z = (U - nFirstGroup * nSecondGroup / 2) / Math.Sqrt(nSecondGroup * nFirstGroup * (nSecondGroup + nFirstGroup + 1) / 12);

				double p = MathNet.Numerics.Distributions.Normal.CDF(0, 1.0, z);


				if (twoTailed)
				{
					//
					// We're doing two-tailed, so we need to see if this is on the other end
					if (p > 0.5)
					{
						p = 1.0 - p;
						reversed = true;
					}

					//
					// And then multiply by two (because this is a two-tailed test).
					//
					p *= 2.0;
				}

				enoughData = true;
				return p;
			}
		}

		public class GeneScatterGraphLine
		{
			public readonly string Hugo_Symbol;
			public readonly string Chromosome;
			public readonly int Start_Position;
			public readonly string Variant_Classification;
			public readonly string Variant_Type;
			public readonly string Reference_Allele;
			public readonly string Alt_Allele;
            public readonly string disease;
            public readonly string case_id;
            public readonly string tumor_dna_file_id;
            public readonly string normal_dna_file_id;
            public readonly string tumor_rna_file_id;
            public readonly string normal_rna_file_id;
            public readonly ReadCounts normalDNAReadCounts;
            public readonly ReadCounts tumorDNAReadCounts;
            public readonly ReadCounts normalRNAReadCounts;
            public readonly ReadCounts tumorRNAReadCounts;
            public readonly int nMutationsThisGene; // In this tumor, of course
            public readonly double tumorDNAFraction;
			public readonly double tumorRNAFraction;
			public readonly double tumorDNAMultiple;
			public readonly double tumorRNAMultiple;
			public readonly double tumorDNARatio;
			public readonly double tumorRNARatio;
            public readonly double ratioOfRatios;
            public readonly bool MultipleMutationsInThisGene;

			public readonly bool zKnown; // The next 6 fields are valid iff zKnown.

			public readonly double zTumor;
			public readonly double zNormal;
			public readonly double z2Tumor;
			public readonly double z2Normal;
			public readonly double percentMeanTumor; // Expressed as a fraction (i.e., 100% -> 1.0)
			public readonly double percentMeanNormal;// Expressed as a fraction (i.e., 100% -> 1.0)

			public readonly bool fromUnfilteredFile; // If this is true, then the fields after the read counts are uninitialized and invalid.

            GeneScatterGraphLine(string Hugo_Symbol_, string Chromosome_, int Start_Position_, string Variant_Classification_, string Variant_Type_, string Reference_Allele_, string Alt_Allele_, string disease_,
                string case_id_, string normal_dna_file_id_, string tumor_dna_file_id_, string normal_rna_file_id_, string tumor_rna_file_id_, ReadCounts normalDNAReadCounts_, ReadCounts tumorDNAReadCounts_,
                ReadCounts normalRNAReadCounts_, ReadCounts tumorRNAReadCounts_, bool MultipleMutationsInThisGene_, int nMutationsThisGene_, double tumorDNAFraction_, double tumorRNAFraction_, double tumorDNAMultiple_, double tumorRNAMultiple_, double tumorDNARatio_,
                double tumorRNARatio_, double ratioOfRatios_,  bool zKnown_, double zTumor_, double zNormal_, double z2Tumor_, double z2Normal_, double percentMeanTumor_,
                double percentMeanNormal_, bool fromUnfilteredFile_)
            {
                Hugo_Symbol = Hugo_Symbol_;
                Chromosome = Chromosome_;
                Start_Position = Start_Position_;
                Variant_Classification = Variant_Classification_;
                Variant_Type = Variant_Type_;
                Reference_Allele = Reference_Allele_;
                Alt_Allele = Alt_Allele_;
                disease = disease_;
                case_id = case_id_;
                normal_dna_file_id = normal_dna_file_id_;
                tumor_dna_file_id = tumor_dna_file_id_;
                normal_rna_file_id = normal_rna_file_id_;
                tumor_rna_file_id = tumor_rna_file_id_;
                normalDNAReadCounts = normalDNAReadCounts_;
                tumorDNAReadCounts = tumorDNAReadCounts_;
                normalRNAReadCounts = normalRNAReadCounts_;
                tumorRNAReadCounts = tumorRNAReadCounts_;
                MultipleMutationsInThisGene = MultipleMutationsInThisGene_;
                nMutationsThisGene = nMutationsThisGene_;
                tumorDNAFraction = tumorDNAFraction_;
                tumorRNAFraction = tumorRNAFraction_;
                tumorDNAMultiple = tumorDNAMultiple_;
                tumorRNAMultiple = tumorRNAMultiple_;
                tumorDNARatio = tumorDNARatio_;
                tumorRNARatio = tumorRNARatio_;
                ratioOfRatios = ratioOfRatios_;
                zKnown = zKnown_;
                zTumor = zTumor_;
                zNormal = zNormal_;
                z2Tumor = z2Tumor_;
                z2Normal = z2Normal_;
                percentMeanTumor = percentMeanTumor_;
                percentMeanNormal = percentMeanNormal_;
                fromUnfilteredFile = fromUnfilteredFile_;
            }



			public static List<GeneScatterGraphLine> LoadAllGeneScatterGraphEntries(string directoryName, bool fromUnfiltered, string hugoSymbol /* this may be * to load all*/)
			{
				var geneScatterGraphEntries = new List<GeneScatterGraphLine>();



                string[] wantedFieldsArrayUnfilteredVersion =
                {
                    "Hugo_Symbol",
                    "Chromosome",
                    "Start_Position",
                    "Variant_Classification",
                    "Variant_Type",
                    "Reference_Allele",
                    "Alt_Allele",
                    "disease",
                    "Case Id",
                    "Tumor DNA File ID",
                    "Tumor RNA File ID",
                    "Normal DNA File ID",
                    "Normal RNA File ID",
                    "n_normal_DNA_Matching_Reference",
                    "n_normal_DNA_Matching_Alt",
                    "n_normal_DNA_Matching_Neither",
                    "n_normal_DNA_Matching_Both",
                    "n_tumor_DNA_Matching_Reference",
                    "n_tumor_DNA_Matching_Alt",
                    "n_tumor_DNA_Matching_Neither",
                    "n_tumor_DNA_Matching_Both",
                    "n_normal_RNA_Matching_Reference",
                    "n_normal_RNA_Matching_Alt",
                    "n_normal_RNA_Matching_Neither",
                    "n_normal_RNA_Matching_Both",
                    "n_tumor_RNA_Matching_Reference",
                    "n_tumor_RNA_Matching_Alt",
                    "n_tumor_RNA_Matching_Neither",
                    "n_tumor_RNA_Matching_Both",
                    "Multiple Mutations in this Gene",
                    "n Mutations in this gene",
                };

                string[] wantedFieldsArrayAdditionalFields =
                {
                    "tumorDNAFraction",
                    "tumorRNAFraction",
                    "tumorDNAMultiple",
                    "tumorRNAMultiple",
                    "tumorDNARatio",
                    "tumorRNARatio",
                    "RatioOfRatios",
                    "zTumor",
                    "zNormal",
                    "z2Tumor",
                    "z2Normal",
                    "%MeanTumor",
                    "%MeanNormal",
                };

                var wantedFieldsFullVersion = wantedFieldsArrayUnfilteredVersion.ToList();
                wantedFieldsFullVersion.AddRange(wantedFieldsArrayAdditionalFields.ToList());


                var wantedFields = fromUnfiltered ? wantedFieldsArrayUnfilteredVersion.ToList() : wantedFieldsFullVersion;

				foreach (var filename in Directory.EnumerateFiles(directoryName, hugoSymbol + (fromUnfiltered ? Configuration.unfilteredCountsExtention : ".txt")))
				{
					if (filename.Count() == 0 || GetFileNameFromPathname(filename)[0] == '_')
					{
						continue;   // Summary file like _MannWhitney rather than a gene file
					}

                    if (!fromUnfiltered && filename.Contains(Configuration.unfilteredCountsExtention))
                    {
                        continue;   // This happens when hugo_symbol is *
                    }

                    var inputFile = CreateStreamReaderWithRetry(filename);
                    if (null == inputFile)
                    {
                        Console.WriteLine("Unable to open " + filename);
                        throw new FileNotFoundException();
                    }
                    var headerizedFile = new HeaderizedFile<GeneScatterGraphLine>(inputFile, false, true, "", wantedFields);

                    List<GeneScatterGraphLine> linesFromThisFile;

                    headerizedFile.ParseFile(ParseLine, out linesFromThisFile);

                    geneScatterGraphEntries.AddRange(linesFromThisFile);
				}

				return geneScatterGraphEntries;
			}

            static GeneScatterGraphLine ParseLine(Dictionary<string, int> fieldMappings, string[] fields)
            {
                ReadCounts normalRNAReadCounts;

                if (fields[fieldMappings["n_normal_RNA_Matching_Reference"]] != "")
                {
                    normalRNAReadCounts = new ReadCounts(Convert.ToInt32(fields[fieldMappings["n_normal_RNA_Matching_Reference"]]), Convert.ToInt32(fields[fieldMappings["n_normal_RNA_Matching_Alt"]]), Convert.ToInt32(fields[fieldMappings["n_normal_RNA_Matching_Neither"]]),
                        Convert.ToInt32(fields[fieldMappings["n_normal_RNA_Matching_Both"]]));
                }
                else
                {
                    normalRNAReadCounts = null;
                }

                double tumorDNAFraction = -1, tumorRNAFraction = -1, tumorDNAMultiple = -1, tumorRNAMultiple = -1, tumorDNARatio = -1, tumorRNARatio = -1, ratioOfRatios = -1, zTumor = -1, zNormal = -1, z2Tumor = -1, z2Normal = -1, percentMeanTumor = -1, percentMeanNormal = -1;
                bool fromUnfilteredFile = !fieldMappings.ContainsKey("tumorDNAFraction");
                bool zKnown = false;
                if (!fromUnfilteredFile) {
                    tumorDNAFraction = Convert.ToDouble(fields[fieldMappings["tumorDNAFraction"]]);
                    tumorRNAFraction = Convert.ToDouble(fields[fieldMappings["tumorRNAFraction"]]);
                    tumorDNAMultiple = Convert.ToDouble(fields[fieldMappings["tumorDNAMultiple"]]);
                    tumorRNAMultiple = Convert.ToDouble(fields[fieldMappings["tumorRNAMultiple"]]);
                    tumorDNARatio = Convert.ToDouble(fields[fieldMappings["tumorDNARatio"]]);
                    tumorRNARatio = Convert.ToDouble(fields[fieldMappings["tumorRNARatio"]]);
                    ratioOfRatios = Convert.ToDouble(fields[fieldMappings["RatioOfRatios"]]);
                    if (fields[fieldMappings["zTumor"]] != "")
                    {
                        zKnown = true;
                        zTumor = Convert.ToDouble(fields[fieldMappings["zTumor"]]);
                        zNormal = Convert.ToDouble(fields[fieldMappings["zNormal"]]);
                        z2Tumor = Convert.ToDouble(fields[fieldMappings["z2Tumor"]]);
                        z2Normal = Convert.ToDouble(fields[fieldMappings["z2Normal"]]);
                        percentMeanTumor = Convert.ToDouble(fields[fieldMappings["%MeanTumor"]]);
                        percentMeanNormal = Convert.ToDouble(fields[fieldMappings["%MeanNormal"]]);
                    }
                }

                return new GeneScatterGraphLine(
                  ConvertToNonExcelString(fields[fieldMappings["Hugo_Symbol"]]), fields[fieldMappings["Chromosome"]], Convert.ToInt32(fields[fieldMappings["Start_Position"]]), fields[fieldMappings["Variant_Classification"]], fields[fieldMappings["Variant_Type"]],
                    fields[fieldMappings["Reference_Allele"]], fields[fieldMappings["Reference_Allele"]], fields[fieldMappings["disease"]], fields[fieldMappings["Case Id"]], fields[fieldMappings["Normal DNA File ID"]], fields[fieldMappings["Tumor DNA File ID"]],
                    fields[fieldMappings["Normal RNA File ID"]], fields[fieldMappings["Tumor RNA File ID"]],
                    new ReadCounts(Convert.ToInt32(fields[fieldMappings["n_normal_DNA_Matching_Reference"]]), Convert.ToInt32(fields[fieldMappings["n_normal_DNA_Matching_Alt"]]), Convert.ToInt32(fields[fieldMappings["n_normal_DNA_Matching_Neither"]]),
                        Convert.ToInt32(fields[fieldMappings["n_normal_DNA_Matching_Both"]])),
                    new ReadCounts(Convert.ToInt32(fields[fieldMappings["n_tumor_DNA_Matching_Reference"]]), Convert.ToInt32(fields[fieldMappings["n_tumor_DNA_Matching_Alt"]]), Convert.ToInt32(fields[fieldMappings["n_tumor_DNA_Matching_Neither"]]),
                        Convert.ToInt32(fields[fieldMappings["n_tumor_DNA_Matching_Both"]])),
                    normalRNAReadCounts,
                    new ReadCounts(Convert.ToInt32(fields[fieldMappings["n_tumor_RNA_Matching_Reference"]]), Convert.ToInt32(fields[fieldMappings["n_tumor_RNA_Matching_Alt"]]), Convert.ToInt32(fields[fieldMappings["n_tumor_RNA_Matching_Neither"]]),
                        Convert.ToInt32(fields[fieldMappings["n_tumor_RNA_Matching_Both"]])),
                    Convert.ToBoolean(fields[fieldMappings["Multiple Mutations in this Gene"]]), Convert.ToInt32(fields[fieldMappings["n Mutations in this gene"]]), tumorDNAFraction, tumorRNAFraction, tumorDNAMultiple, tumorRNAMultiple, tumorDNARatio, tumorRNARatio,
                    ratioOfRatios, zKnown, zTumor, zNormal, z2Tumor, z2Normal, percentMeanTumor, percentMeanNormal, fromUnfilteredFile);
            }


        } // GeneScatterGraphLine


		public static double MeanOfList(List<double> values)
		{
			return values.Sum() / values.Count();
		}

		public static double StandardDeviationOfList(List<double> values)
		{
			var mean = MeanOfList(values);

			double variance = 0;
			foreach (var value in values)
			{
				var difference = value - mean;
				variance = difference * difference;
			}

			return Math.Sqrt(variance);
		}


		public class Exon
		{
			public Exon(string startString, string endString)
			{
				start = Convert.ToInt32(startString);
				end = Convert.ToInt32(endString);
			}

			public int start;
			public int end;
		}

		public class Isoform    // These come from the knownGene file
		{
			public string ucscId;
			public string chromosome;   // The non-chr version
			public string strand;
			public int txStart;
			public int txEnd;
			public int cdsStart;
			public int cdsEnd;
			public string proteinId;
			public string alignId;
			public Exon[] exons;

			public static Isoform fromFileLine(string fileLine)
			{
				var fields = fileLine.Split('\t');
				if (fields.Count() < 12)
				{
					Console.WriteLine("Isoform.fromFileLine: line had wrong number of fields, " + fields.Count() + " != 12");
					return null;
				}

				var isoform = new Isoform();

				isoform.ucscId = ConvertToNonExcelString(fields[0]);
				isoform.chromosome = ConvertToNonExcelString(fields[1]);
				isoform.strand = ConvertToNonExcelString(fields[2]);

				int exonCount;
				try
				{
					isoform.txStart = Convert.ToInt32(ConvertToNonExcelString(fields[3]));
					isoform.txEnd = Convert.ToInt32(ConvertToNonExcelString(fields[4]));

					if (isoform.txEnd <= isoform.txStart)
					{
						Console.WriteLine("Isoform.fromFileLine: warning: isoform " + isoform.ucscId + " has empty or negative transcription region " + fileLine);
					}

					isoform.cdsStart = Convert.ToInt32(ConvertToNonExcelString(fields[5]));
					isoform.cdsEnd = Convert.ToInt32(ConvertToNonExcelString(fields[6]));
					exonCount = Convert.ToInt32(ConvertToNonExcelString(fields[7]));


					var exonStartStrings = ConvertToNonExcelString(fields[8]).Split(',');
					var exonEndStrings = ConvertToNonExcelString(fields[9]).Split(',');

					//
					// They have trailing commas, so they should have one more field than there are exons, and also should have an empty string
					// as their last element.
					//
					if (exonStartStrings.Count() != exonCount + 1 || exonEndStrings.Count() != exonCount + 1 || exonStartStrings[exonCount] != "" || exonEndStrings[exonCount] != "")
					{
						Console.WriteLine("Isoform.fromFileLine: Bad exon start/end: " + fileLine);
					}

					isoform.exons = new Exon[exonCount];
					for (int i = 0; i < exonCount; i++)
					{
						isoform.exons[i] = new Exon(exonStartStrings[i], exonEndStrings[i]);
					}


				}
				catch (FormatException)
				{
					Console.WriteLine("Isoform.fromFileLine: Format exception parsing a numeric field in line: " + fileLine);
					return null;
				}

				isoform.proteinId = fields[10];
				isoform.alignId = fields[11];

				return isoform;
			}
		}


		// Holds Gene location and isoform information
		public class GeneLocationInfo
		{
			public string hugoSymbol;
			public string chromosome;   // in non-chr form
			public int minLocus;
			public int maxLocus;

			public bool inconsistent = false;

			public List<Isoform> isoforms = new List<Isoform>();
		}

		// Stores a dictionary of genes for each chromosome
		public class GeneLocationsByNameAndChromosome
		{
			public GeneLocationsByNameAndChromosome(Dictionary<string, GeneLocationInfo> genesByName_)
			{
				genesByName = genesByName_;

				foreach (var geneEntry in genesByName)
				{
					var gene = geneEntry.Value;
					if (!genesByChromosome.ContainsKey(gene.chromosome))
					{
						genesByChromosome.Add(gene.chromosome, new List<GeneLocationInfo>());
					}

					genesByChromosome[gene.chromosome].Add(gene);
				}
			}

			public Dictionary<string, GeneLocationInfo> genesByName;
			public Dictionary<string, List<GeneLocationInfo>> genesByChromosome = new Dictionary<string, List<GeneLocationInfo>>();    // chromosome is in non-chr form.
		}

<<<<<<< HEAD
		public class Bisulfite
		{
			public string case_id;
			public string project_id;
			public decimal file_size;
			public string data_category;
			public string data_format;
			public string file_name;
			public string access;
			public string annotation_id;


			public delegate string ColumnGetter(Bisulfite case_);
			public delegate void ColumnSetter(Bisulfite case_, string value);
			public delegate string ExpectedIdGetter(Bisulfite case_);
			public class FieldInformation
			{
				public FieldInformation(string columnName_, ColumnGetter getter_, ColumnSetter setter_, DerivedFile.Type type_, string extension_, ExpectedIdGetter idGetter_)
				{
					columnName = columnName_;
					getter = getter_;
					setter = setter_;

					//
					// type, extension and id getter apply only to derived files.  For other fields, use the other constructor.
					//
					type = type_;
					extension = extension_;
					idGetter = idGetter_;
				}

				public FieldInformation(string columnName_, ColumnGetter getter_, ColumnSetter setter_)
				{
					columnName = columnName_;
					getter = getter_;
					setter = setter_;
				}

				public string getValue(Bisulfite case_)
				{
					return getter(case_);
				}

				public void setValue(Bisulfite case_, string value)
				{
					setter(case_, value);
				}

				public string getExpectedId(Bisulfite case_)
				{
					return idGetter(case_);
				}

				public readonly string columnName;
				ColumnGetter getter;
				ColumnSetter setter;
				ExpectedIdGetter idGetter = c => "";
				public readonly DerivedFile.Type type = DerivedFile.Type.Unknown;
				public readonly string extension = "";
			} // FieldInformation 

			public static FieldInformation[] BisulfiteFields =
			{
				new FieldInformation("case_id",                                             c => c.case_id, (c, v) => c.case_id = v),
				new FieldInformation("project_id",                                             c => c.project_id, (c, v) => c.project_id = v),
				new FieldInformation("file_size",                                             c => Convert.ToString(c.file_size), (c, v) => c.file_size = decimal.Parse(v, NumberStyles.Float)),
				new FieldInformation("data_category",                                             c => c.data_category, (c, v) => c.data_category = v),
				new FieldInformation("data_format",                                             c => c.data_format, (c, v) => c.data_format = v),
				new FieldInformation("file_name",                                             c => c.file_name, (c, v) => c.file_name = v),
				new FieldInformation("access",                                             c => c.access, (c, v) => c.access = v),
				new FieldInformation("annotations_id",                                             c => c.annotation_id, (c, v) => c.annotation_id = v),

			};


			public static List<Bisulfite> LoadMetadata(string inputFilename)
			{
				if (!File.Exists(inputFilename))
				{
					return null;   // Nothing to load because we haven't generated a cases file yet.
				}

				var wantedFields = new List<string>();

				foreach (var info in BisulfiteFields)
				{
					wantedFields.Add(info.columnName);
				}

				var inputFile = CreateStreamReaderWithRetry(inputFilename);
				if (null == inputFile)
				{
					return null;
				}

				var headerizedFile = new HeaderizedFile<Bisulfite>(inputFile, false, false, "", wantedFields);

				List<Bisulfite> listOfBisulfite;
				Dictionary<string, int> fieldMappings;
				if (!headerizedFile.ParseFile(fromSaveFileLine, out listOfBisulfite, out fieldMappings))
				{
					inputFile.Close();
					return null;
				}

				inputFile.Close();

				return listOfBisulfite;
			} // LoadBisulfite

			static public Bisulfite fromSaveFileLine(Dictionary<string, int> fieldMappings, string[] fields)
			{
				var case_ = new Bisulfite();

				foreach (var info in BisulfiteFields)
				{
					info.setValue(case_, fields[fieldMappings[info.columnName]]);
				}

				return case_;
			} // fromSaveFile


		}




		//
		// A Case is a person with TCGA data.
		//
		public class Case
=======
        public class GeneMap
        {
            public GeneMap(Dictionary<string, GeneLocationInfo> genesByName)
            {
                var key = new Range();

                foreach (var geneEntry in genesByName)
                {
                    var gene = geneEntry.Value;

                    if (gene.inconsistent)
                    {
                        continue;
                    }

                    key.chromosome = gene.chromosome;
                    key.minLocus = gene.minLocus;

                    //
                    // We need to split any regions that cross the beginnig and end of the gene, and add the gene to any regions entirely
                    // contained within it.
                    //

                    int handledUpTo = gene.minLocus;

                    Range overlapRange;
                    if (map.FindFirstLessThanOrEqualTo(key, out overlapRange) &&  overlapRange.chromosome == gene.chromosome && overlapRange.minLocus < gene.minLocus && overlapRange.maxLocus >= gene.minLocus)
                    {
                        //
                        // We overlap at the beginning.  Delete the existing range and split it in two, with the first half not containing us and the second half containing us.
                        //
                        map.Delete(overlapRange);
                        Range firstHalf = new Range();
                        firstHalf.chromosome = gene.chromosome;
                        firstHalf.minLocus = overlapRange.minLocus;
                        firstHalf.maxLocus = gene.minLocus - 1;
                        firstHalf.genes = overlapRange.genes;

                        map.Insert(firstHalf);

                        Range secondHalf = new Range();
                        secondHalf.chromosome = gene.chromosome;
                        secondHalf.minLocus = gene.minLocus;
                        secondHalf.maxLocus = Math.Min(overlapRange.maxLocus, gene.maxLocus);
                        overlapRange.genes.ForEach(x => secondHalf.genes.Add(x));
                        secondHalf.genes.Add(gene);

                        map.Insert(secondHalf);
                        handledUpTo = secondHalf.maxLocus + 1;

                        if (handledUpTo < overlapRange.maxLocus)
                        {
                            //
                            // The new gene fit entirely within an old one.  We need to add the end of the overlap range.
                            //
                            Range thirdHalf = new Range();
                            thirdHalf.chromosome = gene.chromosome;
                            thirdHalf.minLocus = handledUpTo;
                            thirdHalf.maxLocus = overlapRange.maxLocus;
                            overlapRange.genes.ForEach(x => thirdHalf.genes.Add(x));

                            map.Insert(thirdHalf);
                            handledUpTo = thirdHalf.maxLocus + 1;
                        }
                    }

                    //
                    // Now cruise along looking at ranges that are entirely within the gene.
                    //

                    while (handledUpTo < gene.maxLocus)
                    {
                        key.minLocus = handledUpTo;

                        Range containedRange;
                        bool foundContainedRange;
                        if ((foundContainedRange = map.FindFirstGreaterThanOrEqualTo(key, out containedRange)) && containedRange.minLocus == handledUpTo && containedRange.chromosome == gene.chromosome)
                        {
                            //
                            // Two cases: the contained range is entirely within gene, and the contained range hangs off the end of gene.
                            // In the first case, we just add ourself to the list.  In the second, we need to split.
                            //
                            if (containedRange.maxLocus <= gene.maxLocus)
                            {
                                containedRange.genes.Add(gene);
                            } else
                            {
                                //
                                // Split.  This is the symmetric case for the split at the beginning of the gene above this loop.
                                //
                                var newRange = new Range();
                                newRange.minLocus = containedRange.minLocus;
                                newRange.chromosome = containedRange.chromosome;
                                newRange.maxLocus = gene.maxLocus;
                                containedRange.genes.ForEach(x => newRange.genes.Add(x));
                                newRange.genes.Add(gene);

                                map.Delete(containedRange);
                                map.Insert(newRange);

                                containedRange.minLocus = gene.maxLocus + 1;
                                map.Insert(containedRange);
                            }
                            handledUpTo = containedRange.maxLocus + 1;
                        } else
                        {
                            //
                            // This is an empty range.  Create a new one that goes up to either the end of gene or the beginnig of the range we found.
                            //
                            var newRange = new Range();
                            newRange.chromosome = gene.chromosome;
                            newRange.minLocus = handledUpTo;
                            if (foundContainedRange && containedRange.minLocus <= gene.maxLocus && containedRange.chromosome == gene.chromosome)
                            {
                                newRange.maxLocus = containedRange.minLocus - 1;
                            } else
                            {
                                newRange.maxLocus = gene.maxLocus;
                            }
                            newRange.genes.Add(gene);

                            handledUpTo = newRange.maxLocus + 1;

                            map.Insert(newRange);
                        }
                    } // While we have genome to cover.
                } // foreach gene

            }

            class Range : IComparable
            {
                public string chromosome;
                public int minLocus;
                public int maxLocus;

                public int CompareTo(object peerObject)
                {
                    var peer = (Range)peerObject;

                    var chromosomesComparison = chromosome.CompareTo(peer.chromosome);
                    if (chromosomesComparison != 0) return chromosomesComparison;

                    return minLocus.CompareTo(peer.minLocus);
                }

                public List<GeneLocationInfo> genes = new List<GeneLocationInfo>();
            } // Range

            public List<GeneLocationInfo> getGenesMappedTo(string chromosome, int locus)
            {
                var key = new Range();
                key.chromosome = chromosome;
                key.minLocus = locus;

                Range mapRange;
                if (!map.FindFirstLessThanOrEqualTo(key, out mapRange) || mapRange.chromosome != chromosome || mapRange.maxLocus < locus)
                {
                    return new List<GeneLocationInfo>();
                }

                return mapRange.genes;
            } // getGenesMappedTo

            //
            // Figure out the maximum range around locus that is in any gene that includes locus.  Return false iff locus isn't
            // in any gene.
            //
            public bool encompassingGeneRange(string chromosome, int locus, out int minEncompassingLocus, out int maxEncompassingLocus)
            {
                var mappedGenes = getGenesMappedTo(chromosome, locus);

                if (mappedGenes.Count() == 0)
                {
                    minEncompassingLocus = maxEncompassingLocus = -1;
                    return false;
                }

                minEncompassingLocus = mappedGenes.Select(x => x.minLocus).Min();
                maxEncompassingLocus = mappedGenes.Select(x => x.maxLocus).Max();

                return true;
            }

            AVLTree<Range> map = new AVLTree<Range>();
        } // GeneMap


        //
        // A Case is a person with TCGA data.
        //
        public class Case
>>>>>>> eacc523b
        {
            //
            // Mandatory metadata that's created by GenerateCases.
            //
            public string case_id;
            public string normal_dna_file_id;
            public string tumor_dna_file_id; 
            public string normal_rna_file_id = "";    // This is optional
            public string tumor_rna_file_id;
            public string maf_file_id;
            public string tumor_methylation_file_id = "";
			public string normal_methylation_file_id = "";
			public string tumor_copy_number_file_id = "";
			public string normal_copy_number_file_id = "";
			public string project_id;   // This is TCGA_<DiseaseType> for TCGA.
            public List<string> sample_ids = new List<string>();

            //
            // Pathnames for downloaded files.
            //
            public string normal_dna_filename = "";
            public string tumor_dna_filename = "";
            public string normal_rna_filename = "";
            public string tumor_rna_filename = "";
	        public string maf_filename = "";
            public string tumor_methylation_filename = "";
			public string normal_methylation_filename = "";
			public string tumor_copy_number_filename = "";
			public string normal_copy_number_filename = "";

			//
			// Sizes for downloaded files.
			//
			public long normal_dna_size = 0;
            public long tumor_dna_size = 0;
            public long normal_rna_size = 0;
            public long tumor_rna_size = 0;
            public long tumor_methylation_size = 0;
			public long normal_methylation_size = 0;
			public long tumor_copy_number_size = 0;
			public long normal_copy_number_size = 0;


			//
			// Pathnames for derived files.
			//
			public string normal_dna_allcount_filename = "";
            public string tumor_dna_allcount_filename = "";
            public string normal_rna_allcount_filename = "";
            public string tumor_rna_allcount_filename = "";
            public string regional_expression_filename = "";
            public string gene_expression_filename = "";
            public string selected_variants_filename = "";
            public string tumor_dna_reads_at_selected_variants_filename = "";
            public string tumor_dna_reads_at_selected_variants_index_filename = "";
            public string tumor_rna_reads_at_selected_variants_filename = "";
            public string tumor_rna_reads_at_selected_variants_index_filename = "";
            public string normal_rna_reads_at_selected_variants_filename = "";
            public string normal_rna_reads_at_selected_variants_index_filename = "";
            public string normal_dna_reads_at_selected_variants_filename = "";
            public string normal_dna_reads_at_selected_variants_index_filename = "";
            public string annotated_selected_variants_filename = "";
            public string tumor_allele_specific_gene_expression_filename = "";
			public string normal_allele_specific_gene_expression_filename = "";
			public string tumor_dna_gene_coverage_filname = "";
            public string vcf_filename = "";
            public string extracted_maf_lines_filename = "";
            public string normal_dna_mapped_base_count_filename = "";
            public string tumor_dna_mapped_base_count_filename = "";
            public string normal_rna_mapped_base_count_filename = "";
            public string tumor_rna_mapped_base_count_filename = "";
            public string selected_variant_counts_by_gene_filename = "";
<<<<<<< HEAD
			public string tumor_regional_methylation_filename = ""; // TODO add to CheckDone
			public string normal_regional_methylation_filename = ""; // TODO add to CheckDone
			// If you add another drived file type and it has a **done** terminator, please add it to the CheckDone tool.     
=======
            public string tumor_regional_methylation_filename = "";
            // If you add another drived file type and it has a **done** terminator, please add it to the CheckDone tool.     
>>>>>>> eacc523b

			//
			// Checksums for downloaded files. The tumor DNA BAMs aren't included here
			// because they're BAM sliced and so don't have server-side md5s.
			//
			public string normal_rna_file_bam_md5 = "";
            public string normal_rna_file_bai_md5 = "";
            public string tumor_rna_file_bam_md5 = "";
            public string tumor_rna_file_bai_md5 = "";
            public string normal_dna_file_bam_md5 = "";
            public string normal_dna_file_bai_md5 = "";
            public string tumor_dna_file_bam_md5 = "";
            public string tumor_dna_file_bai_md5 = "";
            public string tumor_methylation_file_md5 = "";
			public string normal_methylation_file_md5 = "";
			public string tumor_copy_number_file_md5 = "";
			public string normal_copy_number_file_md5 = "";

			//
			// The column numbers from the cases file for these fields.  They're used by C++ programs, which don't have access to the HeaderizedFile class,
			// so so just take the column numbers on the command line.  (That seemed better than compiling file format knowledge into them.)
			//
			static public int ProjectColumn = -1;
            static public int TumorRNAAllcountFilenameColumn = -1;
            static public int TumorRNAMappedBaseCountColumn = -1;

            public string disease()
            {
                if (project_id.Contains('-'))
                {
                    return project_id.Substring(project_id.LastIndexOf('-') + 1).ToLower();
                }

                if (project_id.Contains('_'))
                {
                    return project_id.Substring(project_id.LastIndexOf('_') + 1).ToLower();
                }

                return project_id.ToLower();
            }

            public static Dictionary<string, Case> LoadCases(string inputFilename)
            {
                if (!File.Exists(inputFilename))
                {
                    return null;   // Nothing to load because we haven't generated a cases file yet.
                }

                var wantedFields = new List<string>();

                foreach (var info in AllFields)
                {
                    wantedFields.Add(info.columnName);
                }

                var inputFile = CreateStreamReaderWithRetry(inputFilename);
                if (null == inputFile)
                {
                    return null;
                }

                var headerizedFile = new HeaderizedFile<Case>(inputFile, false, true, "", wantedFields);

                List<Case> listOfCases;
                Dictionary<string, int> fieldMappings;
                if (!headerizedFile.ParseFile(fromSaveFileLine, out listOfCases, out fieldMappings)) {
                    inputFile.Close();
                    return null;
                }

                ProjectColumn = fieldMappings["Project ID"];
                TumorRNAAllcountFilenameColumn = fieldMappings["Tumor RNA Allcount Filename"];
                TumorRNAMappedBaseCountColumn = fieldMappings["Tumor RNA Mapped Base Count Filename"];

                inputFile.Close();

                var cases = new Dictionary<string, Case>();
                foreach (var case_ in listOfCases) {
                    cases.Add(case_.case_id, case_);
                }
 
                return cases;
            } // LoadCases

            public delegate string ColumnGetter(Case case_);
            public delegate void ColumnSetter(Case case_, string value);
            public delegate string ExpectedIdGetter(Case case_);
            public class FieldInformation
            {
                public FieldInformation(string columnName_, ColumnGetter getter_, ColumnSetter setter_, DerivedFile.Type type_, string extension_, ExpectedIdGetter idGetter_)
                {
                    columnName = columnName_;
                    getter = getter_;
                    setter = setter_;

                    //
                    // type, extension and id getter apply only to derived files.  For other fields, use the other constructor.
                    //
                    type = type_;
                    extension = extension_;
                    idGetter = idGetter_;
                }

                public FieldInformation(string columnName_, ColumnGetter getter_, ColumnSetter setter_)
                {
                    columnName = columnName_;
                    getter = getter_;
                    setter = setter_;
                }

                public string getValue(Case case_)
                {
                    return getter(case_);
                }

                public void setValue(Case case_, string value)
                {
                    setter(case_, value);
                }

                public string getExpectedId(Case case_)
                {
                    return idGetter(case_);
                }
 
                public readonly string columnName;
                ColumnGetter getter;
                ColumnSetter setter;
                ExpectedIdGetter idGetter = c => "";
                public readonly DerivedFile.Type type = DerivedFile.Type.Unknown;
                public readonly string extension = "";
            } // FieldInformation 

			public static FieldInformation[] AllFields = 
            {
                new FieldInformation("Case ID",                                             c => c.case_id, (c, v) => c.case_id = v),
                new FieldInformation("Normal DNA File ID",                                  c => c.normal_dna_file_id, (c, v) => c.normal_dna_file_id = v),
                new FieldInformation("Tumor DNA File ID",                                   c => c.tumor_dna_file_id, (c,v) => c.tumor_dna_file_id = v),
                new FieldInformation("Normal RNA File ID",                                  c => c.normal_rna_file_id, (c,v) => c.normal_rna_file_id = v),
                new FieldInformation("Tumor RNA File ID",                                   c => c.tumor_rna_file_id, (c,v) => c.tumor_rna_file_id = v),
                new FieldInformation("MAF File ID",                                         c => c.maf_file_id, (c,v) => c.maf_file_id = v),
                new FieldInformation("Tumor Methylation File ID",                           c => c.tumor_methylation_file_id, (c,v) => c.tumor_methylation_file_id = v),
				new FieldInformation("Normal Methylation File ID",                          c => c.normal_methylation_file_id, (c,v) => c.normal_methylation_file_id = v),
				new FieldInformation("Tumor Copy Number File ID",                           c => c.tumor_copy_number_file_id, (c,v) => c.tumor_copy_number_file_id = v),
				new FieldInformation("Normal Copy Number File ID",                          c => c.normal_copy_number_file_id, (c,v) => c.normal_copy_number_file_id = v),
				new FieldInformation("Project ID",                                          c => c.project_id, (c,v) => c.project_id = v),
                new FieldInformation("Sample IDs",                                          c => c.sampleIdsInCommaSeparatedList(), (c,v) => c.sample_ids = v.Split(',').ToList()),

                new FieldInformation("Normal DNA Filename",                                 c => c.normal_dna_filename, (c,v) => c.normal_dna_filename = v),
                new FieldInformation("Tumor DNA Filename",                                  c => c.tumor_dna_filename, (c,v) => c.tumor_dna_filename = v),
                new FieldInformation("Normal RNA Filename",                                 c => c.normal_rna_filename, (c,v) => c.normal_rna_filename = v),
                new FieldInformation("Tumor RNA Filename",                                  c => c.tumor_rna_filename, (c,v) => c.tumor_rna_filename = v),
                new FieldInformation("Tumor Methylation Filename",                          c => c.tumor_methylation_filename, (c,v) => c.tumor_methylation_filename = v),
				new FieldInformation("Normal Methylation Filename",                         c => c.normal_methylation_filename, (c,v) => c.normal_methylation_filename = v),
				new FieldInformation("Tumor Copy Number Filename",                          c => c.tumor_copy_number_filename, (c,v) => c.tumor_copy_number_filename = v),
				new FieldInformation("Normal Copy Number Filename",                         c => c.normal_copy_number_filename, (c,v) => c.normal_copy_number_filename = v),
				new FieldInformation("MAF Filename",                                        c => c.maf_filename, (c,v) => c.maf_filename = v),

                new FieldInformation("Normal DNA Size",                                     c => Convert.ToString(c.normal_dna_size), (c,v) => c.normal_dna_size = LongFromString(v)),
                new FieldInformation("Tumor DNA Size",                                      c => Convert.ToString(c.tumor_dna_size), (c,v) => c.tumor_dna_size = LongFromString(v)),
                new FieldInformation("Normal RNA Size",                                     c => Convert.ToString(c.normal_rna_size), (c,v) => c.normal_rna_size = LongFromString(v)),
                new FieldInformation("Tumor RNA Size",                                      c => Convert.ToString(c.tumor_rna_size), (c,v) => c.tumor_rna_size = LongFromString(v)),
                new FieldInformation("Tumor Methylation Size",                              c => Convert.ToString(c.tumor_methylation_size), (c,v) => c.tumor_methylation_size = LongFromString(v)),
				new FieldInformation("Normal Methylation Size",                             c => Convert.ToString(c.normal_methylation_size), (c,v) => c.normal_methylation_size = LongFromString(v)),
				new FieldInformation("Tumor Copy Number Size",                              c => Convert.ToString(c.tumor_copy_number_size), (c,v) => c.tumor_copy_number_size = LongFromString(v)),
				new FieldInformation("Normal Copy Number Size",                             c => Convert.ToString(c.normal_copy_number_size), (c,v) => c.normal_copy_number_size = LongFromString(v)),

				new FieldInformation("Normal DNA Allcount Filename",                        c => c.normal_dna_allcount_filename, (c,v) => c.normal_dna_allcount_filename = v, DerivedFile.Type.NormalDNAAllcount, normalDNAAllcountExtension, c => c.normal_dna_file_id),
                new FieldInformation("Tumor DNA Allcount Filename",                         c => c.tumor_dna_allcount_filename, (c,v) => c.tumor_dna_allcount_filename = v, DerivedFile.Type.TumorDNAAllcount, tumorDNAAllcountExtension, c => c.tumor_dna_file_id),
                new FieldInformation("Normal RNA Allcount Filename",                        c => c.normal_rna_allcount_filename, (c,v) => c.normal_rna_allcount_filename = v, DerivedFile.Type.NormalRNAAllcount, normalRNAAllcountExtension, c => c.normal_rna_file_id),
                new FieldInformation("Tumor RNA Allcount Filename",                         c => c.tumor_rna_allcount_filename, (c,v) => c.tumor_rna_allcount_filename = v, DerivedFile.Type.TumorRNAAllcount, tumorRNAAllcountExtension, c => c.tumor_rna_file_id),
                new FieldInformation("Regional Expression Filename",                        c => c.regional_expression_filename, (c,v) => c.regional_expression_filename = v, DerivedFile.Type.RegionalExpression, regionalExpressionExtension, c => c.tumor_rna_file_id),
                new FieldInformation("Gene Expression Filename",                            c => c.gene_expression_filename, (c,v) => c.gene_expression_filename = v, DerivedFile.Type.GeneExpression, geneExpressionExtension, c => c.case_id),
                new FieldInformation("Selected Variants Filename",                          c => c.selected_variants_filename, (c,v) => c.selected_variants_filename = v, DerivedFile.Type.SelectedVariants, selectedVariantsExtension, c => c.normal_dna_file_id),
                new FieldInformation("Normal DNA Reads At Selected Variants Filename",      c => c.normal_dna_reads_at_selected_variants_filename, (c,v) => c.normal_dna_reads_at_selected_variants_filename = v, DerivedFile.Type.NormalDNAReadsAtSelectedVariants, normalDNAReadsAtSelectedVariantsExtension, c => c.normal_dna_file_id),
                new FieldInformation("Normal DNA Reads At Selected Variants Index Filename",c => c.normal_dna_reads_at_selected_variants_index_filename, (c,v) => c.normal_dna_reads_at_selected_variants_index_filename = v, DerivedFile.Type.NormalDNAReadsAtSelectedVariantsIndex, normalDNAReadsAtSelectedVariantsIndexExtension, c => c.normal_dna_file_id),
                new FieldInformation("Tumor DNA Reads At Selected Variants Filename",       c => c.tumor_dna_reads_at_selected_variants_filename, (c,v) => c.tumor_dna_reads_at_selected_variants_filename = v, DerivedFile.Type.TumorDNAReadsAtSelectedVariants, tumorDNAReadsAtSelectedVariantsExtension, c => c.tumor_dna_file_id),
                new FieldInformation("Tumor DNA Reads At Selected Variants Index Filename", c => c.tumor_dna_reads_at_selected_variants_index_filename, (c,v) => c.tumor_dna_reads_at_selected_variants_index_filename = v, DerivedFile.Type.TumorDNAReadsAtSelectedVariantsIndex, tumorDNAReadsAtSelectedVariantsIndexExtension, c => c.tumor_dna_file_id),
                new FieldInformation("Normal RNA Reads At Selected Variants Filename",      c => c.normal_rna_reads_at_selected_variants_filename, (c,v) => c.normal_rna_reads_at_selected_variants_filename = v, DerivedFile.Type.NormalRNAReadsAtSelectedVariants, normalRNAReadsAtSelectedVariantsExtension, c => c.normal_rna_file_id),
                new FieldInformation("Normal RNA Reads At Selected Variants Index Filename",c => c.normal_rna_reads_at_selected_variants_index_filename, (c,v) => c.normal_rna_reads_at_selected_variants_index_filename = v, DerivedFile.Type.NormalRNAReadsAtSelectedVariantsIndex, normalRNAReadsAtSelectedVariantsIndexExtension, c => c.normal_rna_file_id),
                new FieldInformation("Tumor RNA Reads At Selected Variants Filename",       c => c.tumor_rna_reads_at_selected_variants_filename, (c,v) => c.tumor_rna_reads_at_selected_variants_filename = v, DerivedFile.Type.TumorRNAReadsAtSelectedVariants, tumorRNAReadsAtSelectedVariantsExtension, c => c.tumor_rna_file_id),
                new FieldInformation("Tumor RNA Reads At Selected Variants Index Filename", c => c.tumor_rna_reads_at_selected_variants_index_filename, (c,v) => c.tumor_rna_reads_at_selected_variants_index_filename = v, DerivedFile.Type.TumorRNAReadsAtSelectedVariantsIndex, tumorRNAReadsAtSelectedVariantsIndexExtension, c => c.tumor_rna_file_id),
                new FieldInformation("Annotated Selected Variants Filename",                c => c.annotated_selected_variants_filename, (c,v) => c.annotated_selected_variants_filename = v, DerivedFile.Type.AnnotatedSelectedVariants, annotatedSelectedVariantsExtension, c => c.case_id),
                new FieldInformation("Tumor Allele Specific Gene Expression Filename",      c => c.tumor_allele_specific_gene_expression_filename, (c,v) => c.tumor_allele_specific_gene_expression_filename = v, DerivedFile.Type.TumorAlleleSpecificGeneExpression, tumorAlleleSpecificGeneExpressionExtension, c => c.case_id),
				new FieldInformation("Normal Allele Specific Gene Expression Filename",     c => c.normal_allele_specific_gene_expression_filename, (c,v) => c.normal_allele_specific_gene_expression_filename = v, DerivedFile.Type.NormalAlleleSpecificGeneExpression, normalAlleleSpecificGeneExpressionExtension, c => c.case_id),
				new FieldInformation("Tumor DNA Gene Coverage Filename",                    c => c.tumor_dna_gene_coverage_filname, (c,v) => c.tumor_dna_gene_coverage_filname = v, DerivedFile.Type.TumorDNAGeneCoverage, tumorDNAGeneCoverageExtension, c => c.tumor_dna_file_id),
                new FieldInformation("VCF Filename",                                        c => c.vcf_filename, (c,v) => c.vcf_filename = v, DerivedFile.Type.VCF, vcfExtension, c => c.normal_dna_file_id),
                new FieldInformation("Extracted MAF Lines Filename",                        c => c.extracted_maf_lines_filename, (c,v) => c.extracted_maf_lines_filename = v, DerivedFile.Type.ExtractedMAFLines, extractedMAFLinesExtension, c => c.case_id),
                new FieldInformation("Normal DNA Mapped Base Count Filename",               c => c.normal_dna_mapped_base_count_filename, (c, v) => c.normal_dna_mapped_base_count_filename = v, DerivedFile.Type.NormalDNAMappedBaseCount, normalDNAMappedBaseCountExtension, c => c.normal_dna_file_id),
                new FieldInformation("Tumor DNA Mapped Base Count Filename",                c => c.tumor_dna_mapped_base_count_filename, (c, v) => c.tumor_dna_mapped_base_count_filename = v, DerivedFile.Type.TumorDNAMappedBaseCount, tumorDNAMappedBaseCountExtension, c => c.tumor_dna_file_id),
                new FieldInformation("Normal RNA Mapped Base Count Filename",               c => c.normal_rna_mapped_base_count_filename, (c, v) => c.normal_rna_mapped_base_count_filename = v, DerivedFile.Type.NormalRNAMappedBaseCount, normalRNAMappedBaseCountExtension, c => c.normal_rna_file_id),
                new FieldInformation("Tumor RNA Mapped Base Count Filename",                c => c.tumor_rna_mapped_base_count_filename, (c, v) => c.tumor_rna_mapped_base_count_filename = v, DerivedFile.Type.TumorRNAMappedBaseCount, tumorRNAMappedBaseCountExtension, c => c.tumor_rna_file_id),
                new FieldInformation("Selected Variant Counts By Gene Filename",            c => c.selected_variant_counts_by_gene_filename, (c, v) => c.selected_variant_counts_by_gene_filename = v, DerivedFile.Type.SelectedVariantCountByGene, selectedVariantCountByGeneExtension, c => c.case_id),
                new FieldInformation("Tumor Regional Methylation",                          c => c.tumor_regional_methylation_filename, (c, v) => c.tumor_regional_methylation_filename = v, DerivedFile.Type.TumorRegionalMethylation, tumorRegionalMethylationExtension, c => c.case_id),

                new FieldInformation("Normal RNA BAM MD5",                                  c => c.normal_rna_file_bam_md5, (c,v) => c.normal_rna_file_bam_md5 = v),
				new FieldInformation("Tumor Regional Methylation Filename",                 c => c.tumor_regional_methylation_filename, (c, v) => c.tumor_regional_methylation_filename = v, DerivedFile.Type.TumorRegionalMethylation, tumorRegionalMethylationExtension, c => c.case_id),
				new FieldInformation("Normal Regional Methylation Filename",                c => c.normal_regional_methylation_filename, (c, v) => c.normal_regional_methylation_filename = v, DerivedFile.Type.NormalRegionalMethylation, normalRegionalMethylationExtension, c => c.case_id),
				new FieldInformation("Normal RNA BAI MD5",                                  c => c.normal_rna_file_bai_md5, (c,v) => c.normal_rna_file_bai_md5 = v),
                new FieldInformation("Tumor RNA BAM MD5",                                   c => c.tumor_rna_file_bam_md5, (c,v) => c.tumor_rna_file_bam_md5 = v),
                new FieldInformation("Tumor RNA BAI MD5",                                   c => c.tumor_rna_file_bai_md5, (c,v) => c.tumor_rna_file_bai_md5 = v),
                new FieldInformation("Normal DNA BAM MD5",                                  c => c.normal_dna_file_bam_md5, (c,v) => c.normal_dna_file_bam_md5 = v),
                new FieldInformation("Normal DNA BAI MD5",                                  c => c.normal_dna_file_bai_md5, (c,v) => c.normal_dna_file_bai_md5 = v),
                new FieldInformation("Tumor DNA BAM MD5",                                   c => c.tumor_dna_file_bam_md5, (c,v) => c.tumor_dna_file_bam_md5 = v),
                new FieldInformation("Tumor DNA BAI MD5",                                   c => c.tumor_dna_file_bai_md5, (c,v) => c.tumor_dna_file_bai_md5 = v),
                new FieldInformation("Tumor Methylation MD5",                               c => c.tumor_methylation_file_md5, (c,v) => c.tumor_methylation_file_md5 = v),
				new FieldInformation("Normal Methylation MD5",                              c => c.normal_methylation_file_md5, (c,v) => c.normal_methylation_file_md5 = v),
				new FieldInformation("Tumor Copy Number MD5",                               c => c.tumor_copy_number_file_md5, (c,v) => c.tumor_copy_number_file_md5 = v),
				new FieldInformation("Normal Copy Number MD5",                              c => c.normal_copy_number_file_md5, (c,v) => c.normal_copy_number_file_md5 = v),

			}; // fieldInformation

  
            static public Case fromSaveFileLine(Dictionary<string, int> fieldMappings, string[] fields) 
            {
                var case_ = new Case();

                foreach (var info in AllFields)
                {
                    info.setValue(case_, fields[fieldMappings[info.columnName]]);
                }
 
                return case_;
            } // fromSaveFile

            string sampleIdsInCommaSeparatedList()
            {
                if (sample_ids.Count() == 0) {
                    return "";
                }

                 var retVal = sample_ids[0];

                for (int i = 1; i < sample_ids.Count(); i++) {
                    retVal += "," + sample_ids[i];
                }

                return retVal;

            }   // sampleIdsInCommaSeparatedList    

            public string GenerateLine()
            {

                string value = AllFields[0].getValue(this);

                for (int i = 1; i < AllFields.Count(); i++)
                {
                    value += "\t" + AllFields[i].getValue(this);
                }

                return value;

            } // GenerateLine

            public static void SaveToFile(Dictionary<string, Case> cases, string filename)
            {
                var file = CreateStreamWriterWithRetry(filename);

                //
                // Header
                //
                for (int i = 0; i < AllFields.Count() - 1; i++)
                {
                    file.Write(AllFields[i].columnName + "\t");
                }

                file.WriteLine(AllFields[AllFields.Count() - 1].columnName);

                //
                // Cases
                //
                foreach (var case_ in cases)
                {
                    file.WriteLine(case_.Value.GenerateLine());
                }
                file.WriteLine("**done**");
                file.Close();
            } // SaveToFile

            public static void loadAllFileLocations(Dictionary<string, Case> cases, Dictionary<string, DownloadedFile> downloadedFiles, Dictionary<string, List<DerivedFile>> derivedFiles)
            {
                foreach (var caseEntry in cases)
                {
                    caseEntry.Value.loadFileLocations(downloadedFiles, derivedFiles);
                }
            }

            //
            // Fill in all the derived file locations if they exist.
            //
            public void loadFileLocations(Dictionary<string, DownloadedFile> downloadedFiles, Dictionary<string, List<DerivedFile>> derivedFiles)
            {

                if (downloadedFiles.ContainsKey(normal_dna_file_id))
                {
                    normal_dna_filename = downloadedFiles[normal_dna_file_id].fileInfo.FullName;
                }
                else
                {
                    normal_dna_filename = "";
                }

                if (downloadedFiles.ContainsKey(tumor_dna_file_id))
                {
                  tumor_dna_filename = downloadedFiles[tumor_dna_file_id].fileInfo.FullName;
                }
                else
                {
                    tumor_dna_filename = "";
                }

                if (normal_rna_file_id != "" && downloadedFiles.ContainsKey(normal_rna_file_id))
                {
                  normal_rna_filename = downloadedFiles[normal_rna_file_id].fileInfo.FullName;
                }
                else
                {
                    normal_rna_filename = "";
                }

                if (downloadedFiles.ContainsKey(tumor_rna_file_id))
                {
                  tumor_rna_filename = downloadedFiles[tumor_rna_file_id].fileInfo.FullName;
                }
                else
                {
                    tumor_rna_filename = "";
                }

                if (downloadedFiles.ContainsKey(maf_file_id))
                {
                  maf_filename  = downloadedFiles[maf_file_id].fileInfo.FullName;
                }
                else
                {
                    maf_filename = "";
                }

                if (tumor_methylation_file_id != "" && downloadedFiles.ContainsKey(tumor_methylation_file_id))
                {
                  tumor_methylation_filename  = downloadedFiles[tumor_methylation_file_id].fileInfo.FullName;
                }
                else
                {
                    tumor_methylation_filename = "";
                }

				if (normal_methylation_file_id != "" && downloadedFiles.ContainsKey(normal_methylation_file_id))
				{
					normal_methylation_filename = downloadedFiles[normal_methylation_file_id].fileInfo.FullName;
				}
				else
				{
					normal_methylation_filename = "";
				}

				if (tumor_copy_number_file_id != "" && downloadedFiles.ContainsKey(tumor_copy_number_file_id))
                {
                    tumor_copy_number_filename = downloadedFiles[tumor_copy_number_file_id].fileInfo.FullName;
                }
                else
                {
                    tumor_copy_number_filename = "";
                }

				if (normal_copy_number_file_id != "" && downloadedFiles.ContainsKey(normal_copy_number_file_id))
				{
					normal_copy_number_filename = downloadedFiles[normal_copy_number_file_id].fileInfo.FullName;
				}
				else
				{
					normal_copy_number_filename = "";
				}

				if (!derivedFiles.ContainsKey(case_id))
                {
                    tumor_rna_allcount_filename = "";
                    tumor_allele_specific_gene_expression_filename = "";
					normal_allele_specific_gene_expression_filename = "";
					annotated_selected_variants_filename = "";
                    tumor_dna_reads_at_selected_variants_filename = "";
                    tumor_dna_reads_at_selected_variants_index_filename = "";
                    gene_expression_filename = "";
                    tumor_dna_reads_at_selected_variants_filename = "";
                    regional_expression_filename = "";
                    tumor_rna_reads_at_selected_variants_filename = "";
                    tumor_rna_reads_at_selected_variants_index_filename = "";
                    selected_variants_filename = "";
                    vcf_filename = "";
                    return;
                }

                Dictionary<DerivedFile.Type, List<DerivedFile>> derivedFilesByType = new Dictionary<DerivedFile.Type,List<DerivedFile>>();
                var derivedFilesForThisCase = derivedFiles[case_id];
                foreach (var type in (DerivedFile.Type[])Enum.GetValues(typeof(DerivedFile.Type))) {
                    derivedFilesByType.Add(type, derivedFilesForThisCase.Where(x => x.type == type).ToList());
                    if (type != DerivedFile.Type.Unknown && derivedFilesByType[type].Count() > 1) {
                        Console.Write("Found more than one file of type " + type + " for case " + case_id + ":");
                        foreach (var file in derivedFilesByType[type]) {
                            Console.Write(" " + file.fileinfo.FullName);
                        }
                        Console.WriteLine();
                    }
                }

                foreach (var field in AllFields)
                {
                    if (field.type == DerivedFile.Type.Unknown)
                    {
                        continue;
                    }

                    if (derivedFilesByType[field.type].Count() > 0)
                    {
                        var filename = derivedFilesByType[field.type][0].fileinfo.FullName;
                        field.setValue(this, filename);
                        if (GetFileIdFromPathname(filename) != field.getExpectedId(this))
                        {
                            Console.WriteLine("Found derived file with unexpected file ID: " + filename + ", expected file id: " + field.getExpectedId(this));
                            derivedFilesByType[field.type] = new List<DerivedFile>();   // Just blow it away and don't use it.
                        }
                    }
                    else
                    {
                        field.setValue(this, "");
                    }
                }
            } // loadFileLocations
        } // Case

        public static long LongFromString(string String)
        {
            if (String == null || String == "") return 0;

            try
            {
                return Convert.ToInt64(String);
            }
            catch (FormatException)
            {
                Console.WriteLine("LongFromString: string '" + String + "' didn't parse.");
                return 0;
            }
        }

        public static StreamWriter CreateStreamWriterWithRetry(string filename)
        {
            while (true)
            {
                try
                {
                    var writer = new StreamWriter(filename);
                    return writer;
                }
                catch (IOException)
                {
                    Console.WriteLine("IOException opening " + filename + " for write.  Sleeping and retrying.");
                    Thread.Sleep(10 * 1000);
                }
            }
        }

        public static StreamReader CreateStreamReaderWithRetry(string filename)
        {
            while (true)
            {
                try
                {
                    var reader = new StreamReader(filename);
                    return reader;
                }
                catch (IOException e)
                {
                    if (e is FileNotFoundException || e is DirectoryNotFoundException)
                    {
                        return null;
                    }
                    Console.WriteLine("IOException opening " + filename + " for read.  Sleeping and retrying.");
                    Thread.Sleep(10 * 1000);
                }
            }
        }

        public static StreamReader CreateCompressedStreamReaderWithRetry(string filename)
        {
            var innerReader = CreateStreamReaderWithRetry(filename);
            if (innerReader == null) {
                return null;
            }
            return new StreamReader(new GZipStream(innerReader.BaseStream, CompressionMode.Decompress));
        }

        public static string[] ReadAllLinesWithRetry(string filename)
        {
            while (true)
            {
                try
                {
                    var lines = File.ReadAllLines(filename);
                    return lines;
                }
                catch (IOException)
                {
                    Console.WriteLine("IOException reading " + filename + ".  Sleeping and retrying.");
                    Thread.Sleep(10 * 1000);
                }
            }
        }

		public class Configuration
        {
            public const string defaultBaseDirectory = @"\\msr-genomics-0\d$\gdc\";
            public const string defaultConfigurationFilePathame = defaultBaseDirectory + "configuration.txt";

            public string accessTokenPathname = defaultBaseDirectory +  @"access_token.txt";

			public const string defaultGenomeBuild = "hg38";
			public const string defaultGeneLocationInformationFilename = defaultBaseDirectory + "knownGene-" + defaultGenomeBuild + ".txt";

			public const string hg19GeneLocationInformation = defaultBaseDirectory + "knownGene-hg19.txt";

			public List<string> dataDirectories = new List<string>();
            public string mafManifestPathname = defaultBaseDirectory + "mafManifest.txt";
            public string mutationCaller = "mutect";
            public List<string> programNames = new List<string>();
            public string binariesDirectory = defaultBaseDirectory + @"bin\";
            public string configuationFilePathname = defaultConfigurationFilePathame;
			public string casesFilePathname = bisulfiteDirectory + @"cases_withTNMethylation_temp.txt";  //defaultBaseDirectory + "cases.txt";
            public string indexDirectory = defaultBaseDirectory + @"indices\hg38-20";
			public string indexDirectoryHg19 = defaultBaseDirectory + @"indices\hg19";
			public string derivedFilesDirectory = "derived_files";    // This is relative to each download directory
            public string hpcScriptFilename = "";    // The empty string says to black hole this script
            public string hpcScheduler = "gcr";
            public string hpcBinariesDirectory = @"\\gcr\scratch\b99\bolosky\";
            public string hpcIndexDirectory = @"\\msr-genomics-0\d$\gdc\indices\hg38-20";
            public string azureScriptFilename = ""; // The empty string says to black hole this script
            public string expressionFilesDirectory = @"\\msr-genomics-0\d$\gdc\expression\";
            public string completedVCFsDirectory = "";  // Where completed VCFs from Azure are dropped
            public List<string> excludedFileIDs = new List<string>();
            public int regionalExpressionRegionSize = 1000;
            public int nTumorsToIncludeGene = 30;   // How many tumors must have at least one mutation in a gene in order to include it.
            public int nReadsToIncludeVariant = 30; // How much coverage do we need of a mutation or somatic variant to consider it?
            public string selectedGenesFilename = @"\\msr-genomics-0\d$\gdc\seleted_genes.txt";
            public string scriptOutputDirectory = @"\temp\";
            public string finalResultsDirectory = @"\\msr-genomics-0\d$\gdc\final_results\";
            public double significanceLevel = 0.01;
            public string geneLocationInformationFilename = defaultGeneLocationInformationFilename;
            public int minSampleCountForHeatMap = 100;

<<<<<<< HEAD
			public string geneScatterGraphsDirectory = defaultBaseDirectory + @"gene_scatter_graphs\";
			// items used in bisulfite analysis
			public const string bisulfiteDirectory = defaultBaseDirectory  + @"bisulfate\";
			public const string bisulfiteCasesFilePathname = bisulfiteDirectory + "cases_bisulfite.txt";

			// chain files
			public const string hg38Tohg19ChainFile = defaultBaseDirectory + @"chain\hg38ToHg19.over.chain";
			public const string hg19Tohg38ChainFile = defaultBaseDirectory + @"chain\hg19ToHg38.over.chain";
=======
            public string geneScatterGraphsDirectory = defaultBaseDirectory + @"gene_scatter_graphs\";
            public string regionalExpressionDirectory = defaultBaseDirectory + @"regional_expression\";
>>>>>>> eacc523b

			public const string unfilteredCountsDirectory = defaultBaseDirectory + @"gene_mutations_with_counts\";
			public const string unfilteredCountsExtention = @"_unfiltered_counts.txt";
			public const string methylationREFsFilename = defaultBaseDirectory + "compositeREFs.txt";


			public string[] commandLineArgs = null;    // The args excluding -configuration <filename>

            Configuration()
            {
                programNames.Add("TCGA");   // The default value
                dataDirectories.Add(defaultBaseDirectory + @"downloaded_files\");
            }

            //
            // Parse the args to find the configuration file pathname, and then load from that path (or the default if it's not present).
            //
            public static Configuration loadFromFile(string [] args) 
            {
                string pathname = @"\\msr-genomics-0\d$\gdc\configuration.txt";

                bool fromCommandLine = false;
                var nonConsumedArgs = new List<string>();
                for (int i = 0; i < args.Count(); i++) {
                    if (args[i] == "-configuration") {
                        if (i >= args.Count() - 1) {
                            Console.WriteLine("-configuation can't be the last parameter, it needs to be followed by a file path.  Ignoring.");
                        } else {
                            pathname = args[i+1];
                            i++;
                            fromCommandLine = true;
                        }
                    }
                    else
                    {
                        nonConsumedArgs.Add(args[i]);
                    }
                }

                var retVal = new Configuration();
                retVal.commandLineArgs = nonConsumedArgs.ToArray();

                if (!File.Exists(pathname))
                {
                    //
                    // No config file means to use the default.
                    //
                    if (fromCommandLine)
                    {
                        Console.WriteLine("Unable to open configuration file " + pathname);
                        return null;
                    }
                    return retVal;
                }

                retVal.configuationFilePathname = pathname; // Don't load this from the file, just keep track of where we got it from.

                var lines = ReadAllLinesWithRetry(pathname);
                bool seenProgramNames = false;
                bool seenDataDirectories = false;

                foreach (var line in lines) 
                {
                    var fields = line.Split('\t');
                    if (fields.Count() != 2) {
                        Console.WriteLine("ASEConfiguration.loadFromFile: configuration file " + pathname + " contains a line that doesn't have exactly two tab separated fields: " + line + ".  Ignoring.");
                        continue;
                    }

                    var type = fields[0].ToLower();
                    if (type == "access token") {
                        retVal.accessTokenPathname = fields[1];
                    } else if (type == "data directory") {
                        if (!fields[1].EndsWith(@"\"))
                        {
                            Console.WriteLine("The configuration contains a data directory that doesn't end with a backslash: " + fields[1] + ".  Ignoring.");
                            continue;
                        }
                        if (!seenDataDirectories)   // Don't keep the default
                        {
                            retVal.dataDirectories = new List<string>();
                            seenDataDirectories = true;
                        }
                        retVal.dataDirectories.Add(fields[1]);
                    } else if (type == "maf manifest") {
                        retVal.mafManifestPathname = fields[1];
                    } else if (type == "mutation caller") {
                        retVal.mutationCaller = fields[1];
                    } else if (type == "program name") {
                        if (!seenProgramNames)  // If we've got the default value, override it.
                        {
                            retVal.programNames = new List<string>();
                            seenProgramNames = true;
                        }
                        retVal.programNames.Add(fields[1]);
                    } else if (type == "binary directory") {
                        retVal.binariesDirectory = fields[1];
                    } else if (type == "cases") {
                        retVal.casesFilePathname = fields[1];
                    } else if (type == "index directory") {
                        retVal.indexDirectory = fields[1];
                    } else if (type == "derived files") {
                        retVal.derivedFilesDirectory = fields[1];
                    } else if (type == "hpc script name") {
                        retVal.hpcScriptFilename = fields[1];
                    } else if (type == "hpc scheduler") {
                        retVal.hpcScheduler = fields[1];
                    } else if (type == "hpc binaries directory") {
                        retVal.hpcBinariesDirectory = fields[1];
                    } else if (type == "hpc index directory") {
                        retVal.hpcIndexDirectory = fields[1];
                    } else if (type == "expression files directory") {
                        retVal.expressionFilesDirectory = fields[1];
                    } else if (type == "azure script name") {
                        retVal.azureScriptFilename = fields[1];
                    } else if (type == "completed vcfs directory") {
                        retVal.completedVCFsDirectory = fields[1];
                    } else if (type == "regional expression region size") {
                        retVal.regionalExpressionRegionSize = Convert.ToInt32(fields[1]);   // should probably wrap this in a try
                    } else if (type == "excluded file id") {
                        retVal.excludedFileIDs.Add(fields[1]);
                    } else if (type == "selected genes filename") {
                        retVal.selectedGenesFilename = fields[1];
                    } else if (type == "count of tumors to include gene") {
                        retVal.nTumorsToIncludeGene = Convert.ToInt32(fields[1]);
                    } else if (type == "script output directory") {
                        retVal.scriptOutputDirectory = fields[1];
                    } else if (type == "final results directory") {
                        retVal.finalResultsDirectory = fields[1];
                    } else if (type == "gene scatter graphs directory") {
                        retVal.geneScatterGraphsDirectory = fields[1];
                    } else if (type == "read count to include variant") {
                        retVal.nReadsToIncludeVariant = Convert.ToInt32(fields[1]);
                    } else if (type == "regional expression directory") {
                        retVal.regionalExpressionDirectory = fields[1];
                    } else if (type == "significance level") {
                        retVal.significanceLevel = Convert.ToDouble(fields[1]);
                    } else if (type == "gene location information filename") {
                        retVal.geneLocationInformationFilename = fields[1];
                    } else if (type == "min sample count for heatmap") {
                        retVal.minSampleCountForHeatMap = Convert.ToInt32(fields[1]);
                    } else {
                        Console.WriteLine("ASEConfiguration.loadFromFile: configuration file " + pathname + " contains a line with an unknown configuration parameter type: " + line + ".  Ignoring.");
                        continue;
                    }
                }

                return retVal;
            }

        }

        public class SelectedGene
        {
            public SelectedGene(string Hugo_Symbol_, int nFlankingMutations_, int nRNAMutations_, Dictionary<int, int> tumorsByMutationCount)
            {
                Hugo_Symbol = Hugo_Symbol_;
                nFlankingMutations = nFlankingMutations_;
                nRNAMutations = nRNAMutations_;

                int maxMutations = 0;
                foreach (var countEntry in tumorsByMutationCount)
                {
                    maxMutations = Math.Max(maxMutations, countEntry.Key);
                }

                tumorsByCountOfNonSilentMutations = new int[maxMutations + 1];
                nMutations = 0;

                for (int i = 0; i <= maxMutations; i++)
                {
                    if (tumorsByMutationCount.ContainsKey(i))
                    {
                        tumorsByCountOfNonSilentMutations[i] = tumorsByMutationCount[i];
                        nMutations += tumorsByMutationCount[i] * i;
                    } else
                    {
                        tumorsByCountOfNonSilentMutations[i] = 0;
                    }
                }

                nTumors = tumorsByCountOfNonSilentMutations.Sum();
            }

            public int countOfTumorsByMutation(int nMutations)
            {
                if (nMutations >= tumorsByCountOfNonSilentMutations.Count())
                {
                    return 0;
                }

                return tumorsByCountOfNonSilentMutations[nMutations];
            }

            public static void SaveAllToFile(List<SelectedGene> selectedGenes, string filename)
            {
                var writer = CreateStreamWriterWithRetry(filename);

                 writer.WriteLine("Hugo_Symbol\tnTumors\tnMutations\tnFlankingMutations\tnRNAMutations\tnTumorsWithOneMutation\tnTumorsWithMoreThanOneMutation\tTumorsByMutationCount");


                foreach (var selectedGene in selectedGenes)
                {
                    writer.Write(ConvertToExcelString(selectedGene.Hugo_Symbol) + "\t" + selectedGene.nTumors + "\t" + selectedGene.nMutations + "\t" + selectedGene.nFlankingMutations + "\t" + selectedGene.nRNAMutations + "\t" +
                        selectedGene.countOfTumorsByMutation(1) + "\t");
                    int nMoreThanOne = 0;
                    for (int i = 2; i < selectedGene.tumorsByCountOfNonSilentMutations.Count(); i++)
                    {
                        nMoreThanOne += selectedGene.countOfTumorsByMutation(i);
                    }
                    writer.Write(nMoreThanOne + "\t");
                    for (int i = 0; i < selectedGene.tumorsByCountOfNonSilentMutations.Count(); i++)
                    {
                        writer.Write(selectedGene.tumorsByCountOfNonSilentMutations[i] + ",");
                    }
                    writer.WriteLine();
                }

                writer.WriteLine("**done**");
                writer.Close();
            }

            static SelectedGene parser(Dictionary<string, int> fieldMappings, string[] fields)
            {
                var tumorsByMutationCountList = fields[fieldMappings["TumorsByMutationCount"]].Split(',');

                var tumorsByMutationCount = new Dictionary<int, int>();
                for (int i = 0; i < tumorsByMutationCountList.Count() - 1; i++) // -1 is because the list ends with a comma, so there's an empty field at the end that we ignore
                {
                    tumorsByMutationCount.Add(i, Convert.ToInt32(tumorsByMutationCountList[i]));
                }

                return new SelectedGene(ConvertToNonExcelString(fields[fieldMappings["Hugo_Symbol"]]), Convert.ToInt32(fields[fieldMappings["nFlankingMutations"]]), Convert.ToInt32(fields[fieldMappings["nRNAMutations"]]), tumorsByMutationCount);
            }

            public static List<SelectedGene> LoadFromFile(string filename)
            {
                var wantedFields = new List<string>();
                wantedFields.Add("Hugo_Symbol");
                wantedFields.Add("nTumors");
                wantedFields.Add("nMutations");
                wantedFields.Add("nRNAMutations");
                wantedFields.Add("nFlankingMutations");
                wantedFields.Add("TumorsByMutationCount");

                var inputFile = CreateStreamReaderWithRetry(filename);

                var file = new HeaderizedFile<SelectedGene>(inputFile, false, true, "", wantedFields);

                List<SelectedGene> result;
                file.ParseFile(parser, out result);

                inputFile.Close();

                return result;
            }

            public readonly string Hugo_Symbol;
            public readonly int nMutations;
            public readonly int nTumors;
            public readonly int nFlankingMutations;
            public readonly int nRNAMutations;
            public readonly int []tumorsByCountOfNonSilentMutations;
        } // SelectedGene

        public static System.Net.WebClient getWebClient()
        {
            ServicePointManager.SecurityProtocol = SecurityProtocolType.Tls12;  // NIH uses TLS v 1.2, and for some reason the auto negotiate doesn't pick that up, so we'll just set it explicitly

            var webClient = new WebClient();

            //
            // Check the status of gdc to make sure that we're in the right version.
            //

            var statusSerializer = new DataContractJsonSerializer(typeof(ASETools.Status));
            ASETools.Status status = (ASETools.Status)statusSerializer.ReadObject(new MemoryStream(webClient.DownloadData(ASETools.urlPrefix + "status")));

            if (status.status != "OK")
            {
                Console.WriteLine("GDC returned not OK status of " + status.status + ", aborting");
                return null;
            }

            if (status.version != "1")
            {
                Console.WriteLine("GDC returned a version number that we don't understand (" + status.version + ", you probably need to update this program.");
                return null;
            }

            return webClient;
        }

        [DataContract]
        public class Status
        {
            [DataMember]
            public string commit = "";  // Default values are to void having Visual Studio generate a warning, since it can't see that they're set by the JSON serializer

            [DataMember]
            public string status = "";

            [DataMember]
            public string tag = "";

            [DataMember]
            public string version = "";
        }

        [DataContract]
        public class GDCPagination
        {
            [DataMember]
            public int count = 0;

            [DataMember]
            public string sort = "";

            [DataMember]
            public int from = 0;

            [DataMember]
            public int page = 0;

            [DataMember]
            public int total = 0;

            [DataMember]
            public int pages = 0;

            [DataMember]
            public string size = "";

            static public GDCPagination extractFromString(string inputString)
            {
                int paginationIndex = inputString.IndexOf("\"pagination\":");

                if (-1 == paginationIndex)
                {
                    return null;
                }

                int openCurlyBraceIndex = paginationIndex;

                int size = inputString.Count();

                while (openCurlyBraceIndex < size && inputString[openCurlyBraceIndex] != '{')
                {
                    openCurlyBraceIndex++;
                }

                if (openCurlyBraceIndex >= size)
                {
                    return null;
                }

                int currentIndex = openCurlyBraceIndex + 1;
                int openCurlyBraceCount = 1;

                while (currentIndex < size && openCurlyBraceCount > 0)
                {
                    if (inputString[currentIndex] == '}')
                    {
                        openCurlyBraceCount--;
                    }
                    else if (inputString[currentIndex] == '{')
                    {
                        openCurlyBraceCount++;
                    }
                    currentIndex++;
                }

                if (0 != openCurlyBraceCount)
                {
                    throw new FormatException();
                }


                var paginationString = inputString.Substring(openCurlyBraceIndex, currentIndex - openCurlyBraceIndex);
                var serializer = new DataContractJsonSerializer(typeof(GDCPagination));
                return (GDCPagination)serializer.ReadObject(new MemoryStream(Encoding.ASCII.GetBytes(paginationString)));
            }
        }

        [DataContract]
        public class GDCCaseProject
        {
            [DataMember]
            public string project_id;
        }

        [DataContract]
        public class GDCCase
        {
            [DataMember]
            public string[] sample_ids = { };

            [DataMember]
            public string[] portion_ids = { };

            [DataMember]
            public string updated_datetime = "";

            [DataMember]
            public string created_datetime = "";

//            [DataMember]
//            public string[] submitter_aliquot_ids = { };

//            [DataMember]
//            public string[] submitter_portion_ids = { };

//            [DataMember]
//            public string[] submitter_analyte_ids = { };

//            [DataMember]
//            public string[] analyte_ids = { };

            [DataMember]
            public string submitter_id = "";

            [DataMember]
            public string case_id = "";

            [DataMember]
            public string state = "";

//            [DataMember]
//            public string[] aliquot_ids = { };

//            [DataMember]
//            public string[] slide_ids = { };

//            [DataMember]
//            public string[] submitter_sample_ids = { };

//            [DataMember]
//            public string[] submitter_slide_ids = { };

            [DataMember]
            public GDCCaseProject project = null;

            public const string fields = //"sample_ids,portion_ids,updated_datetime,created_datetime,submitter_aliquot_ids,submitter_portion_ids,submitter_analyte_ids,analyte_ids,submitter_id,case_id,state,aliquot_ids,slide_ids,submitter_sample_ids,submitter_slide_ids,project.project_id";
                "sample_ids,portion_ids,updated_datetime,created_datetime,submitter_id,case_id,state,project.project_id";

            public string debugString()
            {
                var retVal = "sample IDs (" + sample_ids.Count() + "): {";
                foreach (var sampleId in sample_ids)
                {
                    retVal += sampleId + " ";
                }
                retVal += "} updated datetime: " + updated_datetime + ", created datetime:  " + created_datetime + ", submitter_id: " + submitter_id + ", case_id: " + case_id + ", state: " + state + ", project: " + project.project_id;

                return retVal;
            }
        }

        [DataContract]
        public class GDCHits<containedClass>
        {
            [DataMember]
            public containedClass[] hits = { };
        }

        [DataContract]
        public class GDCData<containedClass>
        {
            [DataMember]
            public GDCHits<containedClass> data = null;
        }

         [DataContract]
        public class GDCSamples
        {
            [DataMember]
            public string sample_type_id = "";

            [DataMember]
            public string sample_type = "";

            [DataMember]
            public string sample_id = "";
        }

        [DataContract]
        public class GDCFileCases
        {
            [DataMember]
            public GDCSamples[] samples = { };
        }

        [DataContract]
        public class GDCFileAnalysis
        {
            [DataMember]
            public string workflow_link = "";
        }

        [DataContract]
        public class GDCFile
        {
            [DataMember]
            public string data_type = "";

            [DataMember]
            public string updated_datetime = "";

            [DataMember]
            public string created_datetime = "";

            [DataMember]
            public string file_name = "";

            [DataMember]
            public string md5sum = "";

            [DataMember]
            public string data_format = "";

            [DataMember]
            public string[] acl = { };

            [DataMember]
            public string access = "";

            [DataMember]
            public string platform = "";

            [DataMember]
            public string state = "";

            [DataMember]
            public string file_id = "";

            [DataMember]
            public string data_category = "";

            [DataMember]
            public long file_size = 0;

            [DataMember]
            public string submitter_id = "";

            [DataMember]
            public string type = "";

            [DataMember]
            public string file_state = "";

            [DataMember]
            public string experimental_strategy = "";

            [DataMember]
            public GDCFileCases[] cases = { };

            [DataMember]
            public GDCFileAnalysis analysis = null;

            public static GDCFile selectNewestUpdated(GDCFile one, GDCFile two)
            {
                if (null == one) return two;
                if (null == two) return one;

                if (Convert.ToDateTime(one.updated_datetime) < Convert.ToDateTime(two.updated_datetime))
                {
                    return two;
                }
                else
                {
                    return one;
                }
            }
        } // GDCFile


        public static string generateFilterList(List<string> itemsToAdd)
        {
            var outputString = "[";

            bool addedOneAlready = false;
            foreach (var item in itemsToAdd)
            {
                if (addedOneAlready)
                {
                    outputString += ",";
                }
                else
                {
                    addedOneAlready = true;
                }
                outputString += "\"" + item + "\"";
            }

            outputString += "]";

            return outputString;
        }

        public static string ElapsedTimeInSeconds(Stopwatch stopwatch)
        {
            return "" + (stopwatch.ElapsedMilliseconds + 500) / 1000 + "s";
        }

        public static string ShareFromPathname(string pathname)
        {
            //
            // A pathname is of the form \\computer\share\...
            // Get up to share, discard the rest.
            //
            string[] fields = pathname.Split('\\');
            if (fields.Count() < 4 || fields[0] != "" || fields[1] != "")
            {
                Console.WriteLine("ShareFromPathname: can't parse pathname " + pathname);
                return "";
            }

            string share = "";
            for (int i = 1; i < 4; i++) // Skip 0 because we know it's the empty string, and it makes the \ part easier.
            {
                share += @"\" + fields[i];
            }

            return share;
        }

        public static string GetFileNameFromPathname(string pathname, bool excludeExtension = false)
        {
            string lastComponent;
            if (pathname.LastIndexOf('\\') == -1)
            {
                lastComponent = pathname;
            }
            else
            {
                lastComponent = pathname.Substring(pathname.LastIndexOf('\\') + 1);
            }

            if (!excludeExtension || lastComponent.LastIndexOf('.') == -1)
            {
                return lastComponent;
            }

            return lastComponent.Substring(0, lastComponent.LastIndexOf('.'));
        }

        public static string GetDirectoryFromPathname(string pathname)
        {
            if (!pathname.Contains('\\'))
            {
                throw new FormatException();
            }

            return pathname.Substring(0, pathname.LastIndexOf('\\'));
        }

        public static string GetFileIdFromPathname(string pathname) 
        {
            string filename = GetFileNameFromPathname(pathname);

            if (filename.Count() < FileIdLength)
            {
                throw new FormatException();
            }

            return filename.Substring(0, FileIdLength);
        }

        static readonly int FileIdLength = "01c5f902-ec3c-4eb7-9e38-1d29ae6ab959".Count();
		//
		// For filenames of the from ...\analysis-id\filename
		//
		static public string GetAnalysisIdFromPathname(string pathname)
		{
			if (!pathname.Contains('\\'))
			{
				Console.WriteLine("ASETools.GetAnalysisIdFromPathname: invalid pathname input " + pathname);
				return "";
			}

			string directoryName;
			if (pathname.LastIndexOf('\\') != pathname.Count())
			{
				//
				// Does not end in a trailing \.
				//
				directoryName = pathname.Substring(0, pathname.LastIndexOf('\\'));
			}
			else
			{
				//
				// Ends in a trailing backslash, just trim it off.
				//
				directoryName = pathname.Substring(0, pathname.Count() - 1);
			}

			if (directoryName.Contains('\\'))
			{
				directoryName = directoryName.Substring(directoryName.LastIndexOf('\\') + 1);
			}

			if (directoryName.Count() != 36)
			{
				Console.WriteLine("ASETools.GetAnalysisIdFromPathname: invalid pathname input does not include analysis id as last directory " + pathname);
				return "";
			}


			return directoryName;
		}

        public class DownloadedFile
        {
            public readonly string file_id;
            public readonly FileInfo fileInfo;
            public readonly string storedMD5;    // This is the null string for files for which we don't know the sum (i.e., they haven't yet been computed or we don't know the right answer).
            public readonly FileInfo md5FileInfo;

            public DownloadedFile(string file_id_, string pathname, string storedMd5Sum_, string md5FilePathname)
            {
                file_id = file_id_;
                storedMD5 = storedMd5Sum_;

                fileInfo = new FileInfo(pathname);

                if (md5FilePathname == null || md5FilePathname == "")
                {
                    md5FileInfo = null;
                }
                else
                {
                    md5FileInfo = new FileInfo(md5FilePathname);
                }
            }
        } // DownloadedFile


        public const string tumorRNAAllcountExtension = ".allcount.gz";
        public const string normalRNAAllcountExtension = ".normal_rna_allcount.gz";
        public const string normalDNAAllcountExtension = ".normal_dna_allcount.gz";
        public const string tumorDNAAllcountExtension = ".tumor_dna_allcount.gz";
        public const string selectedVariantsExtension = ".selectedVariants";
        public const string annotatedSelectedVariantsExtension = ".annotatedSeletedVariants";
        public const string regionalExpressionExtension = ".regional_expression.txt";
        public const string geneExpressionExtension = ".gene_expression.txt";
		public const string tumorAlleleSpecificGeneExpressionExtension = ".tumor-allele-specific_gene_expression.txt";
		public const string normalAlleleSpecificGeneExpressionExtension = ".normal-allele-specific_gene_expression.txt";
		public const string tumorRNAReadsAtSelectedVariantsExtension = ".tumor-rna-reads-at-selected-variants.txt";
        public const string tumorRNAReadsAtSelectedVariantsIndexExtension = ".tumor-rna-reads-at-selected-variants.txt.index";
        public const string normalRNAReadsAtSelectedVariantsExtension = ".normal-rna-reads-at-selected-variants.txt";
        public const string normalRNAReadsAtSelectedVariantsIndexExtension = ".normal-rna-reads-at-selected-variants.txt.index";
        public const string normalDNAReadsAtSelectedVariantsExtension = ".normal-dna-reads-at-selected-variants.txt";
        public const string normalDNAReadsAtSelectedVariantsIndexExtension = ".normal-dna-reads-at-selected-variants.txt.index";
        public const string tumorDNAReadsAtSelectedVariantsExtension = ".tumor-dna-reads-at-selected-variants.txt";
        public const string tumorDNAReadsAtSelectedVariantsIndexExtension = ".tumor-dna-reads-at-selected-variants.txt.index";
        public const string vcfExtension = ".vcf";
        public const string extractedMAFLinesExtension = ".extracted_maf_lines.txt";
        public const string tumorDNAGeneCoverageExtension = ".tumor_dna_gene_coverage.txt";
        public const string normalDNAMappedBaseCountExtension = ".normal_dna_mapped_base_count.txt";
        public const string tumorDNAMappedBaseCountExtension = ".tumor_dna_mapped_base_count.txt";
        public const string normalRNAMappedBaseCountExtension = ".normal_rna_mapped_base_count.txt";
        public const string tumorRNAMappedBaseCountExtension = ".tumor_rna_mapped_base_count.txt";
        public const string selectedVariantCountByGeneExtension = ".selected_variant_count_by_gene.txt";
<<<<<<< HEAD
		public const string tumorBisulfiteAlleleSpecificMethylationExtension = ".tumor_bisulfite_asm.txt";
		public const string normalBisulfiteAlleleSpecificMethylationExtension = ".normal_bisulfite_asm.txt";
		public const string tumorRegionalMethylationExtension = ".tumor_regional_methylation.txt";
		public const string normalRegionalMethylationExtension = ".normal_regional_methylation.txt";
=======
        public const string tumorRegionalMethylationExtension = ".tumor_regional_methylation.txt";
        public const string bonferroniExtension = "_bonferroni.txt";
>>>>>>> eacc523b

		public const string scatterGraphsSummaryFilename = "_summary.txt";
        public const string mannWhitneyFilename = "_MannWhitney.txt";
        public const string genesWithSelectedVariantsFilename = "GenesWithSelectedVariantCounts.txt";
<<<<<<< HEAD
        public const string heatMapFilename = "AlleleSpecificExpressionHeatMap.txt";
		public const string regionalMethylationExtension = ".regional_methylation.txt";
=======
        public const string tumorHeatMapFilename = "TumorAlleleSpecificExpressionHeatMap.txt";
        public const string normalHeatMapFilename = "NormalAlleleSpecificExpressionHeatMap.txt";
        public const string tumorHeatMapHistogramFilename = "TumorAlleleSpecificExpressionHeatMapHistograms.txt";
        public const string normalHeatMapHistogramFilename = "NormalAlleleSpecificExpressionHeatMapHistograms.txt";
>>>>>>> eacc523b

        public class DerivedFile
        {
            public readonly string derived_from_file_id;
            public readonly Type type;
            public readonly FileInfo fileinfo;
            public readonly string case_id;

            public DerivedFile(string pathname, string case_id_)
            {
                fileinfo = new FileInfo(pathname);
                type = Type.Unknown;

                var filename = GetFileNameFromPathname(pathname).ToLower();
                case_id = case_id_;

                if (filename.Count() <= FileIdLength + 1) {
                    Console.WriteLine("Derived file has too short of a name: " + pathname);
                    derived_from_file_id = "";
                    return;
                }

                derived_from_file_id = filename.Substring(0,FileIdLength);

                var extension = filename.Substring(FileIdLength).ToLower();

                foreach (var field in Case.AllFields)
                {
                    if (field.type != Type.Unknown && extension == field.extension.ToLower())
                    {
                        type = field.type;
                    }
                }

                if (Type.Unknown == type)
                {
                    Console.WriteLine("Derived file with unknown extension: " + pathname);
                }
            } // DerviedFile.DerivedFile


            public enum Type { Unknown, NormalRNAAllcount, TumorRNAAllcount, NormalDNAAllcount, TumorDNAAllcount, RegionalExpression, GeneExpression, TumorDNAGeneCoverage,
                SelectedVariants, NormalDNAReadsAtSelectedVariants, NormalDNAReadsAtSelectedVariantsIndex, TumorDNAReadsAtSelectedVariants, TumorDNAReadsAtSelectedVariantsIndex, TumorRNAReadsAtSelectedVariants,
                TumorRNAReadsAtSelectedVariantsIndex, NormalRNAReadsAtSelectedVariants, NormalRNAReadsAtSelectedVariantsIndex, AnnotatedSelectedVariants, NormalAlleleSpecificGeneExpression, TumorAlleleSpecificGeneExpression, VCF, ExtractedMAFLines,
<<<<<<< HEAD
                NormalDNAMappedBaseCount, TumorDNAMappedBaseCount, NormalRNAMappedBaseCount, TumorRNAMappedBaseCount, TumorRegionalMethylation, NormalRegionalMethylation, SelectedVariantCountByGene, 
=======
                NormalDNAMappedBaseCount, TumorDNAMappedBaseCount, NormalRNAMappedBaseCount, TumorRNAMappedBaseCount, SelectedVariantCountByGene, TumorRegionalMethylation,
>>>>>>> eacc523b
            };
        } // DerivedFile

        class ScanFilesystemState
        {
            public ulong totalFreeBytes = 0;
            public ulong totalStorageBytes = 0;
            public ulong totalBytesInDownloadedFiles = 0;
            public ulong totalBytesInDerivedFiles = 0;
            public int nDownloadedFiles = 0;
            public int nDerivedFiles = 0;

            public List<DownloadedFile> downloadedFiles = new List<DownloadedFile>();
            public List<DerivedFile> derivedFiles = new List<DerivedFile>();
        }

        static void ScanOneFilesystem(Configuration configuration, string downloadedFilesDirectory, ScanFilesystemState state, Stopwatch stopwatch, int directoryFieldLength) 
        {
            if (!Directory.Exists(downloadedFilesDirectory))
            {
                Console.WriteLine("Warning: can't find download directory " + downloadedFilesDirectory + ".  Ignoring.");
                return;
            }

            int nDownloadedFiles = 0;
            int nDerivedFiles = 0;
            ulong totalBytesInDownloadedFiles = 0;
            ulong totalBytesInDerivedFiles = 0;

            var downloadedFiles = new List<DownloadedFile>();
            var derivedFiles = new List<DerivedFile>();

            foreach (var subdir in Directory.EnumerateDirectories(downloadedFilesDirectory))
            {
                var file_id = GetFileNameFromPathname(subdir).ToLower();    // The directory is the same as the file id.

                if (file_id.Count() != GuidStringLength)
                {
                    lock (state)
                    {
                        Console.WriteLine("Found subdirectory of a downloaded files dierectory whose name doesn't appear to be a guid, ignoring: " + subdir);
                    }
                    continue;
                }

                //
                // Look through the subdirectory to find the downloaded file and also any .md5 versions of it.
                //
                string candidatePathname = null;
                string md5Pathname = null;
                bool sawBAI = false;
                bool sawBAM = false;
                foreach (var pathname in Directory.EnumerateFiles(subdir))
                {
                    var filename = GetFileNameFromPathname(pathname).ToLower();
                    if (filename == "annotations.txt")
                    {
                        continue;
                    }

                    if (filename.EndsWith(".bai"))
                    {
                        sawBAI = true;
                        continue;
                    }


                    if (filename.EndsWith(".md5"))
                    {
                        if (null != md5Pathname)
                        {
                            Console.WriteLine("Directory " + subdir + " contains more than one file with extension .md5");
                            continue;
                        }
                        md5Pathname = pathname;
                        continue;
                    }

                    if (null != candidatePathname)
                    {
                        Console.WriteLine("Found more than one file candidate in " + subdir);
                        continue;
                    }

                    candidatePathname = pathname;

                    if (filename.EndsWith(".bam"))
                    {
                        sawBAM = true;
                    }
                }

                if (candidatePathname == null && md5Pathname != null)
                {
                    Console.WriteLine("Found md5 file in directory without accompanying downloaded file (?): " + md5Pathname);
                    continue;
                }

                if (sawBAM != sawBAI)
                {
                    Console.WriteLine("Downloaded file directory " + subdir + " has exactly one BAM and BAI file.");
                    continue;
                }

                string md5Value = "";
                if (md5Pathname != null)
                {
                    if (md5Pathname.ToLower() != candidatePathname.ToLower() + ".md5")
                    {
                        Console.WriteLine("md5 file has wrong basename: " + md5Pathname);
                    }
                    else
                    {
                        try
                        {
                            var lines = File.ReadAllLines(md5Pathname); // Don't use the with retry version, because we don't want to get stuck behind a worker hashing a file.
                            if (lines.Count() != 1 || lines[0].Count() != 32)
                            {
                                Console.WriteLine("md5 file " + md5Pathname + " has a non-md5 content.  Ignoring.");
                            }
                            else
                            {
                                md5Value = lines[0];
                            }
                        }
                        catch (IOException)
                        {
                            Console.WriteLine("Skipping md5 file " + md5Pathname + " because of an IO error.  It's most likely being created now.");
                        }
                    }
                }


                if (null == candidatePathname)
                {
                    Console.WriteLine("Couldn't find downloaded file in directory " + subdir);
                }
                else
                {
                    nDownloadedFiles++;
                    var downloadedFile = new DownloadedFile(file_id, candidatePathname, md5Value, md5Pathname);
                    downloadedFiles.Add(downloadedFile);

                    totalBytesInDownloadedFiles += (ulong)downloadedFile.fileInfo.Length;
                }
            } // foreach subdir

            string derivedFilesDirectory = downloadedFilesDirectory + @"..\" + configuration.derivedFilesDirectory;
            foreach (var derivedCase in Directory.EnumerateDirectories(derivedFilesDirectory))
            {
                var caseId = ASETools.GetFileNameFromPathname(derivedCase).ToLower();

                if (caseId.Count() != GuidStringLength)
                {
                    lock (state)
                    {
                        Console.WriteLine("Found subdirectory of a derived files dierectory whose name doesn't appear to be a guid, ignoring: " + derivedCase);
                    }
                    continue;
                }
 
                foreach (var derivedFilePathname in Directory.EnumerateFiles(derivedCase))
                {
                    var derivedFile = new DerivedFile(derivedFilePathname, caseId);
                    nDerivedFiles++;
                    totalBytesInDerivedFiles += (ulong)derivedFile.fileinfo.Length;
                    derivedFiles.Add(derivedFile);
                }
            }

            ulong freeBytesAvailable, totalBytes, totalNumberOfFreeBytes;
            GetDiskFreeSpaceEx(downloadedFilesDirectory, out freeBytesAvailable, out totalBytes, out totalNumberOfFreeBytes);

            lock (state)
            {
                Console.WriteLine(String.Format("{0," + directoryFieldLength + "}", downloadedFilesDirectory) + " " + String.Format("{0,16}", "" + nDownloadedFiles + " (" + SizeToUnits(totalBytesInDownloadedFiles) + "B)") + " " +
                    String.Format("{0,13}", "" + nDerivedFiles + " (" + SizeToUnits(totalBytesInDerivedFiles) + "B)") + " " + String.Format("{0,10}", SizeToUnits(freeBytesAvailable) +"B") + " " +
                    String.Format("{0,9}", ElapsedTimeInSeconds(stopwatch)));

                state.nDownloadedFiles += nDownloadedFiles;
                state.nDerivedFiles += nDerivedFiles;
                state.totalBytesInDownloadedFiles += totalBytesInDownloadedFiles;
                state.totalBytesInDerivedFiles += totalBytesInDerivedFiles;
                state.totalFreeBytes += freeBytesAvailable;
                state.totalStorageBytes += totalBytes;
                state.downloadedFiles.AddRange(downloadedFiles);
                state.derivedFiles.AddRange(derivedFiles);
            }
        }

        //
        // Grovel the file system(s) to look for downloaded and derived files.  Returns a dictionary that maps from file_id -> DownloadedFile object.
        //
        public static void ScanFilesystems(Configuration configuration, out Dictionary<string, DownloadedFile> downloadedFiles, out Dictionary<string, List<DerivedFile>> derivedFiles)
        {
            var stopwatch = new Stopwatch();
            stopwatch.Start();

            int longestDirectoryNameLength = 0;

            foreach (var directory in configuration.dataDirectories)
            {
                longestDirectoryNameLength = Math.Max(longestDirectoryNameLength, directory.Count());
            }

            const string directoryHeader = "Directory";
            int paddingLength = Math.Max(0, longestDirectoryNameLength - directoryHeader.Count());

            Console.Write("Directory");
            for (int i = 0; i < paddingLength; i++)
            {
                Console.Write(" ");
            }

            Console.WriteLine(" Downloaded Files Derived Files Free Size Scan Time");
            for (int i = 0; i < directoryHeader.Count() + paddingLength; i++ )
            {
                Console.Write("-");
            }
            Console.WriteLine(" ---------------- ------------- ---------- ---------");

            var state = new ScanFilesystemState();
            var threads = new List<Thread>();

            foreach (var directory in configuration.dataDirectories)
            {
                threads.Add(new Thread(() => ScanOneFilesystem(configuration, directory, state, stopwatch, paddingLength + directoryHeader.Count())));
            } // foreach data directory

            threads.ForEach(t => t.Start());
            threads.ForEach(t => t.Join());

            downloadedFiles = new Dictionary<string, DownloadedFile>();
            derivedFiles = new Dictionary<string, List<DerivedFile>>();

            foreach (var downloadedFile in state.downloadedFiles)
            {
                if (downloadedFiles.ContainsKey(downloadedFile.file_id))
                {
                    Console.WriteLine("Found multiple directories with the downloaded file id " + downloadedFile.file_id + ": " + downloadedFile.fileInfo.FullName + " and " + downloadedFiles[downloadedFile.file_id].fileInfo.FullName);
                    continue;
                }
                downloadedFiles.Add(downloadedFile.file_id, downloadedFile);
            }

            foreach (var derivedFile in state.derivedFiles)
            {
                if (!derivedFiles.ContainsKey(derivedFile.case_id))
                {
                    derivedFiles.Add(derivedFile.case_id, new List<DerivedFile>());
                }

                derivedFiles[derivedFile.case_id].Add(derivedFile);
            }

            Console.WriteLine("Scanned " + configuration.dataDirectories.Count() + " data directories in " + ElapsedTimeInSeconds(stopwatch) + ", containing " + state.nDownloadedFiles + " (" + SizeToUnits(state.totalBytesInDownloadedFiles) +
                "B) downloaded and " + state.nDerivedFiles + " (" + SizeToUnits(state.totalBytesInDerivedFiles) + "B) derived files.  " + SizeToUnits(state.totalFreeBytes) + "B remain free of " + SizeToUnits(state.totalStorageBytes) + "B total.");


        } // ScanFilesystems

        public class MAFInfo
        {
            public MAFInfo(string file_id_, string md5Sum_, string filename_)
            {
                file_id = file_id_;
                md5Sum = md5Sum_;
                filename = filename_;
            }
            public static MAFInfo fromSaveFileLine(string saveFileLine)
            {
                var fields = saveFileLine.Split('\t');

                if (fields.Count() != 3)
                {
                    Console.WriteLine("Incorrect number of fields in maf configuration file line: " + saveFileLine);
                    return null;
                }

                return new MAFInfo(fields[0], fields[1], fields[2]);
            }

            public static Dictionary<string, MAFInfo> LoadMAFManifest(string filename)
            {
                if (!File.Exists(filename))
                {
                    return null;
                }

                var lines = ReadAllLinesWithRetry(filename);

                if (lines.Count() < 2)
                {
                    Console.WriteLine("MAF manifest file " + filename + " has too few lines.  Ignoring.");
                    return null;
                }

                var headerPrefix = "MAF Manifest v1.0 generated at ";
                if (lines[0].Count() < headerPrefix.Count() || lines[0].Substring(0,headerPrefix.Count()) != headerPrefix) {
                    Console.WriteLine("Corrupt or unrecognized version in maf manifest header, ignoring: " + lines[0]);
                    return null;
                }

                var retVal = new Dictionary<string, MAFInfo>();

                if (lines[lines.Count() -1] != "**done**") {
                    Console.WriteLine("maf manifest file " + filename + " does not end with **done**, and so is probably truncated.  Ignoring.");
                    return null;
                }

                for (int i = 1; i < lines.Count() - 1; i++) {
                    var mafInfo = MAFInfo.fromSaveFileLine(lines[i]);

                    if (null == mafInfo) {
                        Console.WriteLine("failed to parse maf manifest line " + lines[i] + ".  Ignoring configuration file.");
                        return null;
                    }

                    if (retVal.ContainsKey(mafInfo.file_id)) {
                        Console.WriteLine("Duplicate file id " + mafInfo.file_id + " in maf manifest file " + filename);
                        return null;
                    }

                    retVal.Add(mafInfo.file_id, mafInfo);
                }

                return retVal;
            }

            public string file_id;
            public string md5Sum;
            public string filename;
        }

        //
        // Code for GetVolumeFreeSpace adapted from http://stackoverflow.com/questions/14465187/get-available-disk-free-space-for-a-given-path-on-windows
        //
        [DllImport("kernel32.dll", SetLastError = true, CharSet = CharSet.Auto)]
        [return: MarshalAs(UnmanagedType.Bool)]
        static extern bool GetDiskFreeSpaceEx(string lpDirectoryName,
           out ulong lpFreeBytesAvailable,
           out ulong lpTotalNumberOfBytes,
           out ulong lpTotalNumberOfFreeBytes);
        public static ulong GetVolumeFreeSpace(string pathname)
        {
            ulong FreeBytesAvailable;
            ulong TotalNumberOfBytes;
            ulong TotalNumberOfFreeBytes;

            if (!GetDiskFreeSpaceEx(pathname,
                                        out FreeBytesAvailable,
                                        out TotalNumberOfBytes,
                                        out TotalNumberOfFreeBytes))
            {
                throw new System.ComponentModel.Win32Exception();
            }

            return FreeBytesAvailable;
        }

        //
        // Code to get computer memory size adapted from http://stackoverflow.com/questions/105031/how-do-you-get-total-amount-of-ram-the-computer-has
        //
        [StructLayout(LayoutKind.Sequential, CharSet = CharSet.Auto)]
        private class MEMORYSTATUSEX
        {
            public uint dwLength;
            public uint dwMemoryLoad;
            public ulong ullTotalPhys;
            public ulong ullAvailPhys;
            public ulong ullTotalPageFile;
            public ulong ullAvailPageFile;
            public ulong ullTotalVirtual;
            public ulong ullAvailVirtual;
            public ulong ullAvailExtendedVirtual;
            public MEMORYSTATUSEX()
            {
                this.dwLength = (uint)Marshal.SizeOf(typeof(MEMORYSTATUSEX));
            }
        }

        [DllImport("kernel32.dll", SetLastError = true, CharSet = CharSet.Auto)]
        [return: MarshalAs(UnmanagedType.Bool)]
        static extern bool GlobalMemoryStatusEx([In, Out] MEMORYSTATUSEX lpBuffer);

        static public ulong GetTotalComputerMemory()
        {
            MEMORYSTATUSEX status = new MEMORYSTATUSEX();
            if (!GlobalMemoryStatusEx(status))
            {
                return 0;
            }

            return status.ullTotalPhys;
        }

        public class HeaderizedFile<outputType>
        {
            public delegate outputType Parse(Dictionary<string, int> fieldMappings, string[] fields);
            public delegate outputType FieldGrabberParser(FieldGrabber fieldGrabber);

            public HeaderizedFile(StreamReader inputFile_, bool hasVersion_, bool hasDone_, string expectedVersion_, List<string> wantedFields_, bool skipHash_ = false, bool allowMissingColumnsInData_ = false, int skippedRows_ = 0)
            {
                inputFile = inputFile_;
                hasVersion = hasVersion_;
                hasDone = hasDone_;
                expectedVersion = expectedVersion_;
                wantedFields = wantedFields_;
                skipHash = skipHash_;
                allowMissingColumnsInData = allowMissingColumnsInData_;
				skippedRows = skippedRows_;
            }

            //
            // Just eat the fieldMappings output the clunky way, since out parameters can't have default values.
            //
            public bool ParseFile(Parse parser, out List<outputType> result)
            {
                Dictionary<string, int> fieldMappings;

                return ParseFile(parser, out result, out fieldMappings);
            }

            public bool ParseFile(FieldGrabberParser parser, out List<outputType> result)
            {
                Dictionary<string, int> fieldMappings;

                return ParseFile(parser, out result, out fieldMappings);
            }

            public bool ParseFile(Parse parser, out List<outputType> result, out Dictionary<string, int> fieldMappings_out)
            {
                return ParseFile(parser, null, out result, out fieldMappings_out);
            }

            public bool ParseFile(FieldGrabberParser parser, out List<outputType> result, out Dictionary<string, int> fieldMappings_out)
            {
                return ParseFile(null, parser, out result, out fieldMappings_out);
            }

            bool ParseFile(Parse parser, FieldGrabberParser fieldGrabbingParser, out List<outputType> result, out Dictionary<string, int> fieldMappings_out)
            {
                fieldMappings_out = null;

                if (hasVersion)
                {
                    var versionString = inputFile.ReadLine();

                    if (versionString == null || expectedVersion != null && versionString != expectedVersion)
                    {
                        result = null;
                        return false;
                    }
                }

				for (var i = 0; i < skippedRows; i++)
				{
					inputFile.ReadLine();
				}

				var header = inputFile.ReadLine();

				if (skipHash)
                {
                    while (header != null && header.StartsWith("#"))
                    {
                        header = inputFile.ReadLine();
                    }
                }

                if (null == header)
                {
                    result = null;
                    return false;
                }

                var columns = header.Split('\t');
                var fieldMappings = new Dictionary<string, int>();
                int maxNeededField = -1;

                for (int i = 0; i < columns.Count(); i++)
                {
                    if (wantedFields.Contains(columns[i]))
                    {
                        if (fieldMappings.ContainsKey(columns[i]))
                        {
                            Console.WriteLine("Duplicate needed column in headerized file (or code bug or something): " + columns[i]);
                            result = null;
                            return false;
                        }
                        
                        fieldMappings.Add(columns[i], i);
                        maxNeededField = i;
                    }
                }

                if (fieldMappings.Count() != wantedFields.Count())
                {
                    var missingColumns = new List<string>();
                    foreach (var wantedField in wantedFields)
                    {
                        if (!fieldMappings.ContainsKey(wantedField))
                        {
                            missingColumns.Add(wantedField);
                        }
                    }

                    if (fieldMappings.Count() + missingColumns.Count() != wantedFields.Count())
                    {
                        Console.WriteLine("Got the wrong number of missing fields.  Code bug.");
                        result = null;
                        return false;

                    }
                    Console.Write("Headerized file: missing columns:");
                    foreach (var missingColumn in missingColumns)
                    {
                        Console.Write(" " + missingColumn);
                        fieldMappings.Add(missingColumn, maxNeededField + 1);
                    }
                    Console.WriteLine(".  Filling in with the empty string.");
                    hasMissingFields = true;
                }

                string inputLine;
                bool sawDone = false;
                result = new List<outputType>();
                while (null != (inputLine = inputFile.ReadLine())) {
                    if (sawDone) {
                        Console.WriteLine("HeaderizedFile: Saw data after **done**");
                        result = null;
                        return false;
                    }

                    if ("**done**" == inputLine.Trim()) {
                        sawDone = true;
                        continue;
                    }

                    var fields = inputLine.Split('\t');
                    if (fields.Count() <= maxNeededField && !allowMissingColumnsInData)
                    {
                        Console.WriteLine("HeaderizedFile.Parse: input line didn't include a needed field " + inputLine);
                        result = null;
                        return false;
                    }
                    else if ((hasMissingFields || allowMissingColumnsInData) && fields.Count() <= maxNeededField + 1)
                    {
                        var extendedFields = new string[maxNeededField + 2];
                        for (int i = 0; i <= maxNeededField; i++)
                        {
                            extendedFields[i] = fields[i];
                        }
                        fields = extendedFields;
                    }

                    if (hasMissingFields || allowMissingColumnsInData && fields.Count() <= maxNeededField + 1)
                    {
                        fields[maxNeededField + 1] = "";    // This is for all missing fields
                    }

                    if (null != parser)
                    {
                        result.Add(parser(fieldMappings, fields));
                    } else
                    {
                        result.Add(fieldGrabbingParser(new FieldGrabber(fieldMappings, fields)));
                    }
                }

                if (hasDone && !sawDone)
                {
                    Console.WriteLine("HeaderizedFile.Parse: missing **done**");
                    result = null;
                    return false;
                }
                else if (!hasDone && sawDone)
                {
                    Console.WriteLine("Saw unepected **done**.  Ignoring.");
                    result = null;
                    return false;
                }


                fieldMappings_out = fieldMappings;
                return true;
            } // ParseFile

            public class FieldGrabber
            {
                public FieldGrabber(Dictionary<string, int> fieldMappings_, string[] fields_)
                {
                    fieldMappings = fieldMappings_;
                    fields = fields_;
                }

                public string AsString(string fieldName)
                {
                    return ConvertToNonExcelString(fields[fieldMappings[fieldName]]);
                }
                public int AsInt(string fieldName)
                {
                    return Convert.ToInt32(AsString(fieldName));
                }

                public int AsIntMinusOneIfStar(string fieldname)
                {
                    if (fields[fieldMappings[fieldname]] == "*")
                    {
                        return -1;
                    }

                    return AsInt(fieldname);
                }

                public double AsDouble(string fieldName)
                {
                    return Convert.ToDouble(AsString(fieldName));
                }

                public double AsDoubleNegativeInfinityIfStar(string fieldName)
                {
                    if (fields[fieldMappings[fieldName]] == "*")
                    {
                        return double.NegativeInfinity;
                    }

                    return AsDouble(fieldName);
                }

                public bool AsBool(string fieldName)
                {
                    return Convert.ToBoolean(AsString(fieldName));
                }

                Dictionary<string, int> fieldMappings;
                string[] fields;

            } // FieldGrabber

            StreamReader inputFile;
            bool hasVersion;
            bool hasDone;
            string expectedVersion;
            List<string> wantedFields;
            bool hasMissingFields = false;
            bool skipHash;
            bool allowMissingColumnsInData;
			int skippedRows;
        } // HeaderizedFile

        public static int ConvertToInt32TreatingNullStringAsZero(string value)
        {
            if (value == "") return 0;
            return Convert.ToInt32(value);
        }

		// Gives information on CompositeREFs from methylation and corresponding gene information
		public class CompositeREFInfoLine
		{
			public string Composite_Element_REF;
			public string Chromosome;
			public int Position;
			public string Hugo_Symbol;

			static KeyValuePair<string, GeneLocationInfo> ParseLine(Dictionary<string, int> fieldMappings, string[] fields)
			{
				var composite = fields[fieldMappings["CompositeREF"]];
				var geneInfo = new GeneLocationInfo();
				geneInfo.chromosome = fields[fieldMappings["Chromosome"]];
				geneInfo.minLocus = Convert.ToInt32(fields[fieldMappings["Position"]]);
				geneInfo.hugoSymbol = fields[fieldMappings["Hugo Symbol"]];

				return new KeyValuePair<string, GeneLocationInfo>(composite, geneInfo);

			}


			static public List<KeyValuePair<string, GeneLocationInfo>> ReadFile(string filename)
			{
				StreamReader inputFile = CreateStreamReaderWithRetry(filename);

				var neededFields = new List<string>();
				neededFields.Add("CompositeREF");
				neededFields.Add("Chromosome");
				neededFields.Add("Position");
				neededFields.Add("Hugo Symbol");

				bool hasDone = false;
				var headerizedFile = new HeaderizedFile<KeyValuePair<string, GeneLocationInfo>>(inputFile, false, hasDone, "#version gdc-1.0.0", neededFields);

				List<KeyValuePair<string, GeneLocationInfo>> result;

				if (!headerizedFile.ParseFile((a, b) => ParseLine(a, b), out result))
				{
					Console.WriteLine("Error reading Composite REF File " + filename);
					return null;
				}

				inputFile.Close();
				return result;
			} // ReadFile

		} // CompositeREFInfoFile


		public class CompositeREF
		{
			public string Composite_Element_REF;
			public string Chromosome;
			public int Start;
			public int End;
			public string[] Gene_Symbol;
			public string[] Gene_Type;
			public string[] Transcript_ID;
			public int[] Position_to_TSS;
			public string CGI_Coordinate;
			public FeatureType Feature_Type;

			// Methylation types
			public enum FeatureType
			{
				// Feature type not specified
				Other,
				// methylation found in 2kb region upstream from island
				N_Shore,
				// methylation found in 2kb region downstream from island
				S_Shore,
				// CpG island
				Island,
			}

			public CompositeREF(string Composite_Element_REF_,
				string Chromosome_,
				int Start_,
				int End_,
				string[] Gene_Symbol_,
				string[] Gene_Type_,
				string[] Transcript_ID_,
				int[] Position_to_TSS_,
				string CGI_Coordinate_,
				FeatureType Feature_Type_)
			{

				var geneCount = Gene_Symbol_.Length;

				if (Gene_Type_.Length != geneCount || Transcript_ID_.Length != geneCount || Position_to_TSS_.Length != geneCount)
				{
					Console.WriteLine("Error: Gene Count does not match supporting gene data");
				}

				Composite_Element_REF = Composite_Element_REF_;
				Chromosome = Chromosome_;
				Start = Start_;
				End = End_;
				Gene_Symbol = Gene_Symbol_;
				Gene_Type = Gene_Type_;
				Transcript_ID = Transcript_ID_;
				Position_to_TSS = Position_to_TSS_;
				CGI_Coordinate = CGI_Coordinate_;
				Feature_Type = Feature_Type_;

			}
		}

		// contains annotation data from one line in a methylation file
		public class AnnotationLine
		{

			public static double hemimethylation(double value)
			{
				return Math.Abs(2 * value - 1);
			}

			public static double M2Beta(double M_Value)
			{
				var expM = Math.Pow(2, M_Value);
				return expM / (expM + 1);
			}

			public static double betaToM(double beta) {

				// correct from 15 digit precision NaNs
				var epsilon = 0.000000000000001;
				if (beta == 1)
					beta -= epsilon;
				if (beta == 0)
					beta += epsilon;

				// M_value calculated as shown in Du et. al. 2010
				return Math.Log(beta / (1 - beta));
			}

			public double Beta_Value;
			public CompositeREF compositeREF;


			// this is not in the original file, but calculated from beta_value
			public readonly double M_Value;

			AnnotationLine(CompositeREF compositeREF_, double Beta_Value_)
			{
				//var geneCount = Gene_Symbol_.Length;

				//if (Gene_Type_.Length != geneCount || Transcript_ID_.Length != geneCount || Position_to_TSS_.Length != geneCount)
				//{
				//	Console.WriteLine("Error: Gene Count does not match supporting gene data");
				//}

				compositeREF = compositeREF_;
				Beta_Value = Beta_Value_;

				// M_value calculated as shown in Du et. al. 2010
				M_Value = betaToM(Beta_Value);
			}

			// Converts strings to doubles, returning 1 if empty string.
			// We return 1 here because this function parses beta values, which must be between 0 and 1
			static Double ConvertToDoubleTreatingNullStringAsOne(string value)
			{
				Double n;
				if (!Double.TryParse(value, out n))
					n = 1;
				return n;
			}

			// splits string to array by specified delimiter. This is used mainly when gene symbols are left blank,
			// which is specified by a '.'
			static string[] splitPotentialString(string value, char delim)
			{
				string[] parsed = new string[] { };
				if (value != ".")
					parsed = value.Split(delim);
				return parsed;
			}

			static AnnotationLine ParseLine(Dictionary<string, int> fieldMappings, string[] fields)
			{
				// delimiter separating columns
				var delim = ';';

				Enum.TryParse(fields[fieldMappings["Feature_Type"]], out CompositeREF.FeatureType Feature_Type);

				var compositeREF = new CompositeREF(
				fields[fieldMappings["Composite Element REF"]],
				fields[fieldMappings["Chromosome"]],
				Convert.ToInt32(fields[fieldMappings["Start"]]),
				Convert.ToInt32(fields[fieldMappings["End"]]),
				splitPotentialString(fields[fieldMappings["Gene_Symbol"]], delim),
				splitPotentialString(fields[fieldMappings["Gene_Type"]], delim),
				splitPotentialString(fields[fieldMappings["Transcript_ID"]], delim),
				splitPotentialString(fields[fieldMappings["Position_to_TSS"]], delim).Select(s => Convert.ToInt32(s)).ToArray(),
				fields[fieldMappings["CGI_Coordinate"]],
				Feature_Type);

				return new AnnotationLine(compositeREF,
				ConvertToDoubleTreatingNullStringAsOne(fields[fieldMappings["Beta_value"]]));
			}

			static public List<AnnotationLine> ReadFile(string filename, string file_id, bool fileHasVersion)
			{
				StreamReader inputFile;

				inputFile = CreateStreamReaderWithRetry(filename);

				var neededFields = new List<string>();
				neededFields.Add("Composite Element REF");
				neededFields.Add("Beta_value");
				neededFields.Add("Chromosome");
				neededFields.Add("Start");
				neededFields.Add("End");
				neededFields.Add("Gene_Symbol");
				neededFields.Add("Gene_Type");
				neededFields.Add("Transcript_ID");
				neededFields.Add("Position_to_TSS");
				neededFields.Add("CGI_Coordinate");
				neededFields.Add("Feature_Type");

				bool hasDone = false;
				var headerizedFile = new HeaderizedFile<AnnotationLine>(inputFile, fileHasVersion, hasDone, "#version gdc-1.0.0", neededFields);

				List<AnnotationLine> result;

				if (!headerizedFile.ParseFile((a, b) => ParseLine(a, b), out result))
				{
					Console.WriteLine("Error reading Annotation File " + filename);
					return null;
				}

				inputFile.Close();

				// filter out invalid results. Invalid results include records without valid M values and records without gene symbols.
				result = result.Where(c => (c.M_Value != double.PositiveInfinity) && (c.compositeREF.Gene_Symbol.Length > 0)).ToList();

				return result;
			} // ReadFile


		}

		public class BedLine
		{
			public readonly string Chromosome;
			public readonly int Start_Position;
			public readonly int End_Position;
			public readonly string name;
			public readonly int score; // value 0-1000. for methylation score/1000 gives you methylation percentage
			public readonly char strand; // can be '.', '+' or '-'
			public readonly double thickStart;
			public readonly double thickEnd;

			public BedLine(string Chromosome_,
				int Start_Position_,
				int End_Position_,
				string name_,
				int score_,
				char strand_,
				double thickStart_ = 0,
				double thickEnd_ = 1)
			{
				Chromosome = Chromosome_;
				Start_Position = Start_Position_;
				End_Position = End_Position_;
				name = name_;
				score = score_;
				strand = strand_;
				thickStart = thickStart_;
				thickEnd = thickEnd_;
			}

			public bool overlaps(string otherChromosome, int otherStart, int otherEnd)
			{
				if (ASETools.chromosomeNameToNonChrForm(otherChromosome) == ASETools.chromosomeNameToNonChrForm(Chromosome))
				{
					if (otherStart < End_Position && otherEnd > Start_Position)
					{
						return true;
					}
				}
				return false;
			}

			public string toString() {
				return this.Chromosome + "\t" + this.Start_Position + "\t" + this.End_Position + "\t" + this.name + "\t" + this.score + 
					"\t" + this.strand + "\t" + this.thickStart + "\t" + this.thickEnd;
			}

			public static void writeFile(string filename, List<BedLine> bedLines, string header = "")
			{
				var file = CreateStreamWriterWithRetry(filename);

				if (null == file)
				{
					Console.WriteLine("BedLine.writeFile: unable to create file " + filename);
					return;
				}

				// Write header
				file.WriteLine(header);

				foreach (var line in bedLines)
				{
					file.WriteLine(line.toString());
				}
				file.Close();
			}

			static public List<BedLine> ReadFile(string filename, bool hasHeader = true)
			{
				StreamReader inputFile = CreateStreamReaderWithRetry(filename);

				if (hasHeader)
				{
					var header = inputFile.ReadLine();
				}

				List<BedLine> result = new List<BedLine>();
				string line;
				while ((line = inputFile.ReadLine()) != null)
				{
					var split = line.Split('\t');
					result.Add(new BedLine(split[0], Convert.ToInt32(split[1]), Convert.ToInt32(split[2]), split[3], Convert.ToInt32(split[4]), split[5].ToCharArray()[0], Convert.ToDouble(split[6]), Convert.ToDouble(split[7])));
				}

				inputFile.Close();

				return result;
			}
		}

		public class MAFLine
        {
            public readonly string Hugo_Symbol;
            public readonly string NCBI_Build;
            public readonly string Chromosome;
            public int Start_Position;	// these are sometimes reset when switching builds
            public int End_Positon;
            public readonly string Variant_Classification;
            public readonly string Variant_Type;
            public readonly string Reference_Allele;
            public readonly string Tumor_Seq_Allele1;
            public readonly string Tumor_Seq_Allele2;
            public readonly string Match_Norm_Seq_Allele1;
            public readonly string Match_Norm_Seq_Allele2;
            public readonly string Tumor_Sample_UUID;
            public readonly string Matched_Norm_Sample_UUID;
            public readonly string tumor_bam_uuid;
            public readonly string normal_bam_uuid;
            public readonly int t_depth;
            public readonly int t_ref_count;
            public readonly int t_alt_count;
            public readonly int n_depth;
            public readonly int n_ref_count;
            public readonly int n_alt_count;

            public readonly string maf_file_id; // Of the MAF file

            MAFLine(string Hugo_Symbol_, 
             string NCBI_Build_,
             string Chromosome_,
             int Start_Position_,
             int End_Positon_,
             string Variant_Classification_,
             string Variant_Type_,
             string Reference_Allele_,
             string Tumor_Seq_Allele1_,
             string Tumor_Seq_Allele2_,
             string Match_Norm_Seq_Allele1_,
             string Match_Norm_Seq_Allele2_,
             string Tumor_Sample_UUID_,
             string Matched_Norm_Sample_UUID_,
             string tumor_bam_uuid_,
             string normal_bam_uuid_,
             int t_depth_,
             int t_ref_count_,
             int t_alt_count_,
             int n_depth_,
             int n_ref_count_,
             int n_alt_count_,
             string maf_file_id_)
            {
                Hugo_Symbol = ConvertToNonExcelString(Hugo_Symbol_);
                NCBI_Build = NCBI_Build_;
                Chromosome = Chromosome_;
                Start_Position = Start_Position_;
                End_Positon = End_Positon_;
                Variant_Classification = Variant_Classification_;
                Variant_Type = Variant_Type_;
                Reference_Allele = Reference_Allele_;
                Tumor_Seq_Allele1 = Tumor_Seq_Allele1_;
                Tumor_Seq_Allele2 = Tumor_Seq_Allele2_;
                Match_Norm_Seq_Allele1 = Match_Norm_Seq_Allele1_;
                Match_Norm_Seq_Allele2 = Match_Norm_Seq_Allele2_;
                Tumor_Sample_UUID = Tumor_Sample_UUID_;
                Matched_Norm_Sample_UUID = Matched_Norm_Sample_UUID_;
                tumor_bam_uuid = tumor_bam_uuid_;
                normal_bam_uuid = normal_bam_uuid_;
                t_depth = t_depth_;
                t_ref_count = t_ref_count_;
                t_alt_count = t_alt_count_;
                n_depth = n_depth_;
                n_ref_count = n_ref_count_;
                n_alt_count = n_alt_count_;
                maf_file_id = maf_file_id_;
            }

            static MAFLine ParseLine(Dictionary<string, int> fieldMappings, string[] fields, string maf_file_id)
            {
                return new MAFLine(
                    fields[fieldMappings["Hugo_Symbol"]],
                    fields[fieldMappings["NCBI_Build"]],
                    fields[fieldMappings["Chromosome"]],
                    Convert.ToInt32(fields[fieldMappings["Start_Position"]]),
                    Convert.ToInt32(fields[fieldMappings["End_Position"]]),
                    fields[fieldMappings["Variant_Classification"]],
                    fields[fieldMappings["Variant_Type"]],
                    fields[fieldMappings["Reference_Allele"]],
                    fields[fieldMappings["Tumor_Seq_Allele1"]],
                    fields[fieldMappings["Tumor_Seq_Allele2"]],
                    fields[fieldMappings["Match_Norm_Seq_Allele1"]],
                    fields[fieldMappings["Match_Norm_Seq_Allele2"]],
                    fields[fieldMappings["Tumor_Sample_UUID"]],
                    fields[fieldMappings["Matched_Norm_Sample_UUID"]],
                    fields[fieldMappings["tumor_bam_uuid"]],
                    fields[fieldMappings["normal_bam_uuid"]],
                    ConvertToInt32TreatingNullStringAsZero(fields[fieldMappings["t_depth"]]),
                    ConvertToInt32TreatingNullStringAsZero(fields[fieldMappings["t_ref_count"]]),
                    ConvertToInt32TreatingNullStringAsZero(fields[fieldMappings["t_alt_count"]]),
                    ConvertToInt32TreatingNullStringAsZero(fields[fieldMappings["n_depth"]]),
                    ConvertToInt32TreatingNullStringAsZero(fields[fieldMappings["n_ref_count"]]),
                    ConvertToInt32TreatingNullStringAsZero(fields[fieldMappings["n_alt_count"]]),
                    maf_file_id
                    );
            }

            static public List<MAFLine> ReadFile(string filename, string file_id, bool fileHasVersion)
            {
                StreamReader inputFile;

                if (filename.Count() > 2 && filename.Substring(filename.Count() - 3, 3) == ".gz")
                {
                    inputFile = CreateCompressedStreamReaderWithRetry(filename);
                }
                else
                {
                    inputFile = CreateStreamReaderWithRetry(filename);
                }

                var neededFields = new List<string>();
                neededFields.Add("Hugo_Symbol");
                neededFields.Add("NCBI_Build");
                neededFields.Add("Chromosome");
                neededFields.Add("Start_Position");
                neededFields.Add("End_Position");
                neededFields.Add("Variant_Classification");
                neededFields.Add("Variant_Type");
                neededFields.Add("Reference_Allele");
                neededFields.Add("Tumor_Seq_Allele1");
                neededFields.Add("Tumor_Seq_Allele2");
                neededFields.Add("Match_Norm_Seq_Allele1");
                neededFields.Add("Match_Norm_Seq_Allele2");
                neededFields.Add("Tumor_Sample_UUID");
                neededFields.Add("Matched_Norm_Sample_UUID");
                neededFields.Add("tumor_bam_uuid");
                neededFields.Add("normal_bam_uuid");
                neededFields.Add("t_depth");
                neededFields.Add("t_ref_count");
                neededFields.Add("t_alt_count");
                neededFields.Add("n_depth");
                neededFields.Add("n_ref_count");
                neededFields.Add("n_alt_count");


                var headerizedFile = new HeaderizedFile<MAFLine>(inputFile, fileHasVersion, !fileHasVersion, "#version gdc-1.0.0", neededFields, fileHasVersion);

                List<MAFLine> result;

                if (!headerizedFile.ParseFile((a, b) => ParseLine(a, b, file_id), out result))
                {
                    Console.WriteLine("Error reading MAF File " + filename);
                    return null;
                }

                inputFile.Close();

                return result;
            } // ReadFile

            public static void WriteHeaderLine(StreamWriter outputStream)
            {
                outputStream.WriteLine("Hugo_Symbol\tNCBI_Build\tChromosome\tStart_Position\tEnd_Position\tVariant_Classification\tVariant_Type\tReference_Allele\tTumor_Seq_Allele1\tTumor_Seq_Allele2\tMatch_Norm_Seq_Allele1\tMatch_Norm_Seq_Allele2\tTumor_Sample_UUID\tMatched_Norm_Sample_UUID\ttumor_bam_uuid\tnormal_bam_uuid\tt_depth\tt_ref_count\tt_alt_count\tn_depth\tn_ref_count\tn_alt_count");
            }

            public void WriteToStream(StreamWriter output)
            {
                output.WriteLine(
                    ConvertToExcelString(Hugo_Symbol)   + "\t" +
                    NCBI_Build                          + "\t" +
                    Chromosome                          + "\t" +
                    Start_Position                      + "\t" +
                    End_Positon                         + "\t" +
                    Variant_Classification              + "\t" +
                    Variant_Type                        + "\t" +
                    Reference_Allele                    + "\t" +
                    Tumor_Seq_Allele1                   + "\t" +
                    Tumor_Seq_Allele2                   + "\t" +
                    Match_Norm_Seq_Allele1              + "\t" +
                    Match_Norm_Seq_Allele2              + "\t" +
                    Tumor_Sample_UUID                   + "\t" +
                    Matched_Norm_Sample_UUID            + "\t" +
                    tumor_bam_uuid                      + "\t" +
                    normal_bam_uuid                     + "\t" +
                    t_depth                             + "\t" +
                    t_ref_count                         + "\t" +
                    t_alt_count                         + "\t" +
                    n_depth                             + "\t" +
                    n_ref_count                         + "\t" +
                    n_alt_count
                    );
            }

            public static void WriteToFile(string filename, List<MAFLine> linesToWrite)
            {
                var output = CreateStreamWriterWithRetry(filename);

                WriteHeaderLine(output);

                foreach (var mafLine in linesToWrite)
                {
                    mafLine.WriteToStream(output);                    
                }

                output.WriteLine("**done**");
                output.Close();
            }

            public string getExtractedReadsExtension()
            {
                return "-" + Chromosome + "-" + Math.Max(1, Start_Position - 200) + "-" + (End_Positon + 10);
            }

        } // MAFLine

        public static string SizeToUnits(ulong size)
        {
            if (size < 1024) return "" + size;

            if (size < 1024 * 1024) return "" + ((size + 512) / 1024) + "K";

            if (size < 1024 * 1024 * 1024) return "" + ((size + 512 * 1024) / (1024 * 1024)) + "M";

            if (size < (ulong)1024 * 1024 * 1024 * 1024) return "" + ((size + 512 * 1024 * 1024) / (1024 * 1024 * 1024)) + "G";

            if (size < (ulong)1024 * 1024 * 1024 * 1024 * 1024) return "" + ((size + (ulong)512 * 1024 * 1204 * 1024) / ((ulong)1024 * 1024 * 1024 * 1024)) + "T";

            return "" + ((size + (ulong)512 * 1024 * 1204 * 1024 * 1024) / ((ulong)1024 * 1024 * 1024 * 1024 * 1024)) + "P";
        }

        public class AllcountReader
        {
            public AllcountReader(string filename_)
            {
                filename = filename_;
            }

            public bool openFile()
            {
                long mappedHQNuclearReads;
                int numContigs;

                return openFile(out mappedHQNuclearReads, out numContigs);
            }

            public bool openFile(out long mappedHQNuclearReads, out int out_numContigs)
            {
                if (null != allcountReader)
                {
                    Console.WriteLine("ASETools.AllcountReader.openFile(): file is already open.  You can only do this once per allcount file.");
                }

                allcountReader = null;
                out_numContigs = numContigs = 0;
                contigs = null;
                mappedHQNuclearReads = 0;

                try
                {
                    compressedStreamReader = CreateStreamReaderWithRetry(filename);
                    allcountReader = new StreamReader(new GZipStream(compressedStreamReader.BaseStream, CompressionMode.Decompress));


                    //
                    // The format is two header lines like:
                    //      CountReadsCovering v1.1 \\msr-genomics-0\d$\sequence\indices\grch37-24 -a \\msr-genomics-0\e$\tcga\hnsc\tumor\rna\0415c9cc-48e6-46e7-9076-06b6b56bb4be\PCAWG.e7697e88-96df-4c96-ad8d-6c54df95d29b.STAR.v1.bam -
                    //      83303682 mapped high quality nuclear reads, 9891899 low quality reads, 0 mitochondrial reads, 100740272 total reads
                    // followed by a blank line followed by
                    //      NumContigs: 93
                    //      ContigName\tLength
                    //      <ContigName\tLength> x numContigs
                    // Then for each contig:
                    //      >ContigName
                    // And within each contig one of three line types:
                    //      offset\tcount
                    // Which is an offset in the contig (in HEX) followed by the count of high quality reads that map there (also in hex) or:
                    //      xnumber
                    // which is the number of consecutive loci with the same number of HQ reads mapped as the previous locus (x is literal, count is in hex) or:
                    //      count
                    // which is the new count of reads mapped for the next locus (in hex)
                    //
                    // And the final line in the file is
                    //      **done**
                    // 
                    //

                    var line = allcountReader.ReadLine();

                    const string headerBeginning = "CountReadsCovering v";

                    if (null == line || line.Count() < headerBeginning.Count() + 1 || line.Substring(0, headerBeginning.Count()) != headerBeginning)
                    {
                        Console.WriteLine("Empty or corrupt allcount file " + filename);
                        return false;
                    }

                    if (line[headerBeginning.Count()] != '1')
                    {
                        Console.WriteLine("Unsupported major version of allcount file " + filename + ".  Header line: " + line);
                        return false;
                    }

                    line = allcountReader.ReadLine();
                    if (null == line)
                    {
                        Console.WriteLine("Corrupt or tuncated allcount file " + filename);
                        return false;
                    }

                    var fields = line.Split(' ');
                    if (fields.Count() != 16)
                    {
                        Console.WriteLine("Corrupt or tuncated allcount file " + filename + ".  Second line has " + fields.Count() + " fields: " + line);
                        return false;
                    }

                    try
                    {
                        mappedHQNuclearReads = Convert.ToInt64(fields[0]);
                    }
                    catch (FormatException)
                    {
                        Console.WriteLine("Format exception parsing mapped HQ read count for file " + filename + " from line: " + line);
                        return false;
                    }

                    line = allcountReader.ReadLine();   // The blank line

                    line = allcountReader.ReadLine();
                    if (null == line)
                    {
                        Console.WriteLine("Allcount file truncated before contig count: " + filename);
                        return false;
                    }

                    const string numContigsLineBeginning = "NumContigs: ";
                    if (line.Count() < numContigsLineBeginning.Count() + 1 || line.Substring(0, numContigsLineBeginning.Count()) != numContigsLineBeginning)
                    {
                        Console.WriteLine("Malformed NumContigs line in " + filename + ": " + line);
                        return false;
                    }

                    try
                    {
                        out_numContigs = numContigs = Convert.ToInt32(line.Substring(numContigsLineBeginning.Count()));
                    }
                    catch (FormatException)
                    {
                        Console.WriteLine("Couldn't parse NumContigs line in file " + filename + ": " + line);
                        return false;
                    }

                    if (numContigs < 1)
                    {
                        Console.WriteLine("Invalid numContigs in " + filename + ": " + line);
                        return false;
                    }

                    line = allcountReader.ReadLine();   // The header line for the contigs.

                    contigs = new Contig[numContigs];

                    int whichContig;

                    for (whichContig = 0; whichContig < numContigs; whichContig++)
                    {
                        contigs[whichContig] = new Contig();

                        line = allcountReader.ReadLine();
                        if (null == line)
                        {
                            Console.WriteLine("File truncated in contig list " + filename);
                            return false;
                        }

                        fields = line.Split('\t');
                        if (fields.Count() != 2)
                        {
                            Console.WriteLine("Incorrect contig line format in file " + filename + ": " + line);
                            return false;
                        }

                        contigs[whichContig].name = fields[0].ToLower();
                        try
                        {
                            contigs[whichContig].length = Convert.ToInt64(fields[1]);
                        }
                        catch (FormatException)
                        {
                            Console.WriteLine("Incorrect contig line format in file " + filename + ": " + line);
                            return false;
                        }
                    } // for all expected contigs
                } // try
                catch (Exception e)
                {
                    if (e is IOException || e is InvalidDataException)
                    {
                        Console.WriteLine("IOException or InvalidDataException opening allcount file " + filename);
                        return false;
                    }
                    else
                    {
                        throw e;
                    }
                }

                return true;
            } // openFile

            public delegate void ProcessBase(string contigName, int location, int currentMappedReadCount);

            public bool ReadAllcountFile(ProcessBase processBase)
            {
                int currentOffset = -1;
                int currentMappedReadCount = -1;
                int whichContig = -1;

                bool sawDone = false;
                string contigName = "";

                string line;

                while (null != (line = allcountReader.ReadLine()))
                {
                    if (sawDone)
                    {
                        Console.WriteLine("File " + filename + " continues after **done** line: " + line);
                        return false;
                    }

                    if ("**done**" == line)
                    {
                        sawDone = true;
                        continue;
                    }

                    if (line.Count() == 0)
                    {
                        Console.WriteLine("Unexpected blank line in " + filename);
                        return false;
                    }

                    if (line[0] == '>')
                    {
                        whichContig++;
                        if (whichContig >= numContigs)
                        {
                            Console.WriteLine("Saw too many contigs in " + filename + ": " + line);
                            return false;
                        }

                        if (line.Substring(1).ToLower() != contigs[whichContig].name)
                        {
                            Console.WriteLine("Unexpected contig in " + filename + ".  Expected " + contigs[whichContig].name + ", got ", line.Substring(1));
                            return false;
                        }


                        contigName = line.Substring(1).ToLower();

                        currentOffset = -1;
                        currentMappedReadCount = -1;
                        continue;
                    }

                    if (-1 == whichContig)
                    {
                        Console.WriteLine("Expected contig line after list of contigs, got " + line);
                        return false;
                    }

                    var fields = line.Split('\t');
                    if (fields.Count() == 1)
                    {
                        //
                        // Either xRepeatCount or newCount
                        //
                        if (line[0] == 'x')
                        {
                            if (currentMappedReadCount < 0 || currentOffset < 0)
                            {
                                Console.WriteLine("Got unexpected x line " + line);
                                return false;
                            }

                            int repeatCount;
                            try
                            {
                                repeatCount = Convert.ToInt32(line.Substring(1), 16); // 16 means the string is in hex
                                if (repeatCount <= 1)
                                {
                                    Console.WriteLine("Bogus repeat count " + line);
                                    return false;
                                }
                            }
                            catch (SystemException ex)
                            {
                                if (ex is FormatException || ex is ArgumentOutOfRangeException)
                                {
                                    Console.WriteLine("Format exception processing x line " + line);
                                    return false;
                                }
                                else
                                {
                                    throw ex;
                                }
                            }
                            for (; repeatCount > 1; repeatCount--)  // > 1 because this count includes the locus that specified the mapped read count (the previous non-x line) and we already emitted that one.
                            {
                                currentOffset++;
                                processBase(contigName, currentOffset, currentMappedReadCount);
                            }
                        }
                        else
                        {
                            //
                            // A new mapped read count line
                            //
                            if (currentOffset <= 0)
                            {
                                Console.WriteLine("Got unexpected mapped read count line " + line);
                                return false;
                            }
                            try
                            {
                                currentMappedReadCount = Convert.ToInt32(line, 16); // 16 means the string is in hex
                                if (currentMappedReadCount <= 0)
                                {
                                    Console.WriteLine("Bogus current count " + line);
                                    return false;
                                }
                            }
                            catch (SystemException ex)
                            {
                                if (ex is FormatException || ex is ArgumentOutOfRangeException)
                                {
                                    Console.WriteLine("Format exception processing count line " + line);
                                    return false;
                                }
                                else
                                {
                                    throw ex;
                                }
                            }

                            currentOffset++;
                            processBase(contigName, currentOffset, currentMappedReadCount);
                        }

                        continue;
                    }

                    if (fields.Count() != 2)
                    {
                        Console.WriteLine("Saw too many fields in line " + line);
                        return false;
                    }

                    //
                    // An offset + count line
                    //
                    try
                    {
                        currentOffset = Convert.ToInt32(fields[0], 16); // 16 means the string is in hex
                        currentMappedReadCount = Convert.ToInt32(fields[1], 16); // 16 means the string is in hex

                        if (currentOffset <= 0 || currentMappedReadCount <= 0)
                        {
                            Console.WriteLine("Bogus offset + count line " + line);
                            return false;
                        }
                    }
                    catch (SystemException ex)
                    {
                        if (ex is FormatException || ex is ArgumentOutOfRangeException)
                        {
                            Console.WriteLine("Unable to parse offset + count line " + line);
                            return false;
                        }
                        else
                        {
                            throw ex;
                        }
                    }

                    processBase(contigName, currentOffset, currentMappedReadCount);
                }

                if (!sawDone)
                {
                    Console.WriteLine("Truncated allcount file " + filename);
                    return false;
                }

                return true;
            }

            public void Close()
            {
                if (null != allcountReader)
                {
                    allcountReader.Close();
                    compressedStreamReader.Close();
                }
            }

            StreamReader compressedStreamReader = null;
            StreamReader allcountReader = null;
            int numContigs = 0;
            Contig[] contigs = null;

            public readonly string filename;


            class Contig
            {
                public string name = "";
                public long length = -1;
            }

        } // AllcountReader

        public static string DownloadStringWithRetry(WebClient webclient, string address)
        {
            while (true)
            {
                try
                {
                    var reply = webclient.DownloadString(address);
                    if (reply == "")
                    {
                        Console.WriteLine("Server returned the empty string.  Pausing 10 seconds and retrying.");
                        Thread.Sleep(10000);
                    } else
                    {
                        return reply;
                    }
                }
                catch (WebException e)
                {
                    Console.WriteLine("DownloadStringWithRetry: caught WebException: " + e.Message + ".  Pausing 10 seconds and retrying.");
                    Thread.Sleep(10000);
                }
            }
        } // DownloadStringWithRetry

		// Loads gene information from a reference file from UCSC Genome Browser
		public static Dictionary<string, GeneLocationInfo> readKnownGeneFile(string knownGenesFilename) 
		{
			var results = new Dictionary<string, GeneLocationInfo>();

			var refFile = CreateStreamReaderWithRetry(knownGenesFilename);

			refFile.ReadLine();    // Skip the header

			string line;
			while (null != (line = refFile.ReadLine()))
			{
				// Parse required fields
				var fields = line.Split('\t');

				if (fields.Count() != 22)
				{
					Console.WriteLine("LoadGeneLocationInfo: wrong number of fields in file " + fields.Count() + " != 22 " + ": " + line);
					continue;
				}

				var hugoSymbol = ConvertToNonExcelString(fields[16]);
				var isoform = Isoform.fromFileLine(line);

                if (!results.ContainsKey(hugoSymbol))
                {
                    results.Add(hugoSymbol, new GeneLocationInfo());
                    results[hugoSymbol].hugoSymbol = hugoSymbol;
                    results[hugoSymbol].minLocus = 2000000000;
                    results[hugoSymbol].maxLocus = 0;
                    results[hugoSymbol].chromosome = "";
                }
				results[hugoSymbol].isoforms.Add(isoform);
			}

            //
            // We've collected all of the isoforms with their genes, now compute the min and max loci for each.
            //

            foreach (var resultEntry in results)
            {
                var result = resultEntry.Value;

                foreach (var isoform in result.isoforms)
                {
                    if (!isoform.chromosome.ToLower().Contains("alt") && !isoform.chromosome.ToLower().Contains("random") && !isoform.chromosome.ToLower().Contains("chrun"))
                    {
                        if (result.chromosome != "" && result.chromosome != isoform.chromosome)
                        {
                            //Console.WriteLine("Inconsistent chromosomes for " + result.hugoSymbol + ": " + result.chromosome + " and " + isoform.chromosome);
                            result.inconsistent = true;
                            break;
                        } else
                        {
                            result.chromosome = isoform.chromosome;
                        }

                        result.maxLocus = Math.Max(result.maxLocus, isoform.txEnd);
                        result.minLocus = Math.Min(result.minLocus, isoform.txStart);
                    }
                } // foreach isoform

                if (result.chromosome == "")
                {
                    //Console.WriteLine("No non-alt chromosome found for gene " + result.hugoSymbol);
                    result.inconsistent = true;
                }
            }

			refFile.Close();
			return results;
		}

		public static string WindowsToLinuxPathname(string windowsPathname)
		{
			string[] components = windowsPathname.Split('\\');
       

            if (components.Count() < 5)
            {
                Console.WriteLine("WindowsToLinuxPathname: unable to parse " + windowsPathname);
                return @"/dev/null";
            }

            string linuxPathname = @"/mnt/" + components[2] + @"/" + components[3][0];  // components[3][0] is the drive letter, and strips off the $

            for (int i = 4; i < components.Count(); i++)
            {
                linuxPathname += @"/" + components[i];
            }

            return linuxPathname;
        } // WindowsToLinuxPathname

        static public string GetDirectoryPathFromFullyQualifiedFilename(string filename)
        {
            if (filename.Count() < 1 || filename[0] != '\\')
            {
                Console.WriteLine("GetDirectoryPathFromFullyQualifiedFilename -- invalid input " + filename);
                return "";
            }

            string[] pathnameComponents = filename.Split('\\');
            if (pathnameComponents.Count() < 4 || pathnameComponents[0] != "" || pathnameComponents[1] != "" || pathnameComponents[3].Count() != 2 || pathnameComponents[3].Substring(1) != "$")
            {
                Console.WriteLine("GetDirectoryPathFromFullyQualifiedFilename: expected \\ pathname, got " + filename);
                return "";
            }

            string dirName = @"";

            for (int i = 0; i < pathnameComponents.Count() - 1; i++)
            {
                dirName += pathnameComponents[i] + @"\";
            }

            return dirName;
        } // GetDirectoryPathFromFullyQualifiedFilename

        class MAFLoadStatus
        {
            public int nToLoad;
            public int nLoaded = 0;
            public int nFailed = 0;
        } // MAFLoadStatus

        static void ReadMafFileAndAppendToList(string filename, string file_id, List<ASETools.MAFLine> allMAFLines, MAFLoadStatus loadStatus)
        {
            var mafLinesForThisFile = ASETools.MAFLine.ReadFile(filename, file_id, true);

            lock (loadStatus)
            {
                loadStatus.nLoaded++;

                Console.Write(loadStatus.nLoaded + "/" + loadStatus.nToLoad + " ");

                if (null == mafLinesForThisFile)
                {
                    loadStatus.nFailed++;
                    Console.WriteLine("MAF load of " + filename + " failed.");
                }

                allMAFLines.AddRange(mafLinesForThisFile);
            }
        } // ReadMafFileAndAppendToList

        public static List<MAFLine> LoadMAFs(Configuration configuration, Dictionary<string, DownloadedFile> downloadedFiles, out Dictionary<string, List<MAFLine>> byTumorSampleId)
        {
            var stopwatch = new Stopwatch();
            stopwatch.Start();

            byTumorSampleId = null;

            if (configuration.mafManifestPathname == null || configuration.mafManifestPathname == "")
            {
                Console.WriteLine("The MAF manifest must exist in order to run GenerateCases.  Go back and run the process manager to generate the script to make the maf manifest.");
                return null;
            }

            var mafManifest = ASETools.MAFInfo.LoadMAFManifest(configuration.mafManifestPathname);
            if (null == mafManifest)
            {
                Console.WriteLine("Unable to load maf manifest " + configuration.mafManifestPathname);
                return null;
            }

 
            foreach (var mafEntry in mafManifest)
            {
                var mafInfo = mafEntry.Value;

                if (!downloadedFiles.ContainsKey(mafInfo.file_id))
                {
                    Console.WriteLine("Missing MAF file " + mafInfo.file_id + ".  Download it (which should be in the script generated by ASEProcessManager) and rerun.");
                    return null;
                }
            }

            Console.Write("Loading MAF entries..");
            var allMAFLines = new List<MAFLine>();

            var threads = new List<Thread>();

            var loadStatus = new MAFLoadStatus();
            loadStatus.nToLoad = mafManifest.Count();


            foreach (var mafEntry in mafManifest)
            {
                var mafInfo = mafEntry.Value;

                threads.Add(new Thread(() => ReadMafFileAndAppendToList(downloadedFiles[mafInfo.file_id].fileInfo.FullName, mafInfo.file_id, allMAFLines, loadStatus)));
            }
 

            threads.ForEach(t => t.Start());
            threads.ForEach(t => t.Join());

            if (loadStatus.nFailed > 0)
            {
                Console.WriteLine("Giving up due to failed MAF load(s).");
                return null;
            }

            byTumorSampleId = new Dictionary<string,List<MAFLine>>();

            foreach (MAFLine mafLine in allMAFLines) {
                if (!byTumorSampleId.ContainsKey(mafLine.Tumor_Sample_UUID))
                {
                    byTumorSampleId.Add(mafLine.Tumor_Sample_UUID, new List<MAFLine>());
                }

                byTumorSampleId[mafLine.Tumor_Sample_UUID].Add(mafLine);
            }

            Console.WriteLine(ElapsedTimeInSeconds(stopwatch) + " to load " + allMAFLines.Count() + " mutations.");

            return allMAFLines;
        } // LoadMAFs

        public struct MeanAndStdDev
        {
            public MeanAndStdDev(double mean_, double stdDev_)
            {
                mean = mean_;
                stddev = stdDev_;
            }

            public readonly double mean;
            public readonly double stddev;
        }

        //
        // Maps chromosomeName -> (offset -> MeanAndStdDev)
        //
        struct ChromosomeSize : IComparable<ChromosomeSize>
        {
            public ChromosomeSize(string name_, int size_)
            {
                name = name_;
                size = size_;
            }

            public int CompareTo(ChromosomeSize other)
            {
                //
                // This is backwards from what you'd ordinarily think because we want them ordered largest to smallest in hopes that that helps out the
                // memory allocator.
                //
                if (size > other.size) return -1;
                if (size == other.size) return 0;
                return 1;
            }

            public string name;
            public int size;
        }

		public class GeneExpression
		{
			static GeneExpression() // This is a static initializer that runs once at program start time, it's not a constructor.
			{
				regionSizeByRegionSizeIndex[0] = 0;
				regionSizeByRegionSizeIndex[1] = 1000;
				for (int i = 2; i < nRegionSizes; i++)
				{
					regionSizeByRegionSizeIndex[i] = regionSizeByRegionSizeIndex[i - 1] * 2;
				}

				comparer = StringComparer.OrdinalIgnoreCase;
			}

			public GeneExpression(ASETools.GeneLocationInfo gene_)
			{
				geneLocationInfo = gene_;

				for (int sizeIndex = 0; sizeIndex < nRegionSizes; sizeIndex++)
				{
					regionalExpressionState[sizeIndex] = new ASETools.RegionalExpressionState();
					exclusiveRegionalExpressionState[sizeIndex] = new ASETools.RegionalExpressionState();
				}
			}

			public void AddRegionalExpression(int chromosomeOffset, double z, double mu, bool isTumor)
			{
				int distance;
				if (chromosomeOffset >= geneLocationInfo.minLocus && chromosomeOffset <= geneLocationInfo.maxLocus)
				{
					distance = 0;
				}
				else if (chromosomeOffset < geneLocationInfo.minLocus)
				{
					distance = geneLocationInfo.minLocus - chromosomeOffset;
				}
				else
				{
					distance = chromosomeOffset - geneLocationInfo.maxLocus;
				}

				for (int sizeIndex = nRegionSizes - 1; sizeIndex >= 0; sizeIndex--)
				{
					if (regionSizeByRegionSizeIndex[sizeIndex] < distance)
					{
						if (sizeIndex != nRegionSizes - 1)
						{
							if (isTumor)
							{
								exclusiveRegionalExpressionState[sizeIndex + 1].AddTumorExpression(z, mu);

							}
							else
							{
								exclusiveRegionalExpressionState[sizeIndex + 1].AddNormalExpression(z, mu);
							}
							break;
						}
					}
					if (isTumor)
					{
						regionalExpressionState[sizeIndex].AddTumorExpression(z, mu);

					}
					else
					{
						regionalExpressionState[sizeIndex].AddNormalExpression(z, mu);
					}
				}

				if (0 == distance)  // Have to special case this, since exclusive gets added when we're one smaller, and there is nothing smaller than sizeIndex 0.
				{
					if (isTumor)
					{
						exclusiveRegionalExpressionState[0].AddTumorExpression(z, mu);

					}
					else
					{
						exclusiveRegionalExpressionState[0].AddNormalExpression(z, mu);
					}
				}
			}


			public static int CompareByGeneName(GeneExpression a, GeneExpression b)
			{
				return comparer.Compare(a.geneLocationInfo.hugoSymbol, b.geneLocationInfo.hugoSymbol);
			}

			public const int nRegionSizes = 20;    // Because we have 0 (in the gene), this range is 2^(20 - 2) * 1000 = 262 Mbases on either side, i.e., the entire chromosome
			public static readonly int[] regionSizeByRegionSizeIndex = new int[nRegionSizes];

			public ASETools.RegionalExpressionState[] regionalExpressionState = new ASETools.RegionalExpressionState[nRegionSizes]; // Dimension is log2(regionSize) - 1
			public ASETools.RegionalExpressionState[] exclusiveRegionalExpressionState = new ASETools.RegionalExpressionState[nRegionSizes];  // Expression in this region but not closer, so from log2(regionSize - 1) to log2(regionSize) - 1.  The zero element is the same as regionalExpressionState

			public ASETools.GeneLocationInfo geneLocationInfo;
			public int mutationCount = 0;
			public static StringComparer comparer;
		}

		public class RegionalExpressionState
		{
			// Tumor expression data
			public int nRegionsIncludedTumor = 0;
			public double minTumorExpression = 100000;
			public double maxTumorExpression = -100000;
			public double totalTumorExpression = 0;

			public double minMeanTumorExpression = 100000;
			public double maxMeanTumorExpression = -1;
			public double totalMeanTumorExpression = 0;

			// Normal expression data
			public int nRegionsIncludedNormal = 0;
			public double minNormalExpression = 100000;
			public double maxNormalExpression = -100000;
			public double totalNormalExpression = 0;

			public double minMeanNormalExpression = 100000;
			public double maxMeanNormalExpression = -1;
			public double totalMeanNormalExpression = 0;

			public void AddTumorExpression(double z, double mu)
			{
				nRegionsIncludedTumor++;
				totalTumorExpression += z;
				if (totalTumorExpression == Double.NegativeInfinity)
				{
					Console.WriteLine("stop ere");
				}
				minTumorExpression = Math.Min(minTumorExpression, z);
				maxTumorExpression = Math.Max(maxTumorExpression, z);

				totalMeanTumorExpression += mu;
				minMeanTumorExpression = Math.Min(minMeanTumorExpression, mu);
				maxMeanTumorExpression = Math.Max(maxMeanTumorExpression, mu);
			}

			public void AddNormalExpression(double z, double mu)
			{
				nRegionsIncludedNormal++;
				totalNormalExpression += z;
				minNormalExpression = Math.Min(minNormalExpression, z);
				maxNormalExpression = Math.Max(maxNormalExpression, z);

				totalMeanNormalExpression += mu;
				minMeanNormalExpression = Math.Min(minMeanNormalExpression, mu);
				maxMeanNormalExpression = Math.Max(maxMeanNormalExpression, mu);
			}

		}

		// file that contains distance over gene names. Files created from ExpressionNearMutations
		public class RegionalSignalFile
		{
			string fileHeader;
			List<ASETools.GeneExpression> allExpressions;
			ASETools.RegionalExpressionState wholeAutosomeRegionalExpression;
			Dictionary<string, ASETools.RegionalExpressionState> allButThisChromosomeAutosomalRegionalExpressionState;
			ASETools.RegionalExpressionState[] perChromosomeRegionalExpressionState;

			// fileHeader is label for first line in file. For many uses, we print the pipeline name as well as the case id.
			public RegionalSignalFile(string fileHeader_,
				List<ASETools.GeneExpression> allExpressions_,                                                               // regional expression
				ASETools.RegionalExpressionState wholeAutosomeRegionalExpression_,                                           // whole autosome
				Dictionary<string, ASETools.RegionalExpressionState> allButThisChromosomeAutosomalRegionalExpressionState_,  // dictionary of chromosome, expression information
				ASETools.RegionalExpressionState[] perChromosomeRegionalExpressionState_)
			{
				fileHeader = fileHeader_;
				allExpressions = allExpressions_;
				wholeAutosomeRegionalExpression = wholeAutosomeRegionalExpression_;
				allButThisChromosomeAutosomalRegionalExpressionState = allButThisChromosomeAutosomalRegionalExpressionState_;
				perChromosomeRegionalExpressionState = perChromosomeRegionalExpressionState_;
			}

			public void WriteFile(string outputFilename, bool printMu, int minExamplesPerRegion, string columnSuffix, bool isTumor)
			{
				var outputFile = ASETools.CreateStreamWriterWithRetry(outputFilename);

				outputFile.WriteLine(fileHeader);
				outputFile.Write("Gene name\tnon-silent mutation count");

				writeRow(outputFile, allExpressions[0], printMu, minExamplesPerRegion, true, columnSuffix, isTumor);

				outputFile.WriteLine();

				for (int i = 0; i < allExpressions.Count(); i++)
				{
					outputFile.Write(ASETools.ConvertToExcelString(allExpressions[i].geneLocationInfo.hugoSymbol) + "\t" + allExpressions[i].mutationCount);

					writeRow(outputFile, allExpressions[i], printMu, minExamplesPerRegion, false, "", isTumor);

					outputFile.WriteLine();
				} // for each gene

				outputFile.WriteLine("**done**");
				outputFile.Close();
			}

			// Write order:
			//	1. Regional values (20)
			//  2. Autosome value (1)
			//  3. If not ASE, regional mean values (20)
			//  4. If not ASE, autosome value (1)
			//  5. Exclusive regional values (20)
			//  6. Per chromosome values (
			void writeRow(
				StreamWriter outputFile,
				ASETools.GeneExpression allExpression,                                                                 
				bool printMu,
				int minExamplesPerRegion,
				Boolean header,
				string columnSuffix,
				bool isTumor)
			{
				// format suffix for header names
				string columnSuffix_mu = "(" + columnSuffix + " mu)";
				columnSuffix = "(" + columnSuffix + ")";

				// 1. Chromosome specific regional values
				for (int sizeIndex = 0; sizeIndex < ASETools.GeneExpression.nRegionSizes; sizeIndex++)
				{
					if (header)
					{
						outputFile.Write("\t" + ASETools.GeneExpression.regionSizeByRegionSizeIndex[sizeIndex] + columnSuffix);
						continue;
					}

					if (isTumor)
					{
						if (allExpression.regionalExpressionState[sizeIndex].nRegionsIncludedTumor >= minExamplesPerRegion)
						{
							outputFile.Write("\t" + allExpression.regionalExpressionState[sizeIndex].totalTumorExpression / allExpression.regionalExpressionState[sizeIndex].nRegionsIncludedTumor);
						}
						else
						{
							outputFile.Write("\t*");
						}
					}
					else if (!isTumor)
					{
						if (allExpression.regionalExpressionState[sizeIndex].nRegionsIncludedNormal >= minExamplesPerRegion)
						{
							outputFile.Write("\t" + allExpression.regionalExpressionState[sizeIndex].totalNormalExpression / allExpression.regionalExpressionState[sizeIndex].nRegionsIncludedNormal);
						}
						else
						{
							outputFile.Write("\t*");
						}
					}


				}

				// 2. Whole autosome
				if (header)
				{
					outputFile.Write("\tWhole Autosome " + columnSuffix);
				}
				else if (isTumor)
				{
					if (wholeAutosomeRegionalExpression.nRegionsIncludedTumor >= minExamplesPerRegion)
					{
						outputFile.Write("\t" + wholeAutosomeRegionalExpression.totalTumorExpression / wholeAutosomeRegionalExpression.nRegionsIncludedTumor);
					}
					else
					{
						outputFile.Write("\t*");
					}
				}
				else if (!isTumor)
				{
					if (wholeAutosomeRegionalExpression.nRegionsIncludedNormal >= minExamplesPerRegion)
					{
						outputFile.Write("\t" + wholeAutosomeRegionalExpression.totalNormalExpression / wholeAutosomeRegionalExpression.nRegionsIncludedNormal);
					}
					else
					{
						outputFile.Write("\t*");
					}
				}
				// 3. Write regional mean values
				if (printMu)
				{

					for (int sizeIndex = 0; sizeIndex < ASETools.GeneExpression.nRegionSizes; sizeIndex++)
					{
						if (header)
						{
							outputFile.Write("\t" + ASETools.GeneExpression.regionSizeByRegionSizeIndex[sizeIndex] + columnSuffix_mu);
							continue;
						}

						if (isTumor)
						{
							if (allExpression.regionalExpressionState[sizeIndex].nRegionsIncludedTumor >= minExamplesPerRegion)
							{
								outputFile.Write("\t" + allExpression.regionalExpressionState[sizeIndex].totalMeanTumorExpression / allExpression.regionalExpressionState[sizeIndex].nRegionsIncludedTumor);
							}
							else
							{
								outputFile.Write("\t*");
							}

						}
						else
						{
							if (allExpression.regionalExpressionState[sizeIndex].nRegionsIncludedNormal >= minExamplesPerRegion)
							{
								outputFile.Write("\t" + allExpression.regionalExpressionState[sizeIndex].totalMeanNormalExpression / allExpression.regionalExpressionState[sizeIndex].nRegionsIncludedNormal);
							}
							else
							{
								outputFile.Write("\t*");
							}
						}
					}

					// 4. Write mean autosome value
					if (header)
					{
						outputFile.Write("\tWhole Autosome " + columnSuffix_mu);
					}
					else if (isTumor)
					{
						if (wholeAutosomeRegionalExpression.nRegionsIncludedTumor >= minExamplesPerRegion)
						{
							outputFile.Write("\t" + wholeAutosomeRegionalExpression.totalMeanTumorExpression / wholeAutosomeRegionalExpression.nRegionsIncludedTumor);
						}
						else
						{
							outputFile.Write("\t*");
						}
					}
					else if (!isTumor)
					{
						if (wholeAutosomeRegionalExpression.nRegionsIncludedNormal >= minExamplesPerRegion)
						{
							outputFile.Write("\t" + wholeAutosomeRegionalExpression.totalNormalExpression / wholeAutosomeRegionalExpression.nRegionsIncludedNormal);
						}
						else
						{
							outputFile.Write("\t*");
						}
					}
				}

				// 5. Write exclusive regional values
				for (int sizeIndex = 0; sizeIndex < ASETools.GeneExpression.nRegionSizes; sizeIndex++)
				{
					if (header)
					{
						outputFile.Write("\t" + ASETools.GeneExpression.regionSizeByRegionSizeIndex[sizeIndex] + " exclusive " + columnSuffix);
						continue;
					}
					if (isTumor)
					{
						if (allExpression.exclusiveRegionalExpressionState[sizeIndex].nRegionsIncludedTumor >= minExamplesPerRegion)
						{
							outputFile.Write("\t" + allExpression.exclusiveRegionalExpressionState[sizeIndex].totalTumorExpression / allExpression.exclusiveRegionalExpressionState[sizeIndex].nRegionsIncludedTumor);

						}
						else
						{
							outputFile.Write("\t*");
						}
					}
					else if (!isTumor)
					{
						if (allExpression.exclusiveRegionalExpressionState[sizeIndex].nRegionsIncludedNormal >= minExamplesPerRegion)
						{
							outputFile.Write("\t" + allExpression.exclusiveRegionalExpressionState[sizeIndex].totalNormalExpression / allExpression.exclusiveRegionalExpressionState[sizeIndex].nRegionsIncludedNormal);
						}
						else
						{
							outputFile.Write("\t*");
						}
					}
				}

				// 6. Whole autosome exclusive values
				if (header)
				{
					outputFile.Write("\tWhole Autosome exclusive " + columnSuffix);
				}
				else if (isTumor)
				{
					if (allButThisChromosomeAutosomalRegionalExpressionState[allExpression.geneLocationInfo.chromosome].nRegionsIncludedTumor >= minExamplesPerRegion)
					{
						outputFile.Write("\t" + allButThisChromosomeAutosomalRegionalExpressionState[allExpression.geneLocationInfo.chromosome].totalTumorExpression / allButThisChromosomeAutosomalRegionalExpressionState[allExpression.geneLocationInfo.chromosome].nRegionsIncludedTumor);
					}
					else
					{
						outputFile.Write("\t*");
					}
				}
				else if (!isTumor)
				{
					if (allButThisChromosomeAutosomalRegionalExpressionState[allExpression.geneLocationInfo.chromosome].nRegionsIncludedNormal >= minExamplesPerRegion)
					{
						outputFile.Write("\t" + allButThisChromosomeAutosomalRegionalExpressionState[allExpression.geneLocationInfo.chromosome].totalNormalExpression / allButThisChromosomeAutosomalRegionalExpressionState[allExpression.geneLocationInfo.chromosome].nRegionsIncludedNormal);
					}
					else
					{
						outputFile.Write("\t*");
					}
				}

				if (printMu)
				{
					// 7. Exlusive regional means
					for (int sizeIndex = 0; sizeIndex < ASETools.GeneExpression.nRegionSizes; sizeIndex++)
					{
						if (header)
						{
							outputFile.Write("\t" + ASETools.GeneExpression.regionSizeByRegionSizeIndex[sizeIndex] + " exclusive " + columnSuffix_mu);
							continue;
						}
						if (isTumor)
						{
							if (allExpression.exclusiveRegionalExpressionState[sizeIndex].nRegionsIncludedTumor >= minExamplesPerRegion)
							{
								outputFile.Write("\t" + allExpression.exclusiveRegionalExpressionState[sizeIndex].totalMeanTumorExpression / allExpression.exclusiveRegionalExpressionState[sizeIndex].nRegionsIncludedTumor);
							}
							else
							{
								outputFile.Write("\t*");
							}
						}
						else if (!isTumor)
						{
							if (allExpression.exclusiveRegionalExpressionState[sizeIndex].nRegionsIncludedNormal >= minExamplesPerRegion)
							{
								outputFile.Write("\t" + allExpression.exclusiveRegionalExpressionState[sizeIndex].totalMeanNormalExpression / allExpression.exclusiveRegionalExpressionState[sizeIndex].nRegionsIncludedNormal);
							}
							else
							{
								outputFile.Write("\t*");
							}
						}
					}

					// 8. Write out chromosome exclusive autosome means
					if (header)
					{
						outputFile.Write("\tWhole Autosome exclusive " + columnSuffix_mu);
					}
					else if (isTumor)
					{
						if (allButThisChromosomeAutosomalRegionalExpressionState[allExpression.geneLocationInfo.chromosome].nRegionsIncludedTumor >= minExamplesPerRegion)
						{
							outputFile.Write("\t" + allButThisChromosomeAutosomalRegionalExpressionState[allExpression.geneLocationInfo.chromosome].totalMeanTumorExpression / allButThisChromosomeAutosomalRegionalExpressionState[allExpression.geneLocationInfo.chromosome].nRegionsIncludedTumor);
						}
						else
						{
							outputFile.Write("\t*");
						}
					}
					else if (!isTumor)
					{
						if (allButThisChromosomeAutosomalRegionalExpressionState[allExpression.geneLocationInfo.chromosome].nRegionsIncludedNormal >= minExamplesPerRegion)
						{
							outputFile.Write("\t" + allButThisChromosomeAutosomalRegionalExpressionState[allExpression.geneLocationInfo.chromosome].totalMeanNormalExpression / allButThisChromosomeAutosomalRegionalExpressionState[allExpression.geneLocationInfo.chromosome].nRegionsIncludedNormal);
						}
						else
						{
							outputFile.Write("\t*");
						}
					}
				}

				// 9. Write out per chromosome
				for (int whichChromosome = 0; whichChromosome < ASETools.nHumanNuclearChromosomes; whichChromosome++)
				{
					if (header)
					{
						outputFile.Write("\t" + ASETools.ChromosomeIndexToName(whichChromosome, true) + columnSuffix);
						continue;
					}
					if (isTumor)
					{
						if (perChromosomeRegionalExpressionState[whichChromosome].nRegionsIncludedTumor >= minExamplesPerRegion)
						{
							outputFile.Write("\t" + perChromosomeRegionalExpressionState[whichChromosome].totalTumorExpression / perChromosomeRegionalExpressionState[whichChromosome].nRegionsIncludedTumor);
						}
						else
						{
							outputFile.Write("\t*");
						}
					}
					else if (!isTumor)
					{
						if (perChromosomeRegionalExpressionState[whichChromosome].nRegionsIncludedNormal >= minExamplesPerRegion)
						{
							outputFile.Write("\t" + perChromosomeRegionalExpressionState[whichChromosome].totalNormalExpression / perChromosomeRegionalExpressionState[whichChromosome].nRegionsIncludedNormal);
						}
						else
						{
							outputFile.Write("\t*");
						}
					}
				}

				// 10. Write out per chromosome mean
				if (printMu)
				{
					for (int whichChromosome = 0; whichChromosome < ASETools.nHumanNuclearChromosomes; whichChromosome++)
					{
						if (header)
						{
							outputFile.Write("\t" + ASETools.ChromosomeIndexToName(whichChromosome, true) + columnSuffix_mu);
							continue;
						}
						if (isTumor)
						{
							if (perChromosomeRegionalExpressionState[whichChromosome].nRegionsIncludedTumor >= minExamplesPerRegion)
							{
								outputFile.Write("\t" + perChromosomeRegionalExpressionState[whichChromosome].totalMeanTumorExpression / perChromosomeRegionalExpressionState[whichChromosome].nRegionsIncludedTumor);
							}
							else
							{
								outputFile.Write("\t*");
							}
						}
						else if (!isTumor)
						{
							if (perChromosomeRegionalExpressionState[whichChromosome].nRegionsIncludedNormal >= minExamplesPerRegion)
							{
								outputFile.Write("\t" + perChromosomeRegionalExpressionState[whichChromosome].totalMeanNormalExpression / perChromosomeRegionalExpressionState[whichChromosome].nRegionsIncludedNormal);
							}
							else
							{
								outputFile.Write("\t*");
							}
						}
					}
				}
			}

<<<<<<< HEAD
			// Returns a tuple of ExpressionMap, and list of labels corresponding to the expression values in the dictionary
			public static Tuple<Dictionary<string, double[]>, List<string>, Dictionary<string, int>> ReadFile(string filename, bool skipFirstLine = true)
=======
			public static Dictionary<string, double[]> ReadFile(string filename, bool skipFirstLine = true, bool includeMutationCount = false)
>>>>>>> eacc523b
			{
				// keeps track of index of distances
				List<string> index = new List<string>();

				// for each gene, maintain a list of distance, expression tuples
				Dictionary<string, double[]> expressionMap = new Dictionary<string, double[]>();


				// for each gene, keep track of mutation counts
				Dictionary<string, int> mutationMap = new Dictionary<string, int>();

				var reader = CreateStreamReaderWithRetry(filename);

				string line;

				// skip first line if version or other info resides there
				if (skipFirstLine)
					reader.ReadLine();

				// read in header
				var header = reader.ReadLine().Split('\t');

				// skip gene name and mutation count. Get all distance labels and keep them in the index.
				for (var i = 2; i < header.Count(); i++)
				{
					index.Add(header[i]);
				}

				while (null != (line = reader.ReadLine()))
				{
					if (line.Trim() == "**done**")
					{
						break;
					}

					string[] fields = line.Split('\t');

					var hugoSymbol = ConvertToNonExcelString(fields[0]);

					var mutationCount = Convert.ToInt32(fields[1]);

<<<<<<< HEAD
					mutationMap.Add(hugoSymbol, mutationCount);

					// get rid of gene name and mutation count
					fields = fields.Skip(2).ToArray();
=======
					// get rid of gene name and optionally mutation count
					fields = fields.Skip(includeMutationCount ? 1 : 2).ToArray();
>>>>>>> eacc523b

					// the rest of the fields match the index fields

					if (fields.Length != index.Count() + (includeMutationCount ? 1 : 0))
					{
						throw new Exception("header does not match field length for file " + filename);
					}

					double[] numericFields = fields.Select(r => {
						// Set default value
						double value = double.NegativeInfinity;

						if (r != "*" && r != "-Infinity")  
						{
							value = Convert.ToDouble(r);
						}
						return value;
					}).ToArray();

					// add gene to dictionary
					expressionMap.Add(hugoSymbol, numericFields);
				}
				return new Tuple<Dictionary<string, double[]>, List<string>, Dictionary<string, int>>(expressionMap, index, mutationMap);
			}

            //
            // The other direction of our conversion of * to -Infinity
            //
            public static string stringForDouble(double value)
            {
                if (value == double.NegativeInfinity) return "*";
                return value.ToString();
            }
		} // RegionalSignalFile

        //
        // This breaks out the array of doubles from the entires in a RegionalSignalFile into a class that names them for the allele-specific expression case
        //
        public class AlleleSpecificSignal
        {
            public readonly string Hugo_Symbol;
            public readonly int mutationCount;
            public readonly double[] nonExclusive = new double[nRegions];
            public readonly double[] exclusive = new double[nRegions];
            public readonly double[] chromosomes = new double[nHumanNuclearChromosomes];

            public AlleleSpecificSignal(string Hugo_Symbol_, double[] numericValues)
            {
                Hugo_Symbol = Hugo_Symbol_;
                if (numericValues.Count() != 2 * nRegions + nHumanNuclearChromosomes + 1)
                {
                    throw new FormatException();
                }

                int nextValueIndex = 0;
                mutationCount = (int)numericValues[nextValueIndex];
                nextValueIndex++;

                for (int i = 0; i < nRegions; i++)
                {
                    nonExclusive[i] = numericValues[nextValueIndex];
                    nextValueIndex++;
                }

                for (int i = 0; i < nRegions; i++)
                {
                    exclusive[i] = numericValues[nextValueIndex];
                    nextValueIndex++;
                }

                for (int i = 0; i < nHumanNuclearChromosomes; i++)
                {
                    chromosomes[i] = numericValues[nextValueIndex];
                    nextValueIndex++;
                }
            }

            public static Dictionary<string, AlleleSpecificSignal> fromRegionalSignalFile(Dictionary<string, double[]> regionalSignalFile)
            {
                var retVal = new Dictionary<string, AlleleSpecificSignal>();
                foreach (var entry in regionalSignalFile)
                {
                    retVal.Add(entry.Key, new AlleleSpecificSignal(entry.Key, entry.Value));
                }

                return retVal;
            }

            public string OutputString()
            {
                string retVal =  Hugo_Symbol + "\t" + mutationCount;
                for (int i = 0; i < nRegions; i++)
                {
                    retVal += "\t" + RegionalSignalFile.stringForDouble(nonExclusive[i]);
                }

                for (int i = 0; i < nRegions; i++)
                {
                    retVal += "\t" + RegionalSignalFile.stringForDouble(exclusive[i]);
                }

                for (int i = 0; i < nHumanNuclearChromosomes; i++)
                {
                    retVal += "\t" + RegionalSignalFile.stringForDouble(chromosomes[i]);
                }

                return retVal;
            }
        }


		//
		// The content of an expression file.  We used to just return the more obvious Dictionary<string, Dictionary<int, MeanAndStdDev>>, but the inside dictionaries got big enough to make
		// something bad happen in the CLR runtime, even on 64 bit with gcAllowVeryLargeObjects set.  So, instead we add one more level of indirection to get around dictionaries with
		// tens of millions of entries.
		//
		public class ExpressionFile
        {
            public ExpressionFile() { }

            public void LoadFromFile(string filename)
            {
                string currentContig = null;

                var reader = CreateStreamReaderWithRetry(filename);

                string statLine;

                while (null != (statLine = reader.ReadLine()))
                {
                    string[] statLineFields = statLine.Split('\t');
                    if (statLineFields.Count() == 1)
                    {
                        //
                        // It's a chromosome header.
                        //

                        currentContig = statLineFields[0].ToLower();
                        expression.Add(currentContig, new Dictionary<int, Dictionary<int, MeanAndStdDev>>());
                        higestOffsetForEachContig.Add(currentContig, 0);
                    } else
                    {
                        int chromosomeOffset = Convert.ToInt32(statLineFields[0]);
                        if (!expression[currentContig].ContainsKey(chromosomeOffset / subchunkSize))
                        {
                            expression[currentContig].Add(chromosomeOffset / subchunkSize, new Dictionary<int, MeanAndStdDev>());
                        }

                        expression[currentContig][chromosomeOffset / subchunkSize].Add(chromosomeOffset, new MeanAndStdDev(Convert.ToDouble(statLineFields[2]), Convert.ToDouble(statLineFields[3])));
                        higestOffsetForEachContig[currentContig] = Math.Max(higestOffsetForEachContig[currentContig], chromosomeOffset);
                    }
                }
            }

            public bool getValue(string contigName, int chromosomeOffset, out MeanAndStdDev meanAndStdDev)
            {
                contigName = contigName.ToLower();
                if (!expression.ContainsKey(contigName) || !expression[contigName].ContainsKey(chromosomeOffset / subchunkSize) || !expression[contigName][chromosomeOffset/subchunkSize].ContainsKey(chromosomeOffset))
                {
                    meanAndStdDev = new MeanAndStdDev(-1, -1);
                    return false;
                }

                meanAndStdDev =  expression[contigName][chromosomeOffset / subchunkSize][chromosomeOffset];
                return true;
            }

            public int getHigestOffsetForContig(string contigName)
            {
                return higestOffsetForEachContig[contigName];
            }

            Dictionary<string, Dictionary<int, Dictionary<int, MeanAndStdDev>>> expression = new Dictionary<string, Dictionary<int, Dictionary<int, MeanAndStdDev>>>();
            public Dictionary<string, int> higestOffsetForEachContig = new Dictionary<string, int>();
            const int subchunkSize = 100000;
        }

        //
        // Excel has the bad habit of taking strings that looks like dates and converting them into actual dates.  This is a problem for some gene names ("MARCH1"), which is
        // bad enough that it's actually made into the literature (not to mention the mafs that I imported).  This takes a string and converts it into a format that Excel
        // will not munge.
        //
        public static string ConvertToExcelString(string input)
        {
            if (input.Count() < 3 || input.Substring(0, 2) != "=\"" || input[input.Count() - 1] != '\"')
            {
                return "=\"" + input + "\"";
            }

            //
            // It's already in excel format, just keep it.
            //
            return input;
        } // ConvertToExcelString

        public static string ConvertToNonExcelString(string input)
        {
            if (input.Count() < 3 || input.Substring(0, 2) != "=\"" || input[input.Count() - 1] != '\"')
            {
                //
                // It's not an excel string, just return it.
                //
                return input;
            }

            return input.Substring(2, input.Count() - 3);
        } // ConvertToNonExcelString

        public class ConsolodatedFileReader
        {
            public ConsolodatedFileReader()
            {
            }

            public bool open(string filename) {
                filestream = File.OpenRead(filename);

                var indexReader = CreateStreamReaderWithRetry(filename + ".index");

                string line;
                bool sawDone = false;
                while (null != (line = indexReader.ReadLine())) {
                    if (sawDone)
                    {
                        Console.WriteLine("ASETools.ConsolodatedFileReader: index file continues after **done**: " + filename);
                        return false;                        
                    }
                    if (line.Trim() == "**done**")
                    {
                        sawDone = true;
						continue;
					}
                    var fields = line.Split('\t');
                    if (fields.Count() != 3)
                    {
                        Console.WriteLine("ASETools.ConsolodatedFileReader: saw index line with an incorrect number of fields: " + line + ": " + filename);
                        return false;
                    }

                    if (subfiles.ContainsKey(fields[0]))
                    {
                        //
                        // We sometimes get more than one instance of the same subfile if, for instance, there are two MAF entries for the
                        // same mutation locus.  It's OK as long as they have the same subfile size.
                        //
                        if (subfiles[fields[0]].size == Convert.ToInt64(fields[2]))
                        {
                            continue;
                        }
                        Console.WriteLine("ASETools.ConsolodatedFileReader: index file has more than one instance of subfile " + fields[0] + " with different sizes " + subfiles[fields[0]].size + " and " + Convert.ToInt32(fields[2]));
                        return false;
                    }

                    try
                    {
                        subfiles.Add(fields[0], new SubFile(fields[0], Convert.ToInt64(fields[1]), Convert.ToInt64(fields[2])));
                    } catch (FormatException)
                    {
                        Console.WriteLine("ASETools.ConsolodatedFileReader:Unparsable line in index file: " + line + ": " + filename);
                        return false;
                    }
                }

                if (!sawDone)
                {
                    Console.WriteLine("ASETools.ConsolodatedFile: truncated index file: " + filename);
                    return false;
                }

                return true;
            }

            public StreamReader getSubfile(string subfileName)
            {
                if (!subfiles.ContainsKey(subfileName))
                {
                    return null;
                }

                filestream.Seek(subfiles[subfileName].offset, SeekOrigin.Begin);

                long totalToRead = subfiles[subfileName].size;
                var buffer = new byte[totalToRead];
                long amountRead = 0;
                int maxReadSize = 2146435072;   // 2 GiB - 1MiB

                if (totalToRead < maxReadSize)
                {
                    int amountActuallyRead = filestream.Read(buffer, 0, (int)totalToRead);
                    if (amountActuallyRead != totalToRead)
                    {
                        Console.WriteLine("getSubfile: Filestream.Read didn't read the whole requested size, " + amountActuallyRead + " != " + amountRead); // If this happens, you can always fix the code to loop.
                        return null;
                    }
                }
                else
                {
                    //
                    // Because Filestream.Read will only read an int's worth at a time, we have to break it into
                    // chunks and read it into a temp buffer and then copy.
                    //
                    while (amountRead < totalToRead)
                    {
                        int amountToRead;
                        if (totalToRead - amountRead < maxReadSize)
                        {
                            amountToRead = (int)(totalToRead - amountRead);
                        }
                        else
                        {
                            amountToRead = maxReadSize;
                        }

                        var tempBuffer = new byte[amountToRead];
                        int amountActuallyRead = filestream.Read(tempBuffer, 0, amountToRead);
                        if (0 == amountActuallyRead)
                        {
                            Console.WriteLine("GetSubfile: error reading from subfile, got 0 back from Filestream.Read()");
                            return null;
                        }
                        Array.Copy(tempBuffer, 0, buffer, amountRead, amountActuallyRead);
                        amountRead += amountActuallyRead;
                    } // While we have more to read
                } // if we can do it in one read or not

                return new StreamReader(new MemoryStream(buffer));
            }

            class SubFile
            {
                public SubFile(string name_, long offset_, long size_)
                {
                    name = name_;
                    offset = offset_;
                    size = size_;
                }

                public string name;
                public long offset;
                public long size;
            }

            FileStream filestream;
            Dictionary<string, SubFile> subfiles = new Dictionary<string, SubFile>();
        }

        public class Genome
        {
            public Genome()
            {
            }

			private string formatContig(string contig)
			{
				//
				// Try adding "chr" to the contig.
				//
				if (!(contig.Count() > 3 && contig.Substring(0, 3) == "chr"))
				{
					contig = "chr" + contig;
				}
				// use lower case to avoid issues with _random contigs
				return contig.ToLower();
			}

            public bool load(string snapIndexDirectory)
            {
                var metadataFilename = snapIndexDirectory + @"\GenomeIndex";

                if (!File.Exists(metadataFilename))
                {
                    Console.WriteLine("Genome.load: can't find SNAP index metadata in expected file " + metadataFilename);
                    return false;
                }

                var metadata = File.ReadAllLines(snapIndexDirectory + @"\GenomeIndex");

                if (metadata.Count() != 1)
                {
                    Console.WriteLine("Genome.load: SNAP index metadata has other than one line (" + metadataFilename + ")");
                    return false;
                }

                var fields = metadata[0].Split(' ');
                if (fields.Count() < 2 || fields[0] != "5")
                {
                    Console.WriteLine("Genome.load: Wrong version or corrupt snap index in directory " + snapIndexDirectory);
                    return false;
                }

                if (fields.Count() != 10)
                {
                    Console.WriteLine("Genome.load: wrong field count in snap index metadata: " + metadataFilename);
                    return false;
                }

                try
                {
                    chromosomePadding = Convert.ToInt32(fields[5]);
                } catch (FormatException)
                {
                    Console.WriteLine("Genome.load: error parsing snap index metadata line in " + metadataFilename);
                    return false;
                }

                var genomeFilename = snapIndexDirectory + @"\Genome";

                var genomeReader = CreateStreamReaderWithRetry(genomeFilename);
                var line = genomeReader.ReadLine();

                if (null == line)
                {
                    Console.WriteLine("Genome.load: empty genome file " + genomeFilename);
                    return false;
                }

                fields = line.Split(' ');

                if (fields.Count() != 2)
                {
                    Console.WriteLine("Genome.load: wrong field count on genome header line in file " + genomeFilename);
                    return false;
                }

                try
                {
                    genomeLength = Convert.ToInt64(fields[0]);
                    nContigs = Convert.ToInt32(fields[1]);

                    for (int i = 0; i < nContigs; i++)
                    {
                        line = genomeReader.ReadLine();

                        if (null == line)
                        {
                            Console.WriteLine("Genome.load: truncated genome file " + genomeFilename);
                            return false;
                        }

                        fields = line.Split(' ');
                        if (fields.Count() != 2)
                        {
                            Console.WriteLine("Genome.load: corrupt contig line in " + genomeFilename);
                            return false;
                        }

						var contig = formatContig(fields[1]);

                        if (contigsByName.ContainsKey(contig))
                        {
                            Console.WriteLine("Genome.load: duplicate contig (" + contig + " in header of " + genomeFilename);
                            return false;
                        }

                        contigsByName.Add(contig, new Contig(contig, Convert.ToInt64(fields[0])));
                        contigsInOrder.Add(contigsByName[contig]);
                    }
                } catch (FormatException)
                {
                    Console.WriteLine("Genome.load: Format error parsing header of genome file " + genomeFilename);
                    return false;
                }

                for (int i = 0; i < contigsInOrder.Count() - 1; i++)
                {
                    contigsInOrder[i].size = (int)(contigsInOrder[i + 1].offset - contigsInOrder[i].offset - chromosomePadding);
                }
                contigsInOrder[contigsInOrder.Count() - 1].size = (int)(genomeLength - contigsInOrder[contigsInOrder.Count() - 1].offset);    // Yes, this throws an exception for a single contig genome, but we know we don't have that.

                long currentOffset = 0;
                for (int i = 0; i < contigsInOrder.Count(); i++)
                {
                    int charsRead;
                    if (currentOffset < contigsInOrder[i].offset)
                    {
                        int sizeToSkip = (int)(contigsInOrder[i].offset - currentOffset);
                        var garbageBuffer = new char[sizeToSkip];
                        charsRead = genomeReader.ReadBlock(garbageBuffer, 0, sizeToSkip);

                        if (charsRead != sizeToSkip)
                        {
                            Console.WriteLine("Genome.load: failed to read in as much padding as expected, " + charsRead + " != " + sizeToSkip);
                            return false;
                        }

                        currentOffset += charsRead;
                    }

                    contigsInOrder[i].data = new char[contigsInOrder[i].size];

                    charsRead = genomeReader.ReadBlock(contigsInOrder[i].data, 0, contigsInOrder[i].size);

                    if (charsRead != contigsInOrder[i].size)
                    {
                        Console.WriteLine("Genome.load: read unexpected number of bytes " + charsRead + " != " + contigsInOrder[i].size);
                        return false;
                    }

                    currentOffset += charsRead;
                }

                return true;
            }

            public char getBase(string contigName, int offset)
            {
				contigName = formatContig(contigName);
                return contigsByName[contigName].data[offset - 1];   // Offset - 1 because genome coordinates are 1 based, while C# is 0 based.
            }

            int chromosomePadding;
            long genomeLength;
            int nContigs;
            List<Contig> contigsInOrder = new List<Contig>();
            Dictionary<string, Contig> contigsByName = new Dictionary<string, Contig>();

            class Contig
            {
                public Contig(string name_, long offset_)
                {
                    name = name_;
                    offset = offset_;
                }

                public string name;
                public long offset;
                public int size;

                public char[] data;
            }


        }// Genome

        public class RandomizingStreamWriter
        {
            public RandomizingStreamWriter(StreamWriter underlyingWriter_)
            {
                underlyingWriter = underlyingWriter_;
            }

            public void Write(string newData)
            {
                unfinishedLine += newData;
            }

            public void WriteLine(string newData)
            {
                unfinishedLine += newData;
                queuedLines.Add(unfinishedLine);
                unfinishedLine = "";
            }

            public void WriteLine()
            {
                WriteLine("");
            }

            public void Close()
            {
                if (unfinishedLine != "")
                {
                    WriteLine("");
                }

                var random = new Random();

                while (queuedLines.Count() > 0)
                {
                    int lineToEmit = random.Next(queuedLines.Count());
                    underlyingWriter.WriteLine(queuedLines[lineToEmit]);
                    queuedLines.RemoveAt(lineToEmit);
                }

                underlyingWriter.Close();
            }

            StreamWriter underlyingWriter;
            string unfinishedLine = "";
            List<string> queuedLines = new List<string>();
        }

        public class SelectedVariant
        {
            SelectedVariant(string contig_, int locus_, char referenceBase_, char altBase_)
            {
                contig = contig_;
                locus = locus_;
                referenceBase = referenceBase_;
                altBase = altBase_;
            }

            public static List<SelectedVariant> LoadFromFile(string filename)
            {
                //
                // Alas, this file type doesn't have a header, so we can't use HeaderizedFile.
                //

                var retVal = new List<SelectedVariant>();

                bool seenDone = false;

                var reader = CreateStreamReaderWithRetry(filename);

                var line = reader.ReadLine();

                if (null == line)
                {
                    Console.WriteLine("Empty selected variants file " + filename);
                    return null;
                }

                while (null != (line = reader.ReadLine()))
                {
                    if (seenDone)
                    {
                        Console.WriteLine("Saw data after **done** in " + filename);
                        return null;
                    }

                    if (line == "**done**")
                    {
                        seenDone = true;
                        continue;
                    }

                    var fields = line.Split('\t');
                    if (fields.Count() < 7)
                    {
                        Console.WriteLine("Not enough fields in a line of " + filename + ".  It's probably truncated.");
                        return null;
                    }

                    try
                    {
                        retVal.Add(new SelectedVariant(fields[0], Convert.ToInt32(fields[1]), fields[5][0], fields[6][0]));
                    } catch (FormatException) {
                        Console.WriteLine("Format exception in " + filename + ".  It's probably truncated.");
                        return null;
                    }
                }

                if (!seenDone)
                {
                    Console.WriteLine("Truncated selected variants file " + filename);
                    return null;
                }

                return retVal;
            }

            public string getExtractedReadsExtension()
            {
                return "-" + contig + "-" + locus;
            }

            public readonly string contig;
            public int locus;
            public readonly char referenceBase;
            public readonly char altBase;
        } // SelectedVariant

		public class MethylationCounts
		{
			public MethylationCounts(int nMethylated_, int nUnmethylated_, int nNeither_)
			{
				nMethylated = nMethylated_;
				nUnmethylated = nUnmethylated_;
				nNeither = nNeither_;
			}

			public readonly int nMethylated;
			public readonly int nUnmethylated;
			public readonly int nNeither;

			public override string ToString()
			{
				return (nMethylated.ToString() + '\t' + nUnmethylated.ToString() + '\t' + nNeither.ToString());
			}


			// Returns ReadCounts for methylation counts of each allele. First allele is ref, second allele is alt
			public static Tuple<MethylationCounts, MethylationCounts> ComputeMethylationReadCounts(string selectedReadsFilename,
				string contig,
				int variant_start_position,
				string variant_reference_allele,
				string variant_alt_allele,
				string variantType,
				int cpg_start_position,
				string subfileName,
				Genome genome)
			{

				// holds all the sequences matching ref
				List<Dictionary<int, char>> matchingRef = new List<Dictionary<int, char>>();

				// holds all the sequences matching alt
				List<Dictionary<int, char>> matchingAlt = new List<Dictionary<int, char>>();


				var consolodatedFile = new ASETools.ConsolodatedFileReader();

				if (!consolodatedFile.open(selectedReadsFilename))
				{
					Console.WriteLine("Unable to open reads at selected variants file " + selectedReadsFilename);
					return null;
				}

				var subfileReader = consolodatedFile.getSubfile(subfileName);
				if (null == subfileReader)
				{
					Console.WriteLine("ComputeReadCounts: no subfile named " + subfileName);
					return null;
				}

				// Divide reads up into alt and ref
				var padding = 60;
				int[] posArray = new int[padding];
				for (int i = 0; i < padding; i++)
				{
					posArray[i] = variant_start_position - padding / 2 + i;
				}

				// get reference and alt sequences
				var reference_bases = posArray
					.Select(r => new Tuple<int, char>(r, genome.getBase(contig, r))).ToDictionary(x => x.Item1, x => x.Item2);
				var alt_bases = posArray
					.Select(r => new Tuple<int, char>(r, genome.getBase(contig, r))).ToDictionary(x => x.Item1, x => x.Item2);

				// If the variant we are looking at is an INS, we have to shift the variant position 
				// by one to match the SamLine insertion location
				int start = variantType == "INS" ? variant_start_position + 1 : variant_start_position;

				// modify alt_bases based on VariantType
				if (variantType == "DEL")
				{
					// replace missing bases with "N" so we can do a direct comparison
					for (var i = 0; i < variant_reference_allele.Length; i++)
					{
						alt_bases[start + i] = 'N';
					}
				}
				else if (variantType != "INS")
				{
					// for NP: replace bases for alt
					for (var i = 0; i < variant_alt_allele.Length; i++)
					{
						alt_bases[start + i] = variant_alt_allele[i];
					}
				}
				else
				{
					// insert INS into dictionary
					KeyValuePair<int, char>[] ins = new KeyValuePair<int, char>[variant_alt_allele.Length];

					var chArr = variant_alt_allele.ToCharArray();
					for (int i = 0; i < chArr.Length; i++)
					{
						ins[i] = new KeyValuePair<int, char>(i + start, chArr[i]);
					}

					alt_bases =
						alt_bases.Where(r => r.Key < start).ToArray().Concat(ins.ToArray())
						.Concat(alt_bases.Where(r => r.Key >= start).Select(r => new KeyValuePair<int, char>(r.Key + variant_alt_allele.Length, r.Value)).ToArray())
						.ToDictionary(x => x.Key, x => x.Value);
				}

				string line;
				while (null != (line = subfileReader.ReadLine()))
				{
					ASETools.SAMLine samLine;

					int nMatchingRef = 0;
					int nMatchingAlt = 0;
					int nMatchingNeither = 0;
					int nMatchingBoth = 0;

					try
					{
						samLine = new ASETools.SAMLine(line);
					}
					catch (FormatException)
					{
						Console.WriteLine("Unable to parse sam line in extracted reads subfile " + subfileName + ": " + line);
						subfileReader.Close();
						return null;
					}

					if (samLine.isUnmapped() || samLine.mapq < 10)
					{
						//
						// Probably half of a paired-end read with the other end mapped.  Ignore it.
						//
						continue;
					}

					if (contig != samLine.rname)
					{
						// Wrong contig. Ignore it.
						continue;
					}

					// make sure variant and cpg can be found on this SamLine
					if (!samLine.mappedBases.ContainsKey(start) || !samLine.mappedBases.ContainsKey(cpg_start_position))
					{
						//
						// This read does not overlap the variant.  Ignore it.
						// The 'before' case differs between variant types, and must be dealt with on a casewise basis
						// below in the switch statement.
						//
						continue;
					}
					if (!(start > 1 + samLine.mappedBases.Keys.Min()) || !(start < samLine.mappedBases.Keys.Max() - 1))
					{
						//
						// There is no padding on the variant. Without it, its hard to make a match call. Ignore.
						//
						continue;
					}

					bool matchesRef = false;
					bool matchesAlt = false;

					switch (variantType)
					{
						case "INS":
						case "DEL":
						case "SNP":
						case "DNP":
						case "TNP":

							// match to ref on both sides of variant
							var refMatchesLeft = ReadCounts.matchSequence(reference_bases, samLine.mappedBases, start, false);
							var refMatchesRight = ReadCounts.matchSequence(reference_bases, samLine.mappedBases, start, true);

							// match to alt on both sides of variant
							var altMatchesLeft = ReadCounts.matchSequence(alt_bases, samLine.mappedBases, start, false);
							var altMatchesRight = ReadCounts.matchSequence(alt_bases, samLine.mappedBases, start, true);

							// match criteria: there are some matching bases on both sides, with a total >= 10
							matchesRef = refMatchesLeft > 0 && refMatchesRight > 0 && refMatchesLeft + refMatchesRight >= 10;
							matchesAlt = altMatchesLeft > 0 && altMatchesRight > 0 && altMatchesLeft + altMatchesRight >= 10;

							break;
						default:
							Console.WriteLine("Unknown variant type: " + variantType);
							subfileReader.Close();
							return null;
					}

					// increment matches
					if (matchesRef)
					{
						if (matchesAlt)
						{
							nMatchingBoth++;
						}
						else
						{
							matchingRef.Add(samLine.mappedBases);
							nMatchingRef++;
						}
					}
					else if (matchesAlt)
					{
						matchingAlt.Add(samLine.mappedBases);
						nMatchingAlt++;
					}
					else
					{
						nMatchingNeither++;
					}
				} // foreach SAMLine

				subfileReader.Close();

				// Part 2: take the sequences matching ref and alt and calculate ASM at the cpg
				var nMethylatedRef = 0;
				var nMethylatedAlt = 0;

				var nUnmethylatedRef = 0;
				var nUnmethylatedAlt = 0;

				var nNeitherRef = 0;
				var nNeitherAlt = 0;

				foreach (var read in matchingRef)
				{
					if (read[cpg_start_position] == 'C')
					{
						nMethylatedRef++;
					}
					else if (read[cpg_start_position] == 'T')
					{
						nUnmethylatedRef++;
					}
					else
					{
						nNeitherRef++;
					}
				}

				foreach (var read in matchingAlt)
				{
					if (read[cpg_start_position] == 'C')
					{
						nMethylatedAlt++;
					}
					else if (read[cpg_start_position] == 'T')
					{
						nUnmethylatedAlt++;
					}
					else
					{
						nNeitherAlt++;
					}
				}

				// return methylated (C) and  unmethylated (T)
				return new Tuple<MethylationCounts, MethylationCounts>(new MethylationCounts(nMethylatedRef, nUnmethylatedRef, nNeitherRef),
					new MethylationCounts(nMethylatedAlt, nUnmethylatedAlt, nNeitherAlt));

			}
		}


		public class ReadCounts
		{

			public double AlleleSpecificValue() // I'm not calling this "allele specific expression" because DNA doesn't have expression.
			{
				if (nMatchingAlt + nMatchingReference == 0)
				{
					return 0;
				}

				return ((double)Math.Abs(nMatchingReference - nMatchingAlt)) / (nMatchingReference + nMatchingAlt);
			}

			public static ReadCounts ComputeReadCounts(string selectedReadsFilename, string contig, 
				int start_position, 
				string reference_allele, 
				string alt_allele, 
				string variantType, 
				string subfileName,
				Genome genome)
			{
				int nMatchingRef = 0;
				int nMatchingAlt = 0;
				int nMatchingNeither = 0;
				int nMatchingBoth = 0;

				var consolodatedFile = new ASETools.ConsolodatedFileReader();

				if (!consolodatedFile.open(selectedReadsFilename))
				{
					Console.WriteLine("Unable to open reads at selected variants file " + selectedReadsFilename);
					return null;
				}

				var subfileReader = consolodatedFile.getSubfile(subfileName);
				if (null == subfileReader)
				{
					Console.WriteLine("ComputeReadCounts: no subfile named " + subfileName);
					return null;
				}

				var padding = 20;
				int[] posArray = new int[padding];
				for (int i = 0; i < padding; i++)
				{
					posArray[i] = start_position - padding / 2 + i;
				}

				// get reference and alt sequences
				var reference_bases = posArray
					.Select(r => new Tuple<int, char>(r, genome.getBase(contig, r))).ToDictionary(x => x.Item1, x => x.Item2);
				var alt_bases = posArray
					.Select(r => new Tuple<int, char>(r, genome.getBase(contig, r))).ToDictionary(x => x.Item1, x => x.Item2);

				// If the variant we are looking at is an INS, we have to shift the variant position 
				// by one to match the SamLine insertion location
				int start = variantType == "INS" ? start_position + 1 : start_position;

				// modify alt_bases based on VariantType
				if (variantType == "DEL")
				{
					// replace missing bases with "N" so we can do a direct comparison
					for (var i = 0; i < reference_allele.Length; i++)
					{
						alt_bases[start + i] = 'N';
					}
				}
				else if (variantType != "INS")
				{
					// for NP: replace bases for alt
					for (var i = 0; i < alt_allele.Length; i++)
					{
						alt_bases[start + i] = alt_allele[i];
					}
				}
				else
				{
					// insert INS into dictionary
					KeyValuePair<int, char>[] ins = new KeyValuePair<int, char>[alt_allele.Length];

					var chArr = alt_allele.ToCharArray();
					for (int i = 0; i < chArr.Length; i++)
					{
						ins[i] = new KeyValuePair<int, char>(i + start, chArr[i]);
					}

					alt_bases =
						alt_bases.Where(r => r.Key < start).ToArray().Concat(ins.ToArray())
						.Concat(alt_bases.Where(r => r.Key >= start).Select(r => new KeyValuePair<int, char>(r.Key + alt_allele.Length, r.Value)).ToArray())
						.ToDictionary(x => x.Key, x => x.Value);
				}

				string line;
				while (null != (line = subfileReader.ReadLine()))
				{
					ASETools.SAMLine samLine;

					try
					{
						samLine = new ASETools.SAMLine(line);
					}
					catch (FormatException)
					{
						Console.WriteLine("Unable to parse sam line in extracted reads subfile " + subfileName + ": " + line);
						subfileReader.Close();
						return null;
					}

					if (samLine.isUnmapped() || samLine.mapq < 10)
					{
						//
						// Probably half of a paired-end read with the other end mapped.  Ignore it.
						//
						continue;
					}

					if (contig != samLine.rname)
					{
						// Wrong contig. Ignore it.
						continue;
					}

					// make sure variant can be found on this SamLine
					if (!samLine.mappedBases.ContainsKey(start))
					{
						//
						// This read does not overlap the variant.  Ignore it.
						// The 'before' case differs between variant types, and must be dealt with on a casewise basis
						// below in the switch statement.
						//
						continue;
					}
					if (!(start > 1 + samLine.mappedBases.Keys.Min()) || !(start < samLine.mappedBases.Keys.Max() - 1))
					{
						//
						// There is no padding on the variant. Without it, its hard to make a match call. Ignore.
						//
						continue;
					}

					bool matchesRef = false;
					bool matchesAlt = false;

					switch (variantType)
					{
						case "INS":
						case "DEL":
						case "SNP":
						case "DNP":
						case "TNP":

							// match to ref on both sides of variant
							var refMatchesLeft = matchSequence(reference_bases, samLine.mappedBases, start, false);
							var refMatchesRight = matchSequence(reference_bases, samLine.mappedBases, start, true);

							// match to alt on both sides of variant
							var altMatchesLeft = matchSequence(alt_bases, samLine.mappedBases, start, false);
							var altMatchesRight = matchSequence(alt_bases, samLine.mappedBases, start, true);

							// match criteria: there are some matching bases on both sides, with a total >= 10
							matchesRef = refMatchesLeft > 0 && refMatchesRight > 0 && refMatchesLeft + refMatchesRight >= 10;
							matchesAlt = altMatchesLeft > 0 && altMatchesRight > 0 && altMatchesLeft + altMatchesRight >= 10;

							break;
						default:
							Console.WriteLine("Unknown variant type: " + variantType);
							subfileReader.Close();
							return null;
					}

					// increment matches
					if (matchesRef)
					{
						if (matchesAlt)
						{
							nMatchingBoth++;
						}
						else
						{
							nMatchingRef++;
						}
					}
					else if (matchesAlt)
					{
						nMatchingAlt++;
					}
					else
					{
						nMatchingNeither++;
					}
				} // foreach SAMLine

				subfileReader.Close();
				return new ASETools.ReadCounts(nMatchingRef, nMatchingAlt, nMatchingNeither, nMatchingBoth);
			}

			// recursively matches a sequence and counts number of matches until the sequence ends or a mismatch is found
			public static int matchSequence(Dictionary<int, char> reference, Dictionary<int, char> sequence, int position, bool goRight, int matchCount = 0, int threshold = 10)
			{
				if (matchCount >= threshold)
				{
					// We have already seen enough bases that match. Return.
					return matchCount;
				}
				// base case 1: strings have been consumed
				if (!reference.ContainsKey(position) || !sequence.ContainsKey(position))
				{
					// Reached end of sequence. Return. 
					return matchCount;
				}

				bool match = reference[position] == sequence[position];
				if (match)
				{
					if (goRight)
						position += 1;
					else
						position -= 1;

					matchCount += 1;
					return matchSequence(reference, sequence, position, goRight, matchCount);
				}
				else
				{
					// base case 2: hit a mismatch
					return matchCount;
				}
			}


			public ReadCounts(int nMatchingReference_, int nMatchingAlt_, int nMatchingNeither_, int nMatchingBoth_)
			{
				nMatchingReference = nMatchingReference_;
				nMatchingAlt = nMatchingAlt_;
				nMatchingNeither = nMatchingNeither_;
				nMatchingBoth = nMatchingBoth_;
			}

			public readonly int nMatchingReference;
			public readonly int nMatchingAlt;
			public readonly int nMatchingNeither;
			public readonly int nMatchingBoth;

			public override string ToString()
			{
				return (nMatchingReference.ToString() + '\t' + nMatchingAlt.ToString() + '\t' + nMatchingNeither.ToString() + '\t' + nMatchingBoth.ToString());
			}

		}


		public class RegionalExpressionLine
		{
			public string contig;
			public int contig_offset;                                       
			public int nbases_expressed;                                    // n Bases Expressed
			public int nbases_expressed_baseline;                           // n Bases Expressed With Baseline Expression
			public int nbases_expressed_no_baseline;                        // n Bases Expressed Without Baseline Expression
			public int nreads_baseline;                                     // Total Reads Mapped To Bases With Baseline Expression
			public int nreads_no_baseline;                                  // Total Reads Mapped To Bases Without Baseline Expression
			public int nbases_baseline_other_samples;                       // Count of bases with baseline expression but not in this sample
			public double z;                                                // Total z For Bases With Baseline Expression
			public double min_z;                                            // Min z For Bases With Baseline Expression
			public double max_z;											// Max z For Bases With Baseline Expression
			public double mean_z;                                           // Mean z for Bases With Baseline Expression
			public double mean_mu;                                          // Mean mu for Bases with Baseline Expression

			public RegionalExpressionLine(string contig_, int contig_offset_,
				int nbases_expressed_,
				int nbases_expressed_baseline_,
				int nbases_expressed_no_baseline_,
				int nreads_baseline_,
				int nreads_no_baseline_,
				int nbases_baseline_other_samples_,
				double z_,
				double min_z_,
				double max_z_,
				double mean_z_,
				double mean_mu_)
			{
				contig = contig_;
				contig_offset = contig_offset_;
				nbases_expressed = nbases_expressed_;
				nbases_expressed_baseline = nbases_expressed_baseline_;
				nbases_expressed_no_baseline = nbases_expressed_no_baseline_;
				nreads_baseline = nreads_baseline_;
				nreads_no_baseline = nreads_no_baseline_;
				nbases_baseline_other_samples = nbases_baseline_other_samples_;
				z = z_;
				min_z = min_z_;
				max_z = max_z_;
				mean_z = mean_z_;
				mean_mu = mean_mu_;
			}
		}

		public class Region
		{

			static List<string> getHeaders()
			{
				List<string> headers = new List<string>();
				// Add headers
				headers.Add("Contig");
				headers.Add("Contig Offset");
				headers.Add("n Bases Expressed");
				headers.Add("n Bases Expressed With Baseline Expression");
				headers.Add("n Bases Expressed Without Baseline Expression");
				headers.Add("Total Reads Mapped To Bases With Baseline Expression");
				headers.Add("Total Reads Mapped To Bases Without Baseline Expression");
				headers.Add("Count of bases with baseline expression but not in this sample");
				headers.Add("Total z For Bases With Baseline Expression");
				headers.Add("Min z For Bases With Baseline Expression");
				headers.Add("Max z For Bases With BaselineExpression");
				headers.Add("Mean z for Bases With Baseline Expression");
				headers.Add("Mean mu for Bases with Baseline Expression");

				return headers;
			}

			public Region(int regionSize_, ASETools.ExpressionFile expression_, Dictionary<string, int> highestOffsetForEachContig_, long nHighQualityMappedNuclearReads_, StreamWriter outputFile_)
			{
				regionSize = regionSize_;
				expression = expression_;
				highestOffsetForEachContig = highestOffsetForEachContig_;
				nHighQualityMappedNuclearReads = nHighQualityMappedNuclearReads_;
				outputFile = outputFile_;
			}

			ASETools.ExpressionFile expression;
			Dictionary<string, int> highestOffsetForEachContig;
			int regionSize;
			long nHighQualityMappedNuclearReads;
			StreamWriter outputFile;
			string currentContig = "";

			int baseOffset = 0;
			int lastBaseSeen = 0;
			long nBasesExpressed = 0;
			long nBasesExpressedWithBaselineExpression = 0;
			long nBasesExpressedWithoutBaselineExpression = 0;
			long totalReadsMappedToBasesWithoutBaselineExpression = 0;
			long totalReadsMappedToBasesWithBaselineExpression = 0;
			long nBasesWithBaselineButNoLocalExpression = 0;
			double totalZForBasesWithBaselineExpression = 0;
			double totalMuForBasesWithBaselineExpression = 0;   // Instead of standard deviations above/below the mean, just means.  This is 0-based (0 expression => 0 mu)
			double minZForBasesWithBaselineExpression = 1000000000;
			double maxZForBasesWithBaselineExpression = -10000000000;

			public static List<RegionalExpressionLine> readFile(string filename)
			{
				var file = ASETools.CreateStreamReaderWithRetry(filename);

				if (null == file)
				{
					Console.WriteLine("Region.readFile: unable to open file " + filename);
					return null;
				}

				// Skip first 2 rows
				var headerizedFile = new ASETools.HeaderizedFile<RegionalExpressionLine>(file, false, true, "", getHeaders(), false, false, 2);

				List<RegionalExpressionLine> retVal;
				if (!headerizedFile.ParseFile(parse, out retVal))
				{
					return null;
				}

				return retVal;
			}

			static RegionalExpressionLine parse(Dictionary<string, int> fieldMappings, string[] fields)
			{
				var contig = fields[fieldMappings["Contig"]];
				var contig_offset = Convert.ToInt32(fields[fieldMappings["Contig Offset"]]);
				var nbases_expressed = Convert.ToInt32(fields[fieldMappings["n Bases Expressed"]]);
				var nbases_expressed_baseline = Convert.ToInt32(fields[fieldMappings["n Bases Expressed With Baseline Expression"]]);
				var nbases_expressed_no_baseline = Convert.ToInt32(fields[fieldMappings["n Bases Expressed Without Baseline Expression"]]);
				var nreads_baseline = Convert.ToInt32(fields[fieldMappings["Total Reads Mapped To Bases With Baseline Expression"]]);
				var nreads_no_baseline = Convert.ToInt32(fields[fieldMappings["Total Reads Mapped To Bases Without Baseline Expression"]]);
				var nbases_baseline_other_samples = Convert.ToInt32(fields[fieldMappings["Count of bases with baseline expression but not in this sample"]]);
				var z = Convert.ToDouble(fields[fieldMappings["Total z For Bases With Baseline Expression"]]);
				var min_z = Convert.ToDouble(fields[fieldMappings["Min z For Bases With Baseline Expression"]]);
				var max_z = Convert.ToDouble(fields[fieldMappings["Max z For Bases With BaselineExpression"]]);
				var mean_z = Convert.ToDouble(fields[fieldMappings["Mean z for Bases With Baseline Expression"]]);
				var mean_mu = Convert.ToDouble(fields[fieldMappings["Mean mu for Bases with Baseline Expression"]]);

				return new RegionalExpressionLine(contig, contig_offset, nbases_expressed, nbases_expressed_baseline, nbases_expressed_no_baseline, nreads_baseline,
					nreads_no_baseline, nbases_baseline_other_samples, z, min_z, max_z, mean_z, mean_mu);
			}

			void ZeroRegion(int regionBaseOffset)
			{
				baseOffset = regionBaseOffset;
				lastBaseSeen = baseOffset - 1;

				closeRegion();
			}

			public void processBase(string contig, int offset, long mappedReadCount)
			{
				if (contig != currentContig)
				{
					//
					// Zero out the rest of the contig.
					//
					if (currentContig != "")
					{
						closeRegion();

						for (int i = baseOffset + regionSize; i <= highestOffsetForEachContig[currentContig]; i += regionSize)
						{
							ZeroRegion(i);
						}
					}

					baseOffset = offset - offset % regionSize;
					lastBaseSeen = baseOffset - 1;
					currentContig = contig;

				}
				else if (baseOffset + regionSize < offset)

				{
					//
					// Finish this region, and zero any with no expression.
					//
					closeRegion();

					int baseOffsetForNextRegionWithExpression = offset - offset % regionSize;
					for (int i = baseOffset + regionSize; i < baseOffsetForNextRegionWithExpression; i += regionSize)
					{
						ZeroRegion(i);
					}

					baseOffset = offset - offset % regionSize;
					lastBaseSeen = baseOffset - 1;
				}


				for (int i = lastBaseSeen + 1; i < offset; i++)
				{
					processSkippedBase(i);
				}

				nBasesExpressed++;
				ASETools.MeanAndStdDev meanAndStdDev;
				if (expression.getValue(contig, offset, out meanAndStdDev))
				{
					nBasesExpressedWithBaselineExpression++;
					double z = (((double)mappedReadCount / (double)nHighQualityMappedNuclearReads) - meanAndStdDev.mean) / meanAndStdDev.stddev;

					totalZForBasesWithBaselineExpression += z;
					minZForBasesWithBaselineExpression = Math.Min(z, minZForBasesWithBaselineExpression);
					maxZForBasesWithBaselineExpression = Math.Max(z, maxZForBasesWithBaselineExpression);
					totalReadsMappedToBasesWithBaselineExpression += mappedReadCount;

					totalMuForBasesWithBaselineExpression += ((double)mappedReadCount / (double)nHighQualityMappedNuclearReads) / meanAndStdDev.mean;
				}
				else
				{
					nBasesExpressedWithoutBaselineExpression++;
					totalReadsMappedToBasesWithoutBaselineExpression += mappedReadCount;
				}

				lastBaseSeen = offset;
			}

			public void closeRegion()
			{
				for (int i = lastBaseSeen + 1; i < baseOffset + regionSize; i++)
				{
					processSkippedBase(i);
				}

				outputFile.WriteLine(currentContig + "\t" + baseOffset + "\t" + nBasesExpressed + "\t" + nBasesExpressedWithBaselineExpression + "\t" + nBasesExpressedWithoutBaselineExpression + "\t" + totalReadsMappedToBasesWithBaselineExpression + "\t" +
					totalReadsMappedToBasesWithoutBaselineExpression + "\t" + nBasesWithBaselineButNoLocalExpression + "\t" + totalZForBasesWithBaselineExpression + "\t" + minZForBasesWithBaselineExpression + "\t" + maxZForBasesWithBaselineExpression + "\t" +
					totalZForBasesWithBaselineExpression / (double)regionSize + "\t" + totalMuForBasesWithBaselineExpression / regionSize);

				nBasesExpressed = 0;
				nBasesExpressedWithBaselineExpression = 0;
				nBasesExpressedWithoutBaselineExpression = 0;
				totalReadsMappedToBasesWithoutBaselineExpression = 0;
				totalReadsMappedToBasesWithBaselineExpression = 0;
				totalZForBasesWithBaselineExpression = 0;
				totalMuForBasesWithBaselineExpression = 0;
				nBasesWithBaselineButNoLocalExpression = 0;
				minZForBasesWithBaselineExpression = 1000000000;
				maxZForBasesWithBaselineExpression = -10000000000;
			}

			void processSkippedBase(int offset)
			{
				ASETools.MeanAndStdDev meanAndStdDev;
				if (expression.getValue(currentContig, offset, out meanAndStdDev))
				{
					nBasesWithBaselineButNoLocalExpression++;
					totalZForBasesWithBaselineExpression -= meanAndStdDev.mean / meanAndStdDev.stddev; // It's one mean below the mean: ie. 0 expression
																									   // No need to update totalMu, since 0 expression adds 0 there.
				}
			}

			static public void printHeader(StreamWriter outputFile)
			{
				outputFile.WriteLine(String.Join("\t", getHeaders()));
			}
		}

		public class AnnotatedVariant
        {

			public AnnotatedVariant(){}

			public string toString()
			{
				var str = ConvertToExcelString(Hugo_symbol) + "\t" + contig + '\t' + locus + '\t' + reference_allele + '\t' + alt_allele + '\t' + variantType + '\t' + variantClassification + '\t' + somaticMutation + '\t' + tumorDNAReadCounts.ToString() + '\t' + normalDNAReadCounts.ToString() + '\t' + tumorRNAReadCounts.ToString();

				if (normalRNAReadCounts != null)
				{
					str += '\t' + normalRNAReadCounts.ToString();
				}
                else
                {
                    str += "\t\t\t\t";
                }

				return str;
			}

			public AnnotatedVariant(string Hugo_symbol_, bool somaticMutation_, string contig_, int locus_, string reference_allele_, string alt_allele_, string variantType_, string variantClassification_, ReadCounts tumorDNAReadCounts_, ReadCounts tumorRNAReadCounts_, ReadCounts normalDNAReadCounts_, ReadCounts normalRNAReadCounts_)
            {
                Hugo_symbol = Hugo_symbol_;
                somaticMutation = somaticMutation_;
                contig = contig_;
                locus = locus_;
                reference_allele = reference_allele_;
                alt_allele = alt_allele_;
                variantType = variantType_;
                variantClassification = variantClassification_;

                tumorDNAReadCounts = tumorDNAReadCounts_;
                tumorRNAReadCounts = tumorRNAReadCounts_;
                normalDNAReadCounts = normalDNAReadCounts_;
                normalRNAReadCounts = normalRNAReadCounts_;
            }

            static AnnotatedVariant parse(Dictionary<string, int> fieldMappings, string[] fields)
            {
                var Hugo_symbol = ConvertToNonExcelString(fields[fieldMappings["Hugo_symbol"]]);
                var contig = fields[fieldMappings["Chromosome"]];
                var loc = Convert.ToInt32(fields[fieldMappings["Position"]]);
                var Ref = fields[fieldMappings["Ref_allele"]];
                var alt = fields[fieldMappings["Alt_allele"]];
                var variantType = fields[fieldMappings["Variant_type"]];
                var variantClassification = fields[fieldMappings["Variant_classification"]];
                var isSomatic = Convert.ToBoolean(fields[fieldMappings["Somatic"]]);

                var nMatchingTumorReferenceDNA = Convert.ToInt32(fields[fieldMappings["tumorDNAmatchingRef"]]);
                var nMatchingTumorAltDNA = Convert.ToInt32(fields[fieldMappings["tumorDNAmatchingAlt"]]);
                var nMatchingTumorNeitherDNA = Convert.ToInt32(fields[fieldMappings["tumorDNAmatchingNeither"]]);
                var nMatchingTumorBothDNA = Convert.ToInt32(fields[fieldMappings["tumorDNAmatchingBoth"]]);

                var nMatchingNormalReferenceDNA = Convert.ToInt32(fields[fieldMappings["normalDNAmatchingRef"]]);
                var nMatchingNormalAltDNA = Convert.ToInt32(fields[fieldMappings["normalDNAmatchingAlt"]]);
                var nMatchingNormalNeitherDNA = Convert.ToInt32(fields[fieldMappings["normalDNAmatchingNeither"]]);
                var nMatchingNormalBothDNA = Convert.ToInt32(fields[fieldMappings["normalDNAmatchingBoth"]]);

                var nMatchingTumorReferenceRNA = Convert.ToInt32(fields[fieldMappings["tumorRNAmatchingRef"]]);
                var nMatchingTumorAltRNA = Convert.ToInt32(fields[fieldMappings["tumorRNAmatchingAlt"]]);
                var nMatchingTumorNeitherRNA = Convert.ToInt32(fields[fieldMappings["tumorRNAmatchingNeither"]]);
                var nMatchingTumorBothRNA = Convert.ToInt32(fields[fieldMappings["tumorRNAmatchingBoth"]]);


                var normalDNAReadCounts = new ReadCounts(nMatchingNormalReferenceDNA, nMatchingNormalAltDNA, nMatchingNormalNeitherDNA, nMatchingNormalBothDNA);
                var tumorDNAReadCounts = new ReadCounts(nMatchingTumorReferenceDNA, nMatchingTumorAltDNA, nMatchingTumorNeitherDNA, nMatchingTumorBothDNA);
                var tumorRNAReadCounts = new ReadCounts(nMatchingTumorReferenceRNA, nMatchingTumorAltRNA, nMatchingTumorNeitherRNA, nMatchingTumorBothRNA);

                ReadCounts normalRNAReadCounts = null;
                // check if normal RNA is present
                try
                {
                    var nMatchingNormalReferenceRNA = Convert.ToInt32(fields[fieldMappings["normalRNAmatchingRef"]]);
                    var nMatchingNormalAltRNA = Convert.ToInt32(fields[fieldMappings["normalRNAmatchingAlt"]]);
                    var nMatchingNormalNeitherRNA = Convert.ToInt32(fields[fieldMappings["normalRNAmatchingNeither"]]);
                    var nMatchingNormalBothRNA = Convert.ToInt32(fields[fieldMappings["normalRNAmatchingBoth"]]);

                    normalRNAReadCounts = new ReadCounts(nMatchingNormalReferenceRNA, nMatchingNormalAltRNA, nMatchingNormalNeitherRNA, nMatchingNormalBothRNA);
                }
                catch (Exception)
                {
                    // no op. No normal RNA
                }

                return new AnnotatedVariant(Hugo_symbol, isSomatic, contig, loc, Ref, alt, variantType, variantClassification, tumorDNAReadCounts, tumorRNAReadCounts, normalDNAReadCounts, normalRNAReadCounts);
            }

			public static List<AnnotatedVariant> readFile(string filename)
			{
				var file = CreateStreamReaderWithRetry(filename);

				if (null == file)
				{
					Console.WriteLine("AnnotatedVariant.readFile: unable to open file " + filename);
					return null;
				}

                var wantedFields = new List<string>();
                wantedFields.Add("Hugo_symbol");
                wantedFields.Add("Chromosome");
                wantedFields.Add("Position");
                wantedFields.Add("Ref_allele");
                wantedFields.Add("Alt_allele");
                wantedFields.Add("Variant_type");
                wantedFields.Add("Variant_classification");
                wantedFields.Add("Somatic");
                wantedFields.Add("tumorDNAmatchingRef");
                wantedFields.Add("tumorDNAmatchingAlt");
                wantedFields.Add("tumorDNAmatchingNeither");
                wantedFields.Add("tumorDNAmatchingBoth");
                wantedFields.Add("normalDNAmatchingRef");
                wantedFields.Add("normalDNAmatchingAlt");
                wantedFields.Add("normalDNAmatchingNeither");
                wantedFields.Add("normalDNAmatchingBoth");
                wantedFields.Add("tumorRNAmatchingRef");
                wantedFields.Add("tumorRNAmatchingAlt");
                wantedFields.Add("tumorRNAmatchingNeither");
                wantedFields.Add("tumorRNAmatchingBoth");
                wantedFields.Add("normalRNAmatchingRef");
                wantedFields.Add("normalRNAmatchingAlt");
                wantedFields.Add("normalRNAmatchingNeither");
                wantedFields.Add("normalRNAmatchingBoth");


                var headerizedFile = new HeaderizedFile<AnnotatedVariant>(file, false, true, "", wantedFields);

                List<AnnotatedVariant> retVal;
                if (!headerizedFile.ParseFile(parse, out retVal))
                {
                    return null;
                }

                return retVal;
			}

			
			public static void writeFile(string filename, List<AnnotatedVariant> annotatedVariants)
			{
				var file = CreateStreamWriterWithRetry(filename);

				if (null == file)
				{
					Console.WriteLine("AnnotatedVariant.writeFile: unable to create file " + filename);
					return;
				}

				// Write header
				file.WriteLine("Hugo_symbol\tChromosome\tPosition\tRef_allele\tAlt_allele\tVariant_type\tVariant_classification\tSomatic\t" +
					"tumorDNAmatchingRef\ttumorDNAmatchingAlt\ttumorDNAmatchingNeither\ttumorDNAmatchingBoth\t" +
					"normalDNAmatchingRef\tnormalDNAmatchingAlt\tnormalDNAmatchingNeither\tnormalDNAmatchingBoth\t" +
					"tumorRNAmatchingRef\ttumorRNAmatchingAlt\ttumorRNAmatchingNeither\ttumorRNAmatchingBoth\t" +
					"normalRNAmatchingRef\tnormalRNAmatchingAlt\tnormalRNAmatchingNeither\tnormalRNAmatchingBoth");

				foreach (var annotatedVariant in annotatedVariants)
				{
					file.WriteLine(annotatedVariant.toString());
				}
				file.WriteLine("**done**");
				file.Close();

			}

			public readonly string Hugo_symbol;                 // Only present for somatic mutations, otherwise ""
			public readonly bool somaticMutation;
            public readonly string contig;
            public readonly int locus;
            public readonly string reference_allele;
            public readonly string alt_allele;
            public readonly string variantType;
            public readonly string variantClassification;       // Only present for somatic mutations, otherwise ""

            public readonly ReadCounts tumorDNAReadCounts;
            public readonly ReadCounts tumorRNAReadCounts;
            public readonly ReadCounts normalDNAReadCounts;
            public readonly ReadCounts normalRNAReadCounts; // This will be null if there is no normal RNA for this case.
        } // AnnotatedVariant

        public class SAMLine
        {
            public SAMLine(string rawline)
            {
                var fields = rawline.Split('\t');

                if (fields.Count() < 11)
                {
                    throw new FormatException();
                }

                qname = fields[0];
                flag = Convert.ToInt32(fields[1]);
                rname = fields[2];
                pos = Convert.ToInt32(fields[3]);
                mapq = Convert.ToInt32(fields[4]);
                cigar = fields[5];
                rnext = fields[6];
                pnext = Convert.ToInt32(fields[7]);
                tlen = Convert.ToInt32(fields[8]);
                seq = fields[9];
                qual = fields[10];


                //
                // Break down the bases in seq based on their mapped location.  Orindarily, this is one
                // base per location, but in the cases of insertions or deletions (or skipped bases for RNA) it could be zero or more than one.
                //
                int currentPos = pos;
                int offsetInCigarString = 0;
                int offsetInSeq = 0;

				// keep track of cigar elements
				int cigarElementStart = 0;
				int cigarElementLength = 0;

                while (offsetInCigarString < cigar.Count())
                {
                    switch (cigar[offsetInCigarString])
                    {
                        case 'M':
						case 'I':
						case '=':
                        case 'X':
                            offsetInCigarString++;  // Consume the M, = or X
                            int count = GetNextNumberFromString(cigar.Substring(cigarElementStart, cigarElementLength));

                            if (0 == count)
                            {
                                throw new FormatException();
                            }

                            for (int i = 0; i < count; i++)
                            {
                                mappedBases.Add(currentPos, seq[offsetInSeq]);

                                currentPos++;
                                offsetInSeq++;
                            }

							// reset cigar element information
							cigarElementLength = 0;
							cigarElementStart = offsetInCigarString;

                            break;
						case 'D':
							offsetInCigarString++;  // Consume the M, = or X
							count = GetNextNumberFromString(cigar.Substring(cigarElementStart, cigarElementLength));

							if (0 == count)
							{
								throw new FormatException();
							}
                            
							for (int i = 0; i < count; i++)
							{
								mappedBases.Add(currentPos, 'N'); // Add placeholder for DEL
								currentPos++;
							}

							// reset cigar element information
							cigarElementLength = 0;
							cigarElementStart = offsetInCigarString;

							break;
						case 'N':
						case 'H':
							offsetInCigarString++;  // Consume the M, = or X
							count = GetNextNumberFromString(cigar.Substring(cigarElementStart, cigarElementLength));

							// skip region. Reset
							currentPos += count;

							cigarElementLength = 0;
							cigarElementStart = offsetInCigarString;
							break;
						case 'S':
							offsetInCigarString++;  // Consume the M, = or X
							count = GetNextNumberFromString(cigar.Substring(cigarElementStart, cigarElementLength));

							// skip region. Reset
							offsetInSeq += count;

							cigarElementLength = 0;
							cigarElementStart = offsetInCigarString;
							break;
						default:
							offsetInCigarString++;
							cigarElementLength++;
							break;
					} // switch over character in the CIGAR string
                } // while over the CIGAR string
            } // SAMLine

            public bool isUnmapped()
            {
                return (flag & Unmapped) == Unmapped;
            }

            public readonly string qname;
            public readonly int flag;
            public readonly string rname;
            public readonly int pos;
            public readonly int mapq;
            public readonly string cigar;
            public readonly string rnext;
            public readonly int pnext;
            public readonly int tlen;
            public readonly string seq;
            public readonly string qual;

            public const int Unmapped = 0x4;

			// Dictionary of position and bases at position
            public Dictionary<int, char> mappedBases = new Dictionary<int, char>();

		} // SAMLine

        //
        // Take a string of form ###<otherstuff> and return ### as an int.
        //
        public static int GetNextNumberFromString(string input)
        {
            int nDigits = 0;
            while (nDigits < input.Count() && input[nDigits] >= '0' && input[nDigits] <= '9')
            {
                nDigits++;
            }

            if (0 == nDigits)
            {
                throw new FormatException();
            }

            return Convert.ToInt32(input.Substring(0, nDigits));
        }

        //
        // Generate a pathname that's the equivalent of pathname\..\..\..\.. (where there levelsToGoUp copies of \..) by truncating the top levels
        // rather than adding the \..'s.  Returns a pathname with a trailing backslash.
        //
        public static string GoUpFilesystemLevels(string pathname, int levelsToGoUp)
        {
            string outputPathname = pathname;

            if (outputPathname.EndsWith(@"\"))
            {
                outputPathname = outputPathname.Substring(0, outputPathname.Count() - 1);
            }

            for (int i = 0; i < levelsToGoUp; i++)
            {
                int lastBackslash = outputPathname.LastIndexOf('\\');

                if (lastBackslash <= 0)
                {
                    Console.WriteLine("GoUpFilesystemLevels: not " + levelsToGoUp + " levels to go up in " + pathname);
                    return @"\";
                }

                outputPathname = outputPathname.Substring(0, lastBackslash);
            }

            return outputPathname + @"\";
        }

        public static string GetDataDirectoryFromFilename(string filename, Configuration configuration)
        {
            bool isDerivedFilesDirectory = filename.Contains(configuration.derivedFilesDirectory);  // Derived files are stored in dataDirectory\..\derivedFiles
            foreach (var dataDirectory in configuration.dataDirectories)
            {
                if (filename.ToLower().StartsWith(dataDirectory.ToLower()) || isDerivedFilesDirectory && filename.ToLower().StartsWith((GoUpFilesystemLevels(dataDirectory, 1) + configuration.derivedFilesDirectory).ToLower()))
                {
                    return dataDirectory;
                }
            }

            return "none";
        }

        public static List<string> GetListOfDiseases(Dictionary<string, Case> cases)
        {
            var diseases = new List<string>();

            foreach (var caseEntry in cases)
            {
                var case_ = caseEntry.Value;

                if (!diseases.Contains(case_.disease()))
                {
                    diseases.Add(case_.disease());
                }
            }

            return diseases;
        }

        public class MappedBaseCount
        {
            public static MappedBaseCount readFromFile(string filename)
            {
                var reader = CreateStreamReaderWithRetry(filename);
                if (null == reader)
                {
                    Console.WriteLine("Unable to read mapped base count file " + filename);
                    return null;
                }

                var line = reader.ReadLine();
                if (null == line)
                {
                    Console.WriteLine("Mapped base count file " + filename + " is empty.");
                    reader.Close();
                    return null;
                }

                long mappedBaseCount;

                var fields = line.Split('\t');
                if (fields.Count() != 2)
                {
                    Console.WriteLine("Format error in mapped base count file " + filename);
                    reader.Close();
                    return null;
                }

                try
                {
                    mappedBaseCount = Convert.ToInt64(fields[0]);
                } catch (FormatException)
                {
                    Console.WriteLine("Mapped base count file " + filename + " contains an unparsable count: " + fields[0]);
                    reader.Close();
                    return null;
                }

                line = reader.ReadLine();
                if (line != "**done**")
                {
                    Console.WriteLine("Mapped base count file " + filename + " doens't have **done** where it should.");
                    reader.Close();
                    return null;
                }

                if (null != reader.ReadLine())
                {
                    Console.WriteLine("Mapped base count file " + filename + " continues after **done**");
                    reader.Close();
                    return null;
                }

                reader.Close();
                return new MappedBaseCount(mappedBaseCount);
            }


            MappedBaseCount(long mappedBaseCount_)
            {
                mappedBaseCount = mappedBaseCount_;
            }

            public readonly long mappedBaseCount;
        }

        public class SummaryLine
        {
            static public List<SummaryLine> ReadFromFile(string filename)
            {
                List<SummaryLine> retVal;

                string[] wantedFields =
                {
                    "Gene",
                    "nSingle",
                    "nMultiple",
                    "nInteresting",
                    "%Interesting",
                    "sex",
                    "median single",
                    "median multi",
                    "median combined",
                    "median heterozygous",
                };

                var reader = CreateStreamReaderWithRetry(filename);
                if (null == reader)
                {
                    Console.WriteLine("Unable to open file " + filename);
                    return null;
                }

                var headerizedFile = new HeaderizedFile<SummaryLine>(reader, false, true, "", wantedFields.ToList());

                if (!headerizedFile.ParseFile(parser, out retVal))
                {
                    Console.WriteLine("Failed to parse " + filename);
                    return null;
                }

                return retVal;
            }

            public SummaryLine(string gene_, int nSingle_, int nMultiple_, int nInteresting_, double percentInteresting_, bool sex_, double medianSingle_, double medianMulti_, double medianCombined_, double medianHeterozygous_)
            {
                gene = gene_;
                nSingle = nSingle_;
                nMultiple = nMultiple_;
                nInteresting = nInteresting_;
                percentInteresting = percentInteresting_;
                sex = sex_;
                medianSingle = medianSingle_;
                medianMulti = medianMulti_;
                medianCombined = medianCombined_;
                medianHeterozygous = medianHeterozygous_;
            }

            static SummaryLine parser(ASETools.HeaderizedFile<SummaryLine>.FieldGrabber fields)
            {
                return new SummaryLine(
                    fields.AsString("Gene"),
                    fields.AsInt("nSingle"),
                    fields.AsInt("nMultiple"),
                    fields.AsInt("nInteresting"),
                    fields.AsDouble("%Interesting"),
                    fields.AsBool("sex"),
                    fields.AsDouble("median single"),
                    fields.AsDouble("median multi"),
                    fields.AsDouble("median combined"),
                    fields.AsDouble("median heterozygous")
                    );
            }

            public readonly string gene;
            public readonly int nSingle;
            public readonly int nMultiple;
            public readonly int nInteresting;
            public readonly double percentInteresting;
            public readonly bool sex;
            public readonly double medianSingle;
            public readonly double medianMulti;
            public readonly double medianCombined;
            public readonly double medianHeterozygous;
        } // SummaryLine

        public class SelectedVariantCountByGene
        {
            SelectedVariantCountByGene(string Hugo_Symbol_, int nVariantsInGene_, int nSomaticMutations_)
            {
                Hugo_Symbol = Hugo_Symbol_;
                nVariantsInGene = nVariantsInGene_;
                nSomaticMutations = nSomaticMutations_;
            }

            static public List<SelectedVariantCountByGene> LoadFromFile(string filename)
            {
                List<SelectedVariantCountByGene> retVal;
                string[] wantedFields =
                {
                    "Hugo_Symbol",
                    "nVariantsInGene",
                    "nSomaticMutations"
                };

                var reader = CreateStreamReaderWithRetry(filename);
                if (reader == null)
                {
                    Console.WriteLine("Unable to open " + filename);
                    return null;
                }

                var headerizedFile = new HeaderizedFile<SelectedVariantCountByGene>(reader, false, true, "", wantedFields.ToList());

                if (!headerizedFile.ParseFile(parser, out retVal))
                {
                    Console.WriteLine("Unable to parse " + filename);
                    return null;
                }

                return retVal;
            }

            static SelectedVariantCountByGene parser(ASETools.HeaderizedFile<SelectedVariantCountByGene>.FieldGrabber fields)
            {
                return new SelectedVariantCountByGene(fields.AsString("Hugo_Symbol"), fields.AsInt("nVariantsInGene"), fields.AsInt("nSomaticMutations"));
            }

            public readonly string Hugo_Symbol;
            public readonly int nVariantsInGene;
            public readonly int nSomaticMutations;
        } // SelectedVariantCountByGene

        //
        // Just a cute thing for classifying tumors that you can use as an array index.
        //
        public static int ZeroOneMany(int value)
        {
            if (value == 0) return value;
            if (value == 1) return value;
            return 2;
        }

<<<<<<< HEAD

		public class BisulfateCase
		{
			public string case_id;


			public string bam_tumor_filename;
			public string bed_tumor_filename;
			public string bed_normal_filename;
			public string bam_normal_filename;

			public string bam_tumor_file_id;
			public string bed_tumor_file_id;
			public string bed_normal_file_id;
			public string bam_normal_file_id;

			public string realigned_maf_filename;
			public string realigned_selected_variants_filename;

			public BisulfateCase()
			{
			}

			public static Dictionary<string, BisulfateCase> loadCases(string filename)
			{

				StreamReader inputFile = ASETools.CreateStreamReaderWithRetry(filename);

				// format filename, location, file id, data format, access, data category, file size, project id, case id
				var header = inputFile.ReadLine();

				string line;

				Dictionary<string, BisulfateCase> cases = new Dictionary<string, BisulfateCase>();

				while ((line = inputFile.ReadLine()) != null)
				{
					var split = line.Split('\t');

					// build bisulfate case
					var case_id = split[0];


					if (!cases.ContainsKey(case_id))
					{
						cases.Add(case_id, new BisulfateCase());
					}
					else
					{
						throw new Exception("Case " + case_id + " already in file");
					}

					cases[case_id].case_id = case_id;
					cases[case_id].realigned_maf_filename = split[1];
					cases[case_id].realigned_selected_variants_filename = split[2];
					cases[case_id].bam_tumor_filename = split[3];
					cases[case_id].bam_tumor_file_id = split[4];
					cases[case_id].bam_normal_filename = split[5];
					cases[case_id].bam_normal_file_id = split[6];

					cases[case_id].bed_tumor_filename = split[7];
					cases[case_id].bed_tumor_file_id = split[8];
					cases[case_id].bed_normal_file_id = split[9];
					cases[case_id].bed_normal_file_id = split[10];
				}

				return cases;
			}
		}


		public class MethylationPoint : IComparer<MethylationPoint>
		{
			public string identifier;
			public double adjustedBValue;
			public double mValue;
			public bool hasOneMutation;

			public MethylationPoint(string identifier_, double mValue_, bool hasOneMutation_)
			{
				mValue = mValue_;
				identifier = identifier_;
				hasOneMutation = hasOneMutation_;

				var bValue = AnnotationLine.M2Beta(mValue);
				// Values of 1 have no/full methylation. values of partial methylation have 0 score
				adjustedBValue = Math.Abs(2 * bValue - 1);
			}

			public int Compare(MethylationPoint a, MethylationPoint b)
			{
				return xCompare(a, b);
			}

			static public int xCompare(MethylationPoint a, MethylationPoint b)
			{
				if (a.adjustedBValue > b.adjustedBValue) return 1;
				if (a.adjustedBValue < b.adjustedBValue) return -1;
				return 0;
			}
		}

	} // ASETools
=======
        public static bool[] BothBools = { true, false };   // There's probably something like this in the runtime, but whatever.

        public class HistogramResultLine
        {
            public string minValue;
            public int count = 0;
            public double total = 0;    // The sum of all of the values in this line
            public double pdfValue = 0;
            public double cdfValue = 0;
        } // HistogramResultLine

        public class Histogram
        {
            public Histogram() { }

            public void addValue(double value)
            {
                values.Add(value);
            }

            public double min() // Throws ArgumentNullExcpetion if no data jas been added
            {
                return values.Min();
            }

            public double max()
            {
                return values.Max();
            }

            public void merge(Histogram peer)
            {
                values.AddRange(peer.values);
            }
            public int count()
            {
                return values.Count();
            }
            public HistogramResultLine[] ComputeHistogram(double min, double max, double increment, string format = "G")
            {
                int nBuckets = (int)((max - min) / increment) + 1;  // +1 is for "more"

                var result = new HistogramResultLine[nBuckets];

                double x = min;
                for (int i = 0; i < nBuckets - 1; i++)
                {
                    result[i] = new HistogramResultLine();
                    result[i].minValue = x.ToString(format);
                    x += increment;
                }
                result[nBuckets - 1] = new HistogramResultLine();
                result[nBuckets - 1].minValue = "More";

                foreach (var value in values)
                {
                    int whichBucket;
                    if (value > max)
                    {
                        whichBucket = nBuckets - 1;
                    }
                    else
                    {
                        whichBucket = (int)((value - min) / increment);
                    }

                    result[whichBucket].count++;
                    result[whichBucket].total += value;
                }

                int overallCount = values.Count();
                int runningCount = 0;
                for (int whichBucket = 0; whichBucket < nBuckets; whichBucket++)
                {
                    runningCount += result[whichBucket].count;

                    result[whichBucket].pdfValue = ((double)result[whichBucket].count) / overallCount;
                    result[whichBucket].cdfValue = ((double)runningCount) / overallCount;
                }

                return result;
            } // ComputeHistogram

            List<double> values = new List<double>();
        } // Histogram

        public class NMeandAndStdDev
        {
            public NMeandAndStdDev(int n_, double mean_, double stdDev_)
            {
                n = n_;
                mean = mean_;
                stdDev = stdDev_;
            }

            public readonly int n;
            public readonly double mean;
            public readonly double stdDev;

            public static List<string> getHeaders(string prefix)
            {
                string[] headers = { prefix + " N", prefix + " mean", prefix + " stDdev" };
                return headers.ToList();
            }

            public static string getHeaderString(string prefix)
            {
                return prefix + "N\t" + prefix + " mean\t" + prefix + " stdDev";
            }
        }

        public class SingleExpressionResult
        {
            public readonly int rangeIndex;     // i.e., 0 -> nRanges - 1
            public readonly int rangeInBases;   // int.MaxValue for whole autosome

            //
            // p values.  double.NegativeInfinity means no value.
            //
            public double oneVsMany;
            public double oneVsNotOne;

            public readonly NMeandAndStdDev zeroMutationStats;
            public readonly NMeandAndStdDev oneMutationStats;
            public readonly NMeandAndStdDev moreThanOneMutationStats;

            public static List<string> getHeaders(bool exclusive, string range)
            {
                string exclusiveString = exclusive ? " exclusive" : "";
                string[] headersArray = {range + " 1 vs. many" + exclusiveString,
                                    range + " 1 vs. not 1"  + exclusiveString,
                range + " 0 mutation N" + exclusiveString,
                range + " 0 mutation mean" + exclusiveString,
                range + " "}; // here

                return null;
            }

            public static string getHeaderString(bool exclusive, int rangeIndex)
            {
                var regionString = regionIndexToString(rangeIndex) + (exclusive ? " exclusive " : " ");
                return regionString + "1 vs. many\t" +
                       regionString + "1 vs. not 1\t" +
                       NMeandAndStdDev.getHeaderString(regionString + "0 mutation ") + "\t" +
                       NMeandAndStdDev.getHeaderString(regionString + "1 mutation ") + "\t" +
                       NMeandAndStdDev.getHeaderString(regionString + ">1 mutation ");
            }

            public SingleExpressionResult(int rangeIndex_, double oneVsMany_, double oneVsNotOne_, NMeandAndStdDev zeroMutationStats_, NMeandAndStdDev oneMutationStats_, NMeandAndStdDev moreThanOneMutationStats_)
            {
                rangeIndex = rangeIndex_;
                if (rangeIndex == 0)
                {
                    rangeInBases = 0;
                } else if (rangeIndex == nRegions - 1)
                {
                    rangeInBases = int.MaxValue;
                } else
                {
                    rangeInBases = (1 << rangeIndex) * 1000;
                }

                oneVsMany = oneVsMany_;
                oneVsNotOne = oneVsNotOne_;
                zeroMutationStats = zeroMutationStats_;
                oneMutationStats = oneMutationStats_;
                moreThanOneMutationStats = moreThanOneMutationStats_;
            }

            public static SingleExpressionResult Parse(int rangeIndex, HeaderizedFile<ExpressionResultsLine>.FieldGrabber fieldGrabber, bool exclusive)
            {
                string rangeString;
                if (rangeIndex == 0)
                {
                    rangeString = "0Kbp ";
                } else if (rangeIndex == nRegions - 1)
                {
                    rangeString = "whole autosome ";
                } else
                {
                    rangeString = Convert.ToString(1 << rangeIndex) + "Kpb";
                }

                if (exclusive)
                {
                    rangeString += "exclusive ";
                }

                return new SingleExpressionResult(
                    rangeIndex,
                    fieldGrabber.AsDoubleNegativeInfinityIfStar(rangeString + "1 vs. many"),
                    fieldGrabber.AsDoubleNegativeInfinityIfStar(rangeString + "1 vs. not 1"),
                    new NMeandAndStdDev(fieldGrabber.AsIntMinusOneIfStar(rangeString + "0 mutation N"), fieldGrabber.AsDoubleNegativeInfinityIfStar(rangeString + "0 mutation mean"), fieldGrabber.AsDoubleNegativeInfinityIfStar("0 mutation stdDev")),
                    new NMeandAndStdDev(fieldGrabber.AsIntMinusOneIfStar(rangeString + "1 mutation N"), fieldGrabber.AsDoubleNegativeInfinityIfStar(rangeString + "1 mutation mean"), fieldGrabber.AsDoubleNegativeInfinityIfStar("1 mutation stdDev")),
                    new NMeandAndStdDev(fieldGrabber.AsIntMinusOneIfStar(rangeString + ">1 mutation N"), fieldGrabber.AsDoubleNegativeInfinityIfStar(rangeString + ">1 mutation mean"), fieldGrabber.AsDoubleNegativeInfinityIfStar(">1 mutation stdDev"))
                    );
            }
        } // SingleExpressionResult

        public class ExpressionResultsLine
        {
            static public List<ExpressionResultsLine> readFile(string filename)
            {
                string[] wantedFieldsOtherThanExpression =
                {
                    "Hugo Symbol",
                    "nTumorsExcluded",
                    "nZero",
                    "nOne",
                    "nMore"
                };

                var wantedFields = wantedFieldsOtherThanExpression.ToList();
                for (var i = 0; i < nRegions; i++)
                {
                    foreach (bool exclusive in BothBools) {
                        wantedFields.AddRange(SingleExpressionResult.getHeaders(exclusive, regionIndexToString(i)));
                    }
                }

                var inputFile = CreateStreamReaderWithRetry(filename);
                if (null == inputFile)
                {
                    return null;
                }
                var headerizedFile = new HeaderizedFile<ExpressionResultsLine>(inputFile, false, true, "", wantedFields);

                List<ExpressionResultsLine> retVal;
                headerizedFile.ParseFile(Parse, out retVal);

                return retVal;
            }

            public ExpressionResultsLine(string hugo_symbol_, SingleExpressionResult[] nonExclusiveResultsByRange_, SingleExpressionResult[] exclusiveResultsByRange_, int nZero_, int nOne_, int nMore_)
            {
                hugo_symbol = hugo_symbol_;
                nonExclusiveResultsByRange = nonExclusiveResultsByRange_;
                exclusiveResultsByRange = exclusiveResultsByRange_;
                nZero = nZero_;
                nOne = nOne_;
                nMore = nMore_;

                resultsByRange.Add(true, nonExclusiveResultsByRange);
                resultsByRange.Add(false, exclusiveResultsByRange);
            }

            static ExpressionResultsLine Parse(HeaderizedFile<ExpressionResultsLine>.FieldGrabber fieldGrabber)
            {
                var nonExclusiveResults = new SingleExpressionResult[nRegions];
                var exclusiveResults = new SingleExpressionResult[nRegions];

                for (int i = 0; i < nRegions; i++)
                {
                    nonExclusiveResults[i] = SingleExpressionResult.Parse(i, fieldGrabber, false);
                    exclusiveResults[i] = SingleExpressionResult.Parse(i, fieldGrabber, true);
                }

                return new ExpressionResultsLine(fieldGrabber.AsString("Hugo Symbol"), nonExclusiveResults, exclusiveResults, fieldGrabber.AsIntMinusOneIfStar("nZero"), fieldGrabber.AsIntMinusOneIfStar("nOne"), fieldGrabber.AsIntMinusOneIfStar("nMore"));
            }

            public static string getHeaderString()
            {
                var result = "Hugo Symbol";
                foreach (var exclusive in BothBools)
                {
                    for (int i = 0; i < nRegions; i++)
                    {
                        result += "\t" + SingleExpressionResult.getHeaderString(exclusive, i);
                    }
                }

                return result + "\tnZero\tnOne\tnMany";
            }

            public readonly string hugo_symbol;
            public readonly SingleExpressionResult[] nonExclusiveResultsByRange = new SingleExpressionResult[nRegions];
            public readonly SingleExpressionResult[] exclusiveResultsByRange = new SingleExpressionResult[nRegions];
            public readonly Dictionary<bool, SingleExpressionResult[]> resultsByRange = new Dictionary<bool, SingleExpressionResult[]>();

            //
            // These are -1 if not filled in.
            //
            public readonly int nZero;
            public readonly int nOne;
            public readonly int nMore;
        } // ExpressionResultsLine

        //
        // Handling power-of-two * 1Kb regions.
        //
        public const int nRegions = 21;    // 0, 1 Kb, 2Kb, 4Kb .. 256Kb, Whole Autosome
        
        public static string regionIndexToString(int regionIndex)
        {
            if (0 == regionIndex) return "0Kbp";
            if (nRegions - 1 == regionIndex) return "whole autosome";
            return "" + (1 << regionIndex) + "Kbp";
        }

        public static int regionIndexToSizeInBases(int regionIndex)
        {
            if (0 == regionIndex) return 0;
            if (nRegions - 1 == regionIndex) return int.MaxValue;
            return (1 << regionIndex) * 1000;
        }

        public class AVLTree<TValue>  where TValue : IComparable
        {
            class Node
            {
                public TValue value;

                public Node left = null, right = null, parent = null;

                public enum Balance { AVLLeft, AVLBalanced, AVLRight, AVLNew};
                public Balance balance = Balance.AVLNew; 

                public int checkAndReturnDepth()
                {
                    //
                    // Links match up.
                    //
                    if (left != null && left.parent != this ||
                        right != null && right.parent != this)
                    {
                        throw new InvalidDataException();   // More-or-less arbitrary exception.
                    }

                    //
                    // The binary search tree ordering property applies.
                    //
                    if (left != null && value.CompareTo(left.value) <= 0 ||
                        right != null && value.CompareTo(right.value) >= 0)
                    {
                        throw new InvalidDataException();   // More-or-less arbitrary exception.
                    }

                    int leftDepth;
                    if (left != null)
                    {
                        leftDepth = left.checkAndReturnDepth();
                    } else
                    {
                        leftDepth = 0;
                    }

                    int rightDepth;
                    if (right != null) {
                        rightDepth = right.checkAndReturnDepth();
                    } else
                    {
                        rightDepth = 0;
                    }

                    if (leftDepth == rightDepth)
                    {
                        if (balance != Balance.AVLBalanced)
                        {
                            throw new InvalidDataException();
                        }
                        return leftDepth + 1;
                    }

                    if (leftDepth == rightDepth + 1)
                    {
                        if (balance != Balance.AVLLeft)
                        {
                            throw new InvalidDataException();
                        }
                        return leftDepth + 1;
                    }

                    if (leftDepth + 1 == rightDepth)
                    {
                        if (balance != Balance.AVLRight)
                        {
                            throw new InvalidDataException();
                        }
                        return rightDepth + 1;
                    }

                    //
                    // We're out of balance.
                    //
                    throw new InvalidDataException();
                }
            } //Node


            public void check()
            {
                if (root == null)
                {
                    return;
                }

                if (root.parent != null)
                {
                    throw new InvalidDataException();
                }

                root.checkAndReturnDepth();
            }

            //
            // This is the way to allow tree[element] and tree[element] = newElement;  Note that the second one is the only way to update a value in the tree without first deleting it and re-inserting it.
            // However, if it doesn't exist then it will insert it new.  So, tree[element] = element is the same as "update if existing, insert otherwise."
            //
            public TValue this[TValue key]
            {
                get
                {
                    TValue retVal;
                    if (!Lookup(key, out retVal))
                    {
                        throw new ArgumentException("Indexed value not found in AVL tree");
                    }

                    return retVal;
                }

                set
                {
                    Node currentCandiate = root;
                    while (currentCandiate != null)
                    {
                        int comparison = key.CompareTo(currentCandiate.value);
                        if (comparison == 0)
                        {
                            currentCandiate.value = value;
                            return;
                        }

                        if (comparison < 0)
                        {
                            currentCandiate = currentCandiate.left;
                        } else
                        {
                            currentCandiate = currentCandiate.right;
                        }
                    }

                    Insert(value);
                }
            }
            
            public bool findMin(out TValue returnValue)
            {
                if (root == null)
                {
                    returnValue = default(TValue);
                    return false;
                }

                Node currentNode = root;
                while (currentNode.left != null)
                {
                    currentNode = currentNode.left;
                }

                returnValue = currentNode.value;
                return true;
            }

            public bool findMax(out TValue returnValue)
            {
                if (root == null)
                {
                    returnValue = default(TValue);
                    return false;
                }

                Node currentNode = root;
                while (currentNode.right != null)
                {
                    currentNode = currentNode.right;
                }

                returnValue = currentNode.value;
                return true;
            }

            //
            // min and max return the default value if the tree is empty.
            //
            public TValue min()
            {
                TValue retVal;
                findMin(out retVal);
                return retVal;
            }

            public TValue max()
            {
                TValue retVal;
                findMax(out retVal);
                return retVal;
            }

            public bool FindFirstGreaterThanOrEqualTo(TValue key, out TValue returnValue)
            {
                Node currentNode = root;
                Node lastLeft = null;

                while (currentNode != null)
                {
                    int comparison = key.CompareTo(currentNode.value);

                    if (comparison == 0)
                    {
                        returnValue = currentNode.value;
                        return true;
                    }

                    if (comparison > 0)
                    {
                        currentNode = currentNode.right;
                    }
                    else
                    {
                        lastLeft = currentNode;
                        currentNode = currentNode.left;
                    }
                } // while (currentNode != null)

                if (lastLeft == null)
                {
                    returnValue = default(TValue);
                    return false;
                }

                returnValue = lastLeft.value;
                return true;
            } // FindFirstGreaterThanOrEqualTo


            public bool FindFirstLessThanOrEqualTo(TValue key, out TValue returnValue)
            {
                Node currentNode = root;
                Node lastRight = null;

                while (currentNode != null)
                {
                    int comparison = key.CompareTo(currentNode.value);

                    if (comparison == 0)
                    {
                        returnValue = currentNode.value;
                        return true;
                    }

                    if (comparison < 0)
                    {
                        currentNode = currentNode.left;
                    }
                    else
                    {
                        lastRight = currentNode;
                        currentNode = currentNode.right;
                    }
                } // while (currentNode != null)

                if (lastRight == null)
                {
                    returnValue = default(TValue);
                    return false;
                }

                returnValue = lastRight.value;
                return true;
            } // FindFirstLessThanOrEqualTo

            public bool findFirstLessThan(TValue key, out TValue retVal)
            { 
                Node currentNode = root;
                Node lastLessThan = null;

                while (currentNode != null)
                {
                    int comparison = key.CompareTo(currentNode.value);
                    if (comparison <= 0)
                    {
                        currentNode = currentNode.left;
                    } else
                    {
                        lastLessThan = currentNode;
                        currentNode = currentNode.right;
                    }
                }

                if (lastLessThan != null)
                {
                    retVal = lastLessThan.value;
                    return true;
                }

                retVal = default(TValue);
                return false;
            }

            public bool findFirstGreaterThan(TValue key, out TValue retVal)
            {
                Node currentNode = root;
                Node lastGreaterThan = null;

                while (currentNode != null)
                {
                    int comparison = key.CompareTo(currentNode.value);
                    if (comparison >= 0)
                    {
                        currentNode = currentNode.right;
                    }
                    else
                    {
                        lastGreaterThan = currentNode;
                        currentNode = currentNode.left;
                    }
                }

                if (lastGreaterThan != null)
                {
                    retVal = lastGreaterThan.value;
                    return true;
                }

                retVal = default(TValue);
                return false;
            }
            public bool Lookup(TValue key, out TValue returnValue)
            {
                if (!FindFirstLessThanOrEqualTo(key, out returnValue) || returnValue.CompareTo(key) != 0)
                {
                    returnValue = default(TValue);
                    return false;
                }

                return true;
            } // Lookup

            public void Insert(TValue newValue)
            {
                inserts++;

                var newNode = new Node();
                newNode.value = newValue;
                newNode.balance = Node.Balance.AVLBalanced;

                if (root == null)
                {
                    root = newNode;
                    return;
                }

                Node currentNode = root;
                Node previousNode = null;

                while (currentNode != null)
                {
                    previousNode = currentNode;
                    int comparison = currentNode.value.CompareTo(newValue);
                    if (comparison < 0)
                    {
                        currentNode = currentNode.right;
                    } else if (comparison > 0)
                    {
                        currentNode = currentNode.left;
                    } else
                    {
                        throw new ArgumentException("Trying to insert a duplicate element into an AVL tree.");
                    }
                } // while (currentNode != null)

                newNode.parent = previousNode;
                if (previousNode.value.CompareTo(newValue) < 0)
                {
                    previousNode.right = newNode;
                    rightAdded(previousNode);
                } else
                {
                    previousNode.left = newNode;
                    leftAdded(previousNode);
                }
            }

            void rightAdded(Node node)
            {
                if (node.balance == Node.Balance.AVLLeft)
                {
                    node.balance = Node.Balance.AVLBalanced;
                    //
                    // The depth of the subtree rooted here hasn't changed, we're done.
                    //
                    return;
                }

                if (node.balance == Node.Balance.AVLBalanced)
                {
                    //
                    // We've just gotten one deeper, but are still balanced.  Update and recurse up the tree.
                    //
                    node.balance = Node.Balance.AVLRight;
                    if (node == root)
                    {
                        return;
                    }

                    if (node.parent.right == node)
                    {
                        rightAdded(node.parent);
                    }
                    else
                    {
                        leftAdded(node.parent);
                    }
                    return;

                } // If we went to right heavy

                //
                // We went to double right.  Rotate.
                //
                if (node.right.balance == Node.Balance.AVLRight)
                {
                    singleRotate(node, node.right, Node.Balance.AVLRight);
                } else
                {
                    doubleRotate(node, node.right, node.right.left, Node.Balance.AVLRight);
                }
            } // rightAdded

            void leftAdded(Node node)
            {
                if (node.balance == Node.Balance.AVLRight)
                {
                    node.balance = Node.Balance.AVLBalanced;
                    //
                    // The depth of the subtree rooted here hasn't changed, we're done.
                    //
                    return;
                }

                if (node.balance == Node.Balance.AVLBalanced)
                {
                    //
                    // We've just gotten one deeper, but are still balanced.  Update and recurse up the tree.
                    //
                    node.balance = Node.Balance.AVLLeft;
                    if (node == root)
                    {
                        return;
                    }

                    if (node.parent.right == node)
                    {
                        rightAdded(node.parent);
                    }
                    else
                    {
                        leftAdded(node.parent);
                    }
                    return;
                } // if node was balanced

                //
                // We went to double left.  Rotate.
                //
                if (node.left.balance == Node.Balance.AVLLeft)
                {
                    singleRotate(node, node.left, Node.Balance.AVLLeft);
                }
                else
                {
                    doubleRotate(node, node.left, node.left.right, Node.Balance.AVLLeft);
                }
            }

            void singleRotate(Node node, Node child, Node.Balance whichSide)
            {
                //
                // Promote the child to our position in the tree.
                //

                if (node.parent != null)
                {
                    if (node.parent.left == node)
                    {
                        node.parent.left = child;
                    } else
                    {
                        node.parent.right = child;
                    }
                    child.parent = node.parent;
                }
                else
                {
                    //
                    // We're the root of the tree.
                    //
                    root = child;
                    child.parent = null;
                }

                //
                // Attach the child's light subtree to our heavy side (ie., where the child is attched now)
                // Then, attach us to the child's light subtree.
                //
                if (whichSide == Node.Balance.AVLRight)
                {
                    node.right = child.left;
                    if (node.right != null)
                    {
                        node.right.parent = node;
                    }
                    child.left = node;
                }
                else
                {
                    node.left = child.right;
                    if (node.left != null)
                    {
                        node.left.parent = node;
                    }
                    child.right = node;
                }

                node.parent = child;

                //
                // Finally, now both our and our (former) child are balanced.
                //
                node.balance = Node.Balance.AVLBalanced;
                child.balance = Node.Balance.AVLBalanced;
                //
                // NB: One of the cases in delete will result in the above balance settings being incorrect.
                // That case fixes up the settings after we return.
                //
            }

            void doubleRotate(Node node, Node child, Node grandchild, Node.Balance whichSide)
            {
                //
                // Write down a copy of all of the subtrees; see Knuth v3 p454 for the picture.
                // NOTE: The alpha and delta trees are never moved, so we don't store them.
                //

                Node beta, gamma;
                if (whichSide == Node.Balance.AVLRight)
                {
                    beta = grandchild.left;
                    gamma = grandchild.right;
                } else
                {
                    beta = grandchild.right;
                    gamma = grandchild.left;
                }

                //
                // Promote grandchild to our position.
                //
                if (root != node)
                {
                    if (node.parent.left == node)
                    {
                        node.parent.left = grandchild;
                    }
                    else
                    {
                        node.parent.right = grandchild;
                    }
                } else
                {
                    root = grandchild;
                }
                grandchild.parent = node.parent;

                //
                // Attach appropriate children to grandchild.
                //
                if (whichSide == Node.Balance.AVLRight)
                {
                    grandchild.right = child;
                    grandchild.left = node;
                }
                else
                {
                    grandchild.right = node;
                    grandchild.left = child;
                }
                node.parent = grandchild;
                child.parent = grandchild;

                //
                // Attach beta and gamma to node and child.
                //
                if (whichSide == Node.Balance.AVLRight)
                {
                    node.right = beta;
                    if (beta != null)
                    {
                        beta.parent = node;
                    }
                    child.left = gamma;
                    if (gamma != null)
                    {
                        gamma.parent = child;
                    }
                }
                else
                {
                    node.left = beta;
                    if (beta != null)
                    {
                        beta.parent = node;
                    }
                    child.right = gamma;
                    if (gamma != null)
                    {
                        gamma.parent = child;
                    }
                }

                //
                // Now upate the balance fields.
                //
                switch (grandchild.balance)
                {
                    case Node.Balance.AVLLeft:
                        if (whichSide == Node.Balance.AVLRight)
                        {
                            node.balance = Node.Balance.AVLBalanced;
                            child.balance = Node.Balance.AVLRight;
                        } else
                        {
                            node.balance = Node.Balance.AVLRight;
                            child.balance = Node.Balance.AVLBalanced;
                        }
                        break;

                    case Node.Balance.AVLBalanced:
                        node.balance = Node.Balance.AVLBalanced;
                        child.balance = Node.Balance.AVLBalanced;
                        break;

                    case Node.Balance.AVLRight:
                        if (whichSide == Node.Balance.AVLRight)
                        {
                            node.balance = Node.Balance.AVLLeft;
                            child.balance = Node.Balance.AVLBalanced;
                        } else
                        {
                            node.balance = Node.Balance.AVLBalanced;
                            child.balance = Node.Balance.AVLLeft;
                        }
                        break;
                } // switch

                grandchild.balance = Node.Balance.AVLBalanced;
            } // doubleRotate

            public void Delete(TValue key)
            {
                deletes++;

                Node nodeToRemove = root;
                while (nodeToRemove != null)
                {
                    int comparison = key.CompareTo(nodeToRemove.value);
                    if (comparison == 0)
                    {
                        break;
                    } else if (comparison > 0)
                    {
                        nodeToRemove = nodeToRemove.right;
                    } else
                    {
                        nodeToRemove = nodeToRemove.left;
                    }
                } // while nodeToRemove != null

                if (nodeToRemove == null)
                {
                    throw new ArgumentException("Tried to remove a value from an AVL tree that's not in the tree.");
                }

                if (nodeToRemove.left == null)
                {
                    //
                    // The right child either doesn't exist or is a leaf (because of the AVL balance property).
                    //
                    if (nodeToRemove.right != null)
                    {
                        nodeToRemove.right.parent = nodeToRemove.parent;
                    }

                    if (nodeToRemove.parent != null)
                    {
                        if (nodeToRemove.parent.left == nodeToRemove)
                        {
                            nodeToRemove.parent.left = nodeToRemove.right;
                            gotOneShorter(nodeToRemove.parent, Node.Balance.AVLLeft);
                        } else
                        {
                            nodeToRemove.parent.right = nodeToRemove.right;
                            gotOneShorter(nodeToRemove.parent, Node.Balance.AVLRight);
                        }
                    } else
                    {
                        root = nodeToRemove.right;
                    }
                } else if (nodeToRemove.right == null)
                {
                    //
                    // The left child must be a leaf because of the AVL balance property
                    //
                    nodeToRemove.left.parent = nodeToRemove.parent;
                    if (nodeToRemove.parent != null)
                    {
                        if (nodeToRemove.parent.left == nodeToRemove)
                        {
                            nodeToRemove.parent.left = nodeToRemove.left;
                            gotOneShorter(nodeToRemove.parent, Node.Balance.AVLLeft);
                        } else
                        {
                            nodeToRemove.parent.right = nodeToRemove.left;
                            gotOneShorter(nodeToRemove.parent, Node.Balance.AVLRight);
                        }
                    } else
                    {
                        root = nodeToRemove.left;
                    }
                } else // Node has both children
                {
                    //
                    // Find the symmetric successor and promote it.  The symmetric successor is the smallest element in the right
                    // subtree; it's found by following all left links in the right subtree until we find a node with no left link.
                    // That node may be promoted to the place of this without corrupting the binary tree ordering properties. (We could
                    // just as easily use the symmetric predecessor by finding the largest element in the left subtree, but there's
                    // no point.)
                    //

                    Node successorCandidate = nodeToRemove.right;
                    while (successorCandidate.left != null)
                    {
                        successorCandidate = successorCandidate.left;
                    }

                    Node shorterRoot;
                    Node.Balance shorterSide;

                    if (successorCandidate.parent.left == successorCandidate)
                    {
                        shorterRoot = successorCandidate.parent;
                        shorterSide = Node.Balance.AVLLeft;
                        successorCandidate.parent.left = successorCandidate.right;
                        if (successorCandidate.right != null)
                        {
                            successorCandidate.right.parent = successorCandidate.parent;
                        }
                        successorCandidate.right = nodeToRemove.right;
                        successorCandidate.left = nodeToRemove.left;
                        successorCandidate.balance = nodeToRemove.balance;
                        successorCandidate.right.parent = successorCandidate;
                        successorCandidate.left.parent = successorCandidate;
                        if (nodeToRemove.parent != null)
                        {
                            if (nodeToRemove.parent.left == nodeToRemove)
                            {
                                nodeToRemove.parent.left = successorCandidate;
                            } else
                            {
                                nodeToRemove.parent.right = successorCandidate;
                            }
                        } else
                        {
                            root = successorCandidate;
                        }
                        successorCandidate.parent = nodeToRemove.parent;
                    } else
                    {
                        //
                        // The successor was our child.  Just directly promote it.
                        //
                        if (nodeToRemove.parent != null)
                        {
                            if (nodeToRemove.parent.right == nodeToRemove)
                            {
                                nodeToRemove.parent.right = successorCandidate;
                            } else
                            {
                                nodeToRemove.parent.left = successorCandidate;
                            }
                        } else
                        {
                            root = successorCandidate;
                        }
                        successorCandidate.parent = nodeToRemove.parent;
                        successorCandidate.left = nodeToRemove.left;
                        if (nodeToRemove.left != null)
                        {
                            nodeToRemove.left.parent = successorCandidate;
                        }
                        //
                        // We just made our right subtree shorter.
                        //
                        successorCandidate.balance = nodeToRemove.balance;
                        shorterRoot = successorCandidate;
                        shorterSide = Node.Balance.AVLRight;
                    }
                    if (shorterRoot != null)
                    {
                        gotOneShorter(shorterRoot, shorterSide);
                    }
                } // Whether nodeToRemove has right only, left only or both children
            } // Delete

            void gotOneShorter(Node node, Node.Balance whichSide)
            {
                if (node.balance == Node.Balance.AVLBalanced)
                {
                    //
                    // We've just shrunk one subttree, but our depth has stayed the same.
                    // Reset our balance indicator and punt.
                    //
                    if (whichSide == Node.Balance.AVLRight)
                    {
                        node.balance = Node.Balance.AVLLeft;
                    } else
                    {
                        node.balance = Node.Balance.AVLRight;
                    }
                    return;
                } else if (node.balance == whichSide)
                {
                    //
                    // We just shrunk our heavy side; set our balance to neutral and recurse up the tree
                    //
                    node.balance = Node.Balance.AVLBalanced;
                    if (node.parent != null)
                    {
                        if (node.parent.right == node)
                        {
                            gotOneShorter(node.parent, Node.Balance.AVLRight);
                        } else
                        {
                            gotOneShorter(node.parent, Node.Balance.AVLLeft);
                        }
                    } // else we were the root and we're done.
                    return;
                } else
                {
                    //
                    // We've just gone out of balance.  Figure out a rotation to do.  This is almost like having added a
                    // node to the opposide side, except that the opposite side might be balanced.
                    //
                    Node.Balance heavySide;
                    Node heavyChild;
                    Node replacement;

                    if (whichSide == Node.Balance.AVLRight)
                    {
                        heavySide = Node.Balance.AVLLeft;
                        heavyChild = node.left;
                    } else
                    {
                        heavySide = Node.Balance.AVLRight;
                        heavyChild = node.right;
                    }

                    if (heavyChild.balance == heavySide)
                    {
                        //
                        // Typical single rotation case
                        //
                        singleRotate(node, heavyChild, heavySide);
                        replacement = heavyChild;
                    } else if (heavyChild.balance == whichSide)
                    {
                        //
                        // Typical double rotation case.
                        //
                        Node grandchild;
                        if (heavySide == Node.Balance.AVLRight)
                        {
                            grandchild = heavyChild.left;
                        } else
                        {
                            grandchild = heavyChild.right;
                        }

                        doubleRotate(node, heavyChild, grandchild, heavySide);
                        replacement = grandchild;
                    } else
                    {
                        singleRotate(node, heavyChild, heavySide);
                        //
                        // singleRotate has incorrectly set the balances; reset them.
                        //
                        node.balance = heavySide;
                        heavyChild.balance = whichSide;
                        // Overall depth hasn't changed; we're done.
                        return;
                    }

                    // NB: we have now changed position in the tree, so parent, right & left have changed!
                    if (replacement.parent == null)
                    {
                        return;
                    }

                    if (replacement.parent.right == replacement)
                    {
                        gotOneShorter(replacement.parent, Node.Balance.AVLRight);
                    } else
                    {
                        gotOneShorter(replacement.parent, Node.Balance.AVLLeft);
                    }
                }
            } // gotOneShorter

            Node root = null;
            int inserts = 0;
            int deletes = 0;

        } // AVLTree


    } // ASETools
>>>>>>> eacc523b
}<|MERGE_RESOLUTION|>--- conflicted
+++ resolved
@@ -559,7 +559,6 @@
 			public Dictionary<string, List<GeneLocationInfo>> genesByChromosome = new Dictionary<string, List<GeneLocationInfo>>();    // chromosome is in non-chr form.
 		}
 
-<<<<<<< HEAD
 		public class Bisulfite
 		{
 			public string case_id;
@@ -685,14 +684,6 @@
 
 		}
 
-
-
-
-		//
-		// A Case is a person with TCGA data.
-		//
-		public class Case
-=======
         public class GeneMap
         {
             public GeneMap(Dictionary<string, GeneLocationInfo> genesByName)
@@ -885,7 +876,6 @@
         // A Case is a person with TCGA data.
         //
         public class Case
->>>>>>> eacc523b
         {
             //
             // Mandatory metadata that's created by GenerateCases.
@@ -958,15 +948,9 @@
             public string normal_rna_mapped_base_count_filename = "";
             public string tumor_rna_mapped_base_count_filename = "";
             public string selected_variant_counts_by_gene_filename = "";
-<<<<<<< HEAD
 			public string tumor_regional_methylation_filename = ""; // TODO add to CheckDone
 			public string normal_regional_methylation_filename = ""; // TODO add to CheckDone
 			// If you add another drived file type and it has a **done** terminator, please add it to the CheckDone tool.     
-=======
-            public string tumor_regional_methylation_filename = "";
-            // If you add another drived file type and it has a **done** terminator, please add it to the CheckDone tool.     
->>>>>>> eacc523b
-
 			//
 			// Checksums for downloaded files. The tumor DNA BAMs aren't included here
 			// because they're BAM sliced and so don't have server-side md5s.
@@ -1516,7 +1500,6 @@
             public string geneLocationInformationFilename = defaultGeneLocationInformationFilename;
             public int minSampleCountForHeatMap = 100;
 
-<<<<<<< HEAD
 			public string geneScatterGraphsDirectory = defaultBaseDirectory + @"gene_scatter_graphs\";
 			// items used in bisulfite analysis
 			public const string bisulfiteDirectory = defaultBaseDirectory  + @"bisulfate\";
@@ -1525,10 +1508,7 @@
 			// chain files
 			public const string hg38Tohg19ChainFile = defaultBaseDirectory + @"chain\hg38ToHg19.over.chain";
 			public const string hg19Tohg38ChainFile = defaultBaseDirectory + @"chain\hg19ToHg38.over.chain";
-=======
-            public string geneScatterGraphsDirectory = defaultBaseDirectory + @"gene_scatter_graphs\";
             public string regionalExpressionDirectory = defaultBaseDirectory + @"regional_expression\";
->>>>>>> eacc523b
 
 			public const string unfilteredCountsDirectory = defaultBaseDirectory + @"gene_mutations_with_counts\";
 			public const string unfilteredCountsExtention = @"_unfiltered_counts.txt";
@@ -2292,28 +2272,22 @@
         public const string normalRNAMappedBaseCountExtension = ".normal_rna_mapped_base_count.txt";
         public const string tumorRNAMappedBaseCountExtension = ".tumor_rna_mapped_base_count.txt";
         public const string selectedVariantCountByGeneExtension = ".selected_variant_count_by_gene.txt";
-<<<<<<< HEAD
 		public const string tumorBisulfiteAlleleSpecificMethylationExtension = ".tumor_bisulfite_asm.txt";
 		public const string normalBisulfiteAlleleSpecificMethylationExtension = ".normal_bisulfite_asm.txt";
 		public const string tumorRegionalMethylationExtension = ".tumor_regional_methylation.txt";
 		public const string normalRegionalMethylationExtension = ".normal_regional_methylation.txt";
-=======
-        public const string tumorRegionalMethylationExtension = ".tumor_regional_methylation.txt";
         public const string bonferroniExtension = "_bonferroni.txt";
->>>>>>> eacc523b
 
 		public const string scatterGraphsSummaryFilename = "_summary.txt";
         public const string mannWhitneyFilename = "_MannWhitney.txt";
         public const string genesWithSelectedVariantsFilename = "GenesWithSelectedVariantCounts.txt";
-<<<<<<< HEAD
         public const string heatMapFilename = "AlleleSpecificExpressionHeatMap.txt";
 		public const string regionalMethylationExtension = ".regional_methylation.txt";
-=======
-        public const string tumorHeatMapFilename = "TumorAlleleSpecificExpressionHeatMap.txt";
+
+		public const string tumorHeatMapFilename = "TumorAlleleSpecificExpressionHeatMap.txt";
         public const string normalHeatMapFilename = "NormalAlleleSpecificExpressionHeatMap.txt";
         public const string tumorHeatMapHistogramFilename = "TumorAlleleSpecificExpressionHeatMapHistograms.txt";
         public const string normalHeatMapHistogramFilename = "NormalAlleleSpecificExpressionHeatMapHistograms.txt";
->>>>>>> eacc523b
 
         public class DerivedFile
         {
@@ -2358,11 +2332,7 @@
             public enum Type { Unknown, NormalRNAAllcount, TumorRNAAllcount, NormalDNAAllcount, TumorDNAAllcount, RegionalExpression, GeneExpression, TumorDNAGeneCoverage,
                 SelectedVariants, NormalDNAReadsAtSelectedVariants, NormalDNAReadsAtSelectedVariantsIndex, TumorDNAReadsAtSelectedVariants, TumorDNAReadsAtSelectedVariantsIndex, TumorRNAReadsAtSelectedVariants,
                 TumorRNAReadsAtSelectedVariantsIndex, NormalRNAReadsAtSelectedVariants, NormalRNAReadsAtSelectedVariantsIndex, AnnotatedSelectedVariants, NormalAlleleSpecificGeneExpression, TumorAlleleSpecificGeneExpression, VCF, ExtractedMAFLines,
-<<<<<<< HEAD
                 NormalDNAMappedBaseCount, TumorDNAMappedBaseCount, NormalRNAMappedBaseCount, TumorRNAMappedBaseCount, TumorRegionalMethylation, NormalRegionalMethylation, SelectedVariantCountByGene, 
-=======
-                NormalDNAMappedBaseCount, TumorDNAMappedBaseCount, NormalRNAMappedBaseCount, TumorRNAMappedBaseCount, SelectedVariantCountByGene, TumorRegionalMethylation,
->>>>>>> eacc523b
             };
         } // DerivedFile
 
@@ -2764,7 +2734,8 @@
             public delegate outputType Parse(Dictionary<string, int> fieldMappings, string[] fields);
             public delegate outputType FieldGrabberParser(FieldGrabber fieldGrabber);
 
-            public HeaderizedFile(StreamReader inputFile_, bool hasVersion_, bool hasDone_, string expectedVersion_, List<string> wantedFields_, bool skipHash_ = false, bool allowMissingColumnsInData_ = false, int skippedRows_ = 0)
+            public HeaderizedFile(StreamReader inputFile_, bool hasVersion_, bool hasDone_, string expectedVersion_, List<string> wantedFields_, 
+				bool skipHash_ = false, bool allowMissingColumnsInData_ = false, int skippedRows_ = 0, bool allowMissingRowsInData_ = false)
             {
                 inputFile = inputFile_;
                 hasVersion = hasVersion_;
@@ -2774,6 +2745,7 @@
                 skipHash = skipHash_;
                 allowMissingColumnsInData = allowMissingColumnsInData_;
 				skippedRows = skippedRows_;
+				allowMissingRowsInData = allowMissingRowsInData_;
             }
 
             //
@@ -2903,21 +2875,27 @@
                     }
 
                     var fields = inputLine.Split('\t');
-                    if (fields.Count() <= maxNeededField && !allowMissingColumnsInData)
-                    {
-                        Console.WriteLine("HeaderizedFile.Parse: input line didn't include a needed field " + inputLine);
-                        result = null;
-                        return false;
-                    }
-                    else if ((hasMissingFields || allowMissingColumnsInData) && fields.Count() <= maxNeededField + 1)
-                    {
-                        var extendedFields = new string[maxNeededField + 2];
-                        for (int i = 0; i <= maxNeededField; i++)
-                        {
-                            extendedFields[i] = fields[i];
-                        }
-                        fields = extendedFields;
-                    }
+					if (fields.Count() <= maxNeededField && allowMissingRowsInData)
+					{
+						// skip row
+						Console.WriteLine("HeaderizedFile.Parse: input line didn't include a needed field " + inputLine + ". Skipping...");
+						continue;
+					}
+					else if (fields.Count() <= maxNeededField && !allowMissingColumnsInData)
+					{
+						Console.WriteLine("HeaderizedFile.Parse: input line didn't include a needed field " + inputLine);
+						result = null;
+						return false;
+					}
+					else if ((hasMissingFields || allowMissingColumnsInData) && fields.Count() <= maxNeededField + 1)
+					{
+						var extendedFields = new string[maxNeededField + 2];
+						for (int i = 0; i <= maxNeededField; i++)
+						{
+							extendedFields[i] = fields[i];
+						}
+						fields = extendedFields;
+					}
 
                     if (hasMissingFields || allowMissingColumnsInData && fields.Count() <= maxNeededField + 1)
                     {
@@ -2961,7 +2939,8 @@
 
                 public string AsString(string fieldName)
                 {
-                    return ConvertToNonExcelString(fields[fieldMappings[fieldName]]);
+                    var x =  ConvertToNonExcelString(fields[fieldMappings[fieldName]]);
+					return x;
                 }
                 public int AsInt(string fieldName)
                 {
@@ -3011,6 +2990,7 @@
             bool hasMissingFields = false;
             bool skipHash;
             bool allowMissingColumnsInData;
+			bool allowMissingRowsInData;
 			int skippedRows;
         } // HeaderizedFile
 
@@ -3131,6 +3111,21 @@
 		// contains annotation data from one line in a methylation file
 		public class AnnotationLine
 		{
+
+			public static List<AnnotationLine> filterByTSS(List<AnnotationLine> sites, int maxDistance = 2000)
+			{
+				var filteredSites = sites.Where(r =>
+				{
+					var geneAbsAverages =
+					r.compositeREF.Gene_Symbol.Zip(r.compositeREF.Position_to_TSS, (first, second) => new Tuple<string, int>(first, second))
+						.GroupBy(i => i.Item1)	// group by Gene symbol
+						.Select(i => Math.Abs(i.Select(k => k.Item2).Average()));   // get average distance from TSS for each gene
+
+					return geneAbsAverages.Where(i => i <=  maxDistance).Count() > 0;
+				});
+
+				return filteredSites.ToList();
+			}
 
 			public static double hemimethylation(double value)
 			{
@@ -4796,22 +4791,14 @@
 				}
 			}
 
-<<<<<<< HEAD
 			// Returns a tuple of ExpressionMap, and list of labels corresponding to the expression values in the dictionary
-			public static Tuple<Dictionary<string, double[]>, List<string>, Dictionary<string, int>> ReadFile(string filename, bool skipFirstLine = true)
-=======
-			public static Dictionary<string, double[]> ReadFile(string filename, bool skipFirstLine = true, bool includeMutationCount = false)
->>>>>>> eacc523b
+			public static Tuple<Dictionary<string, double[]>, List<string>> ReadFile(string filename, bool skipFirstLine = true, bool includeMutationCount = false)
 			{
 				// keeps track of index of distances
 				List<string> index = new List<string>();
 
 				// for each gene, maintain a list of distance, expression tuples
 				Dictionary<string, double[]> expressionMap = new Dictionary<string, double[]>();
-
-
-				// for each gene, keep track of mutation counts
-				Dictionary<string, int> mutationMap = new Dictionary<string, int>();
 
 				var reader = CreateStreamReaderWithRetry(filename);
 
@@ -4841,17 +4828,8 @@
 
 					var hugoSymbol = ConvertToNonExcelString(fields[0]);
 
-					var mutationCount = Convert.ToInt32(fields[1]);
-
-<<<<<<< HEAD
-					mutationMap.Add(hugoSymbol, mutationCount);
-
-					// get rid of gene name and mutation count
-					fields = fields.Skip(2).ToArray();
-=======
 					// get rid of gene name and optionally mutation count
 					fields = fields.Skip(includeMutationCount ? 1 : 2).ToArray();
->>>>>>> eacc523b
 
 					// the rest of the fields match the index fields
 
@@ -4874,7 +4852,7 @@
 					// add gene to dictionary
 					expressionMap.Add(hugoSymbol, numericFields);
 				}
-				return new Tuple<Dictionary<string, double[]>, List<string>, Dictionary<string, int>>(expressionMap, index, mutationMap);
+				return new Tuple<Dictionary<string, double[]>, List<string>>(expressionMap, index);
 			}
 
             //
@@ -6885,7 +6863,6 @@
             return 2;
         }
 
-<<<<<<< HEAD
 
 		public class BisulfateCase
 		{
@@ -6988,8 +6965,6 @@
 			}
 		}
 
-	} // ASETools
-=======
         public static bool[] BothBools = { true, false };   // There's probably something like this in the runtime, but whatever.
 
         public class HistogramResultLine
@@ -7121,11 +7096,18 @@
                 string exclusiveString = exclusive ? " exclusive" : "";
                 string[] headersArray = {range + " 1 vs. many" + exclusiveString,
                                     range + " 1 vs. not 1"  + exclusiveString,
-                range + " 0 mutation N" + exclusiveString,
-                range + " 0 mutation mean" + exclusiveString,
-                range + " "}; // here
-
-                return null;
+                range + " 0 mutation" + exclusiveString + " N",
+                range + " 0 mutation " + exclusiveString + " mean",
+				range + " 0 mutation " + exclusiveString + " stdDev",
+				range + " 1 mutation" + exclusiveString + " N",
+				range + " 1 mutation " + exclusiveString + " mean",
+				range + " 1 mutation " + exclusiveString + " stdDev",
+				range + " >1 mutation" + exclusiveString + " N",
+				range + " >1 mutation " + exclusiveString + " mean",
+				range + " >1 mutation " + exclusiveString + " stdDev",
+				}; // TODO 2 space for mean and stddev whoops
+
+                return headersArray.ToList();
             }
 
             public static string getHeaderString(bool exclusive, int rangeIndex)
@@ -7170,26 +7152,29 @@
                     rangeString = "whole autosome ";
                 } else
                 {
-                    rangeString = Convert.ToString(1 << rangeIndex) + "Kpb";
-                }
-
-                if (exclusive)
-                {
-                    rangeString += "exclusive ";
-                }
+                    rangeString = Convert.ToString(1 << rangeIndex) + "Kbp ";
+                }
+
+				var exclusiveString = exclusive ? " exclusive" : "";
 
                 return new SingleExpressionResult(
                     rangeIndex,
-                    fieldGrabber.AsDoubleNegativeInfinityIfStar(rangeString + "1 vs. many"),
-                    fieldGrabber.AsDoubleNegativeInfinityIfStar(rangeString + "1 vs. not 1"),
-                    new NMeandAndStdDev(fieldGrabber.AsIntMinusOneIfStar(rangeString + "0 mutation N"), fieldGrabber.AsDoubleNegativeInfinityIfStar(rangeString + "0 mutation mean"), fieldGrabber.AsDoubleNegativeInfinityIfStar("0 mutation stdDev")),
-                    new NMeandAndStdDev(fieldGrabber.AsIntMinusOneIfStar(rangeString + "1 mutation N"), fieldGrabber.AsDoubleNegativeInfinityIfStar(rangeString + "1 mutation mean"), fieldGrabber.AsDoubleNegativeInfinityIfStar("1 mutation stdDev")),
-                    new NMeandAndStdDev(fieldGrabber.AsIntMinusOneIfStar(rangeString + ">1 mutation N"), fieldGrabber.AsDoubleNegativeInfinityIfStar(rangeString + ">1 mutation mean"), fieldGrabber.AsDoubleNegativeInfinityIfStar(">1 mutation stdDev"))
-                    );
+                    fieldGrabber.AsDoubleNegativeInfinityIfStar(rangeString + "1 vs. many" + exclusiveString),
+                    fieldGrabber.AsDoubleNegativeInfinityIfStar(rangeString + "1 vs. not 1" + exclusiveString),
+                    new NMeandAndStdDev(fieldGrabber.AsIntMinusOneIfStar(rangeString + "0 mutation" + exclusiveString + " N"), 
+							fieldGrabber.AsDoubleNegativeInfinityIfStar(rangeString + "0 mutation " + exclusiveString + " mean"), 
+							fieldGrabber.AsDoubleNegativeInfinityIfStar(rangeString + "0 mutation " + exclusiveString + " stdDev")),
+                    new NMeandAndStdDev(fieldGrabber.AsIntMinusOneIfStar(rangeString + "1 mutation" + exclusiveString + " N"),
+							fieldGrabber.AsDoubleNegativeInfinityIfStar(rangeString + "1 mutation " + exclusiveString + " mean"),
+							fieldGrabber.AsDoubleNegativeInfinityIfStar(rangeString + "1 mutation " + exclusiveString + " stdDev")),
+					new NMeandAndStdDev(fieldGrabber.AsIntMinusOneIfStar(rangeString + ">1 mutation" + exclusiveString + " N"),
+							fieldGrabber.AsDoubleNegativeInfinityIfStar(rangeString + ">1 mutation " + exclusiveString + " mean"),
+							fieldGrabber.AsDoubleNegativeInfinityIfStar(rangeString + ">1 mutation " + exclusiveString + " stdDev"))
+					);
             }
         } // SingleExpressionResult
 
-        public class ExpressionResultsLine
+		public class ExpressionResultsLine
         {
             static public List<ExpressionResultsLine> readFile(string filename)
             {
@@ -7215,7 +7200,7 @@
                 {
                     return null;
                 }
-                var headerizedFile = new HeaderizedFile<ExpressionResultsLine>(inputFile, false, true, "", wantedFields);
+                var headerizedFile = new HeaderizedFile<ExpressionResultsLine>(inputFile, false, false, "", wantedFields, false, false, 0, true);
 
                 List<ExpressionResultsLine> retVal;
                 headerizedFile.ParseFile(Parse, out retVal);
@@ -7280,7 +7265,7 @@
         //
         // Handling power-of-two * 1Kb regions.
         //
-        public const int nRegions = 21;    // 0, 1 Kb, 2Kb, 4Kb .. 256Kb, Whole Autosome
+        public const int nRegions = 20;    // 0, 1 Kb, 2Kb, 4Kb .. 256Kb, Whole Autosome
         
         public static string regionIndexToString(int regionIndex)
         {
@@ -8217,5 +8202,4 @@
 
 
     } // ASETools
->>>>>>> eacc523b
 }