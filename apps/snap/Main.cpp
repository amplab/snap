/*++

Module Name:

    snap.cpp

Abstract:

    Main entry point for the snap binary. Calls into the indexer, single-end aligner or
    paired-end aligner functions defined in other source files in this directory.

Authors:

    Matei Zaharia & Bill Bolosky, February, 2012

Environment:

    User mode service.

Revision History:

    Adapted from cSNAP, which was in turn adapted from the scala prototype

--*/

#include "stdafx.h"
#include "options.h"
#include "FASTA.h"
#include "GenomeIndex.h"
#include "SingleAligner.h"
#include "PairedAligner.h"
#include "exit.h"
#include "SeedSequencer.h"


using namespace std;

<<<<<<< HEAD
const char *SNAP_VERSION = "0.16alpha.47"; 
=======
const char *SNAP_VERSION = "0.16alpha.48"; 
>>>>>>> f4ad1fa5

static void usage()
{
    fprintf(stderr,
            "Usage: snapr <command> [<options>]\n"
            "Commands:\n"
            "   index         build a genome index\n"
            "   transcriptome build a transcriptome index\n"
            "   single        align single-end reads\n"
            "   paired        align paired-end reads\n"
            "Type a command without arguments to see its help.\n");
    soft_exit(1);
}

int main(int argc, const char **argv)
{
    printf("Welcome to SNAPR version %s.\n\n", SNAP_VERSION);

    InitializeSeedSequencers();

    if (argc < 2) {
        usage();
    } else if (strcmp(argv[1], "index") == 0) {
        GenomeIndex::runIndexer(argc - 2, argv + 2);
    } else if (strcmp(argv[1], "transcriptome") == 0) {
        GenomeIndex::runTranscriptomeIndexer(argc - 2, argv + 2);
    } else if (strcmp(argv[1], "single") == 0 || strcmp(argv[1], "paired") == 0) {
        for (int i = 1; i < argc; /* i is increased below */) {
            unsigned nArgsConsumed;
            if (strcmp(argv[i], "single") == 0) {
                SingleAlignerContext single;
                single.runAlignment(argc - (i + 1), argv + i + 1, SNAP_VERSION, &nArgsConsumed);
            } else if (strcmp(argv[i], "paired") == 0) {
                PairedAlignerContext paired;
                paired.runAlignment(argc - (i + 1), argv + i + 1, SNAP_VERSION, &nArgsConsumed);
            } else {
                fprintf(stderr, "Invalid command: %s\n\n", argv[i]);
                usage();
            }
            _ASSERT(nArgsConsumed > 0);
            i += nArgsConsumed + 1;  // +1 for single or paired
        }
    } else {
        fprintf(stderr, "Invalid command: %s\n\n", argv[1]);
        usage();
    }
}<|MERGE_RESOLUTION|>--- conflicted
+++ resolved
@@ -35,11 +35,7 @@
 
 using namespace std;
 
-<<<<<<< HEAD
-const char *SNAP_VERSION = "0.16alpha.47"; 
-=======
 const char *SNAP_VERSION = "0.16alpha.48"; 
->>>>>>> f4ad1fa5
 
 static void usage()
 {
