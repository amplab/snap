/*++

Module Name:

    snap.cpp

Abstract:

    Main entry point for the snap binary. Calls into the indexer, single-end aligner or
    paired-end aligner functions defined in other source files in this directory.

Authors:

    Matei Zaharia & Bill Bolosky, February, 2012

Environment:

    User mode service.

Revision History:

    Adapted from cSNAP, which was in turn adapted from the scala prototype

--*/

#include "stdafx.h"
#include "options.h"
#include "FASTA.h"
#include "GenomeIndex.h"
#include "SingleAligner.h"
#include "PairedAligner.h"
#include "exit.h"
#include "SeedSequencer.h"
#include "AlignerOptions.h"


using namespace std;

<<<<<<< HEAD
const char *SNAP_VERSION = "1.0dev.23 - Bill's special FLT3-ITD finder"; 
=======
const char *SNAP_VERSION = "1.0dev.33"; 
>>>>>>> 74f3cbb8

static void usage()
{
    fprintf(stderr,
            "Usage: snap <command> [<options>]\n"
            "Commands:\n"
            "   index    build a genome index\n"
            "   single   align single-end reads\n"
            "   paired   align paired-end reads\n"
            "Type a command without arguments to see its help.\n");
    exit(1);    // Don't use soft_exit, it's confusing people to get an "error" message after the usage
}

ExclusiveLock BJBLock;

int main(int argc, const char **argv)
{
    fprintf(stderr, "Welcome to SNAP version %s.\n\n", SNAP_VERSION);       // Can't use WriteStatusMessage, because we haven't parsed args yet to determine if -hdp is specified.  Just stick with stderr.

    InitializeSeedSequencers();

	InitializeExclusiveLock(&BJBLock);

    if (argc < 2) {
        usage();
    } else if (strcmp(argv[1], "index") == 0) {
        GenomeIndex::runIndexer(argc - 2, argv + 2);
    } else if (strcmp(argv[1], "single") == 0 || strcmp(argv[1], "paired") == 0) {
        for (int i = 1; i < argc; /* i is increased below */) {
            unsigned nArgsConsumed;
            if (strcmp(argv[i], "single") == 0) {
                SingleAlignerContext single;
                single.runAlignment(argc - i, argv + i, SNAP_VERSION, &nArgsConsumed);
            } else if (strcmp(argv[i], "paired") == 0) {
                PairedAlignerContext paired;
                paired.runAlignment(argc - i, argv + i, SNAP_VERSION, &nArgsConsumed);
            } else {
                fprintf(stderr, "Invalid command: %s\n\n", argv[i]);
                usage();
            }
            _ASSERT(nArgsConsumed > 0);
            i += nArgsConsumed;
        }
    } else {
        fprintf(stderr, "Invalid command: %s\n\n", argv[1]);
        usage();
    }

	DestroyExclusiveLock(&BJBLock);
}<|MERGE_RESOLUTION|>--- conflicted
+++ resolved
@@ -36,11 +36,7 @@
 
 using namespace std;
 
-<<<<<<< HEAD
-const char *SNAP_VERSION = "1.0dev.23 - Bill's special FLT3-ITD finder"; 
-=======
-const char *SNAP_VERSION = "1.0dev.33"; 
->>>>>>> 74f3cbb8
+const char *SNAP_VERSION = "1.0dev.33 - Bill and Xuya's special FLT3-ITD finder"; 
 
 static void usage()
 {
