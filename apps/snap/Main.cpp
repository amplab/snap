--- conflicted
+++ resolved
@@ -34,11 +34,7 @@
 
 using namespace std;
 
-<<<<<<< HEAD
-const char *SNAP_VERSION = "0.16alpha.17";
-=======
-const char *SNAP_VERSION = "0.16alpha.14";
->>>>>>> a60aae9a
+const char *SNAP_VERSION = "0.16alpha.18";
 
 static void usage()
 {
