﻿using System;
using System.Collections.Generic;
using System.Linq;
using System.Text;
using System.Threading.Tasks;
using System.IO;
using ASELib;
using System.Diagnostics;
using System.Threading;

namespace ExpressionNearMutations
{
    class Program
    {

		static ASETools.GeneLocationsByNameAndChromosome geneLocationInformation;

		// Generic class to hold tumor/normal signal at a locus. Use for ASE, expression and ASM values.
		class RegionalSignal
		{
			// One expression state for whole autosome
			public ASETools.RegionalExpressionState wholeAutosomeRegionalExpression = new ASETools.RegionalExpressionState();
			// Expression state for each chromosome, which will exclude the chromosome that the gene resides on
			public Dictionary<string, ASETools.RegionalExpressionState> allButThisChromosomeAutosomalRegionalExpressionState = new Dictionary<string, ASETools.RegionalExpressionState>();   // "This chromosome" is the dictionary key
																																													  // Expression state for each chromosome, which will include the chromsome that the gene resides on
			public ASETools.RegionalExpressionState[] perChromosomeRegionalExpressionState = new ASETools.RegionalExpressionState[ASETools.nHumanNuclearChromosomes];

			public Dictionary<string, ASETools.GeneExpression> geneExpressions;

			public bool hasNormal;

			public RegionalSignal(Dictionary<string, ASETools.GeneExpression> geneExpressions_, bool hasNormal_)
			{
				geneExpressions = geneExpressions_;
				hasNormal = hasNormal_;

				for (int whichChromosome = 0; whichChromosome < ASETools.nHumanNuclearChromosomes; whichChromosome++)
				{
					perChromosomeRegionalExpressionState[whichChromosome] = new ASETools.RegionalExpressionState();
				}

				foreach (var geneEntry in geneLocationInformation.genesByName)
				{
					var chromosome = geneEntry.Value.chromosome;
					if (!allButThisChromosomeAutosomalRegionalExpressionState.ContainsKey(chromosome))
					{
						allButThisChromosomeAutosomalRegionalExpressionState.Add(chromosome, new ASETools.RegionalExpressionState());
					}
				}
			}

			public void Add(string chromosome, int offset, double z_tumor, double mu_tumor, bool hasNormalValues, double z_normal = 0, double mu_normal = 0)
			{
				if (ASETools.isChromosomeAutosomal(chromosome))
				{
					// Autosome
					wholeAutosomeRegionalExpression.AddTumorExpression(z_tumor, mu_tumor);
					if (hasNormalValues)
						wholeAutosomeRegionalExpression.AddNormalExpression(z_normal, mu_normal);
					// Exclusive whole chromosomes
					foreach (var entry in allButThisChromosomeAutosomalRegionalExpressionState)
					{
						if (entry.Key != chromosome)
						{
							entry.Value.AddTumorExpression(z_tumor, mu_tumor);
							if (hasNormalValues)
								entry.Value.AddNormalExpression(z_normal, mu_normal);
						}
					}
				}

				int chromosomeId = ASETools.ChromosomeNameToIndex(chromosome);
				// Whole chromosomes
				if (chromosomeId != -1)
				{
					perChromosomeRegionalExpressionState[chromosomeId].AddTumorExpression(z_tumor, mu_tumor);

					if (hasNormalValues)
						perChromosomeRegionalExpressionState[chromosomeId].AddNormalExpression(z_normal, mu_normal);
				}
				// Regional, same chromosome
				foreach (var geneLocation in geneLocationInformation.genesByChromosome[chromosome])
				{
					if (!geneExpressions.ContainsKey(geneLocation.hugoSymbol))
					{
						geneExpressions.Add(geneLocation.hugoSymbol, new ASETools.GeneExpression(geneLocation));
					}
					geneExpressions[geneLocation.hugoSymbol].AddRegionalExpression(offset, z_tumor, mu_tumor, true); // Recall that for allele-specifc expresion, z is really the level of allele-specific expression, not the expression z score.

					if (hasNormalValues)
						geneExpressions[geneLocation.hugoSymbol].AddRegionalExpression(offset, z_normal, mu_normal, false); // Recall that for allele-specifc expresion, z is really the level of allele-specific expression, not the expression z score.
				}
			}
		}

		static void ProcessCases(List<ASETools.Case> casesToProcess, bool forAlleleSpecificExpression, int minExamplesPerRegion)
		{
            var timer = new Stopwatch();

			while (true)
			{
				ASETools.Case case_ = null;

				lock (casesToProcess)
				{
					if (casesToProcess.Count() == 0)
					{
						return;
					}

					case_ = casesToProcess[0];
					casesToProcess.RemoveAt(0);
				}

				timer.Reset();
				timer.Start();

				var inputFilename = forAlleleSpecificExpression ? case_.annotated_selected_variants_filename : case_.regional_expression_filename;

				if (inputFilename == "")
				{
					Console.WriteLine("Case " + case_.case_id + " doesn't have an input file yet.");
					continue;
				}

				// Load MAF file for this case
				var mafLines = ASETools.MAFLine.ReadFile(case_.extracted_maf_lines_filename, case_.maf_file_id, false);

				if (null == mafLines)
				{
					Console.WriteLine("Case " + case_.case_id + " failed to load extracted MAF lines.  Ignoring.");
					continue;
				}

				// dictionary of gene symbols
				var geneExpressions = new Dictionary<string, ASETools.GeneExpression>();
				foreach (var mafLine in mafLines)
				{
					if (mafLine.Variant_Classification == "Silent")
					{
						continue;
					}

					if (!geneLocationInformation.genesByName.ContainsKey(mafLine.Hugo_Symbol))
					{
						//
						// Probably an inconsistent gene.  Skip it.
						//
						continue;
					}

					// if Gene Symbol not yet in dictionary, add it
					if (!geneExpressions.ContainsKey(mafLine.Hugo_Symbol))
					{
						geneExpressions.Add(mafLine.Hugo_Symbol, new ASETools.GeneExpression(geneLocationInformation.genesByName[mafLine.Hugo_Symbol]));
					}

					// Increment the muation count by 1
					geneExpressions[mafLine.Hugo_Symbol].mutationCount++;
				}

				List<ASETools.AnnotatedVariant> annotatedVariants = null;
				List<ASETools.RegionalExpressionLine> regionalExpressionLines = null;

				if (forAlleleSpecificExpression)
				{
					annotatedVariants = ASETools.AnnotatedVariant.readFile(case_.annotated_selected_variants_filename);
					if (annotatedVariants == null)
					{
						Console.WriteLine("Failed to read " + case_.annotated_selected_variants_filename + ".  Giving up on case " + case_.case_id);
						continue;
					}
				}
				else
				{
					//
					// Fill in something here when we have code for overall expression.
					//
					regionalExpressionLines = ASETools.Region.readFile(inputFilename);

					if (regionalExpressionLines == null)
					{
						Console.WriteLine("Failed to read " + case_.regional_expression_filename + ". Giving up on case " + case_.case_id);
						continue;
					}
				}

				// Stores all regional information for expression values
				var hasNormal = forAlleleSpecificExpression ? annotatedVariants.Where(r => r.normalRNAReadCounts != null).Count() > 0: false;
				var expressionValues = new RegionalSignal(geneExpressions, hasNormal);

				if (forAlleleSpecificExpression)
				{
					foreach (var annotatedVariant in annotatedVariants)
					{
						double alleleSpecificExpression;
						double alleleSpecificExpressionNormal;

						if (geneLocationInformation.genesByChromosome.ContainsKey(annotatedVariant.contig) &&
<<<<<<< HEAD
							annotatedVariant.hasSufficientReads())
=======
                            annotatedVariant.IsASECandidate() && !annotatedVariant.somaticMutation)
>>>>>>> 552bdc9a
						{
							//
							// Now convert to the amount of allele-specific expression.  50% is no ASE, while 0 or 100% is 100% ASE.
							//
							alleleSpecificExpression = annotatedVariant.GetTumorAlleleSpecificExpression();

							// If we have the normal DNA and RNA for this sample, compute the normal ASE
							if (annotatedVariant.normalRNAReadCounts != null && annotatedVariant.normalDNAReadCounts.nMatchingReference + annotatedVariant.normalDNAReadCounts.nMatchingAlt >= 10 &&   // We have at least 10 DNA reads
								annotatedVariant.normalRNAReadCounts.nMatchingReference + annotatedVariant.normalRNAReadCounts.nMatchingAlt >= 10 &&            // We have at least 10 RNA reads
								annotatedVariant.normalDNAReadCounts.nMatchingReference * 3 >= annotatedVariant.normalDNAReadCounts.nMatchingAlt * 2 &&         // It's not more than 2/3 variant DNA
								annotatedVariant.normalDNAReadCounts.nMatchingAlt * 3 >= annotatedVariant.normalDNAReadCounts.nMatchingReference * 2)
							{
								alleleSpecificExpressionNormal = annotatedVariant.GetNormalAlleleSpecificExpression();
								// add to data with normal
								expressionValues.Add(annotatedVariant.contig, annotatedVariant.locus, alleleSpecificExpression, 0, true, alleleSpecificExpressionNormal, 0);
							}
							else {
								// add to data without normal
								expressionValues.Add(annotatedVariant.contig, annotatedVariant.locus, alleleSpecificExpression, 0, false);
							}

						}

					}
				}
				else
				{
					foreach (var region in regionalExpressionLines)
					{
						if (0 == region.nbases_expressed_baseline && 0 == region.nbases_baseline_other_samples)
						{
							//
							// No baseline expression for this region, skip it.
							//
							continue;
						}

						if (geneLocationInformation.genesByChromosome.ContainsKey(region.contig))
						{
							expressionValues.Add(region.contig,  region.contig_offset, region.mean_z, region.mean_mu, false);
						}
					}
				}

				//
				// Write the output file for tumor and normal, if data exists.
				//
				string directory = ASETools.GetDirectoryPathFromFullyQualifiedFilename(inputFilename);
				string analysisId = ASETools.GetAnalysisIdFromPathname(inputFilename);
				if ("" == directory || "" == analysisId)
				{
					Console.WriteLine("Couldn't parse input pathname, which is supposed to be absolute and include an analysis ID: " + inputFilename);
					continue;
				}

				var tumorOutputFilename = directory + analysisId + (forAlleleSpecificExpression ? ASETools.tumorAlleleSpecificGeneExpressionExtension : ASETools.geneExpressionExtension);

				var columnSuffix = forAlleleSpecificExpression ? "ase" : "z";

				var allExpressions = new List<ASETools.GeneExpression>();
				foreach (var expressionEntry in expressionValues.geneExpressions)
				{
					allExpressions.Add(expressionEntry.Value);
				}

				allExpressions.Sort(ASETools.GeneExpression.CompareByGeneName);

				var fileHeader = "ExpressionNearMutations v3.1 " + case_.case_id;
				var output = new ASETools.RegionalSignalFile(fileHeader,
					allExpressions, 
					expressionValues.wholeAutosomeRegionalExpression, 
					expressionValues.allButThisChromosomeAutosomalRegionalExpressionState,
					expressionValues.perChromosomeRegionalExpressionState);

				// ASE values do not have mu 
				var printMu = !forAlleleSpecificExpression;
				output.WriteFile(tumorOutputFilename, printMu, 1, columnSuffix, true);

				// If normal RNA exists, save file
				if (expressionValues.hasNormal)
				{
					var normalOutputFilename = directory + analysisId + (forAlleleSpecificExpression ? ASETools.normalAlleleSpecificGeneExpressionExtension : ASETools.geneExpressionExtension);
					output.WriteFile(normalOutputFilename, printMu, 1, columnSuffix, false);
				}

				timer.Stop();
				lock (casesToProcess)
				{
					var nRemaining = casesToProcess.Count();
					Console.WriteLine("Processed case " + case_.case_id + " in " + (timer.ElapsedMilliseconds + 500) / 1000 + "s.  " + nRemaining + " remain" + ((1 == nRemaining) ? "s" : "") + " queued.");
				}
			} // while true
        }

        static void PrintUsageMessage()
        {
            Console.WriteLine("usage: ExpressionNearMutations -a casesToProcess");
            Console.WriteLine("-a means to use allele-specific expression, as opposed to total expression.");
        }

       // static ASETools.ASEConfirguation configuration;

        static void Main(string[] args)
        {
			var timer = new Stopwatch();
			timer.Start();

			var configuration = ASETools.Configuration.loadFromFile(args);

			if (null == configuration)
			{
				Console.WriteLine("Giving up because we were unable to load configuration.");
				return;
			}

			// only allow flag for allele-specific expression or case ids
			if (configuration.commandLineArgs.Count() == 0 || configuration.commandLineArgs.Count() == 1 && configuration.commandLineArgs[0] == "-a")
            {
                PrintUsageMessage();
                return;
            }

			var cases = ASETools.Case.LoadCases(configuration.casesFilePathname);

			if (null == cases)
			{
				Console.WriteLine("Unable to load cases file " + configuration.casesFilePathname + ".  You must generate cases before running ExpressionNearMutations.");
			}

			// set ASE flag, if specified
			bool forAlleleSpecificExpression = configuration.commandLineArgs[0] == "-a";

			int argsConsumed = 0;
			if (forAlleleSpecificExpression)
			{
				argsConsumed = 1;
			}


			int minExamplesPerRegion = 1;   // If there are fewer than this, then ignore the region.

			//
			// Now build the map of mutations by gene.
			//
			timer.Reset();
            timer.Start();

			// Get information for current genome build
			geneLocationInformation = new ASETools.GeneLocationsByNameAndChromosome(ASETools.readKnownGeneFile(configuration.geneLocationInformationFilename));

            timer.Stop();
            Console.WriteLine("Loaded mutations in " + geneLocationInformation.genesByName.Count() + " genes in " + (timer.ElapsedMilliseconds + 500) / 1000 + "s.");

			List<ASETools.Case> casesToProcess = new List<ASETools.Case>();

			for (int i = argsConsumed; i < configuration.commandLineArgs.Count(); i++)
			{
				if (!cases.ContainsKey(configuration.commandLineArgs[i]))
				{
					Console.WriteLine(configuration.commandLineArgs[i] + " does not appear to be a case ID.  Ignoring.");
				}
				else
				{
					casesToProcess.Add(cases[configuration.commandLineArgs[i]]);
				}
				
			}

			Console.WriteLine("Processing " + casesToProcess.Count() + " cases");

			//
			// Process the runs in parallel
			//
			timer.Reset();
			timer.Start();

			var threads = new List<Thread>();
			for (int i = 0; i < Environment.ProcessorCount; i++)
			{
				threads.Add(new Thread(() => ProcessCases(casesToProcess, forAlleleSpecificExpression, minExamplesPerRegion)));
			}

			threads.ForEach(t => t.Start());
			threads.ForEach(t => t.Join());

			timer.Stop();
            Console.WriteLine("Processed " + (configuration.commandLineArgs.Count() - (forAlleleSpecificExpression ? 1 : 0)) + " experiments in " + (timer.ElapsedMilliseconds + 500) / 1000 + " seconds");
        }
    }
}<|MERGE_RESOLUTION|>--- conflicted
+++ resolved
@@ -197,11 +197,7 @@
 						double alleleSpecificExpressionNormal;
 
 						if (geneLocationInformation.genesByChromosome.ContainsKey(annotatedVariant.contig) &&
-<<<<<<< HEAD
-							annotatedVariant.hasSufficientReads())
-=======
                             annotatedVariant.IsASECandidate() && !annotatedVariant.somaticMutation)
->>>>>>> 552bdc9a
 						{
 							//
 							// Now convert to the amount of allele-specific expression.  50% is no ASE, while 0 or 100% is 100% ASE.
