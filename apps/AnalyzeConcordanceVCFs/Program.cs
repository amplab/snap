﻿using System;
using System.Collections.Generic;
using System.Linq;
using System.Text;
using System.Threading.Tasks;
using ASELib;
using System.IO;

namespace AnalyzeConcordanceVCFs
{
    class Program
    {
        static void Main(string[] args)
        {
            int nInputFiles = args.Count();
            var inputFileNames = args;
           
            if (nInputFiles == 0)
            {
                Console.WriteLine("AnalyzeConcordanceVCFs inputFile(s)");
                return;
            }

            var inputFiles = new StreamReader[nInputFiles];
            var mostRecentLines = new ASETools.ConcordanceVCFLine[nInputFiles];
            var counts = new Dictionary<ASETools.CallType, int>[nInputFiles];

            for (int i = 0; i < nInputFiles; i++)
            {
                counts[i] = new Dictionary<ASETools.CallType, int>();
                foreach (var callType in ASETools.EnumUtil.GetValues<ASETools.CallType>())
                {
                    counts[i].Add(callType, 0);
                } // callType
            } // inputFile

            for (int i = 0; i < nInputFiles; i++)
            {
                inputFiles[i] = ASETools.CreateStreamReaderWithRetryCompressedBasedOnFilename(inputFileNames[i]);
                if (inputFiles[i] == null)
                {
                    return;
                }

                mostRecentLines[i] = ASETools.ConcordanceVCFLine.GetNextVCFLine(inputFiles[i]);

                while (mostRecentLines[i] != null && !mostRecentLines[i].confidentRegion)
                {
                    mostRecentLines[i] = ASETools.ConcordanceVCFLine.GetNextVCFLine(inputFiles[i]);
                } // while we have a non-confident line

                if (mostRecentLines[i] != null)
                {
                    counts[i][mostRecentLines[i].callType]++;
                }
            } // for each input file name

            while (mostRecentLines.Any(_ => _ != null))
            {
                var refLine = mostRecentLines.Where(_ => _ != null).Min();
                var lineIndicesAtRef = Enumerable.Range(0, nInputFiles).Where(_ => mostRecentLines[_] != null && mostRecentLines[_] == refLine);

                if (mostRecentLines.Any(_ => _ == null || _ != refLine))
                {
<<<<<<< HEAD
                    Console.Write("Locus " + refLine.locus() + " (" + refLine.callType + "," + refLine.insertLength() + ") is missing from these input files: ");
                    foreach (int missingInputFileIndex in Enumerable.Range(0,nInputFiles - 1).Where(_ => mostRecentLines[_] == null || mostRecentLines[_] != refLine))
=======
                    Console.Write("Locus " + refLine.locus() + "(" + refLine.callType + ") is missing from these input files: ");
                    foreach (int missingInputFileIndex in Enumerable.Range(0,nInputFiles).Where(_ => mostRecentLines[_] == null || mostRecentLines[_] != refLine))
>>>>>>> 06c72be1
                    {
                        Console.Write(inputFileNames[missingInputFileIndex] + ", ");
                    }
                    Console.WriteLine();
                }

                if (mostRecentLines.Where(_ => _ == refLine).Any(_ => _.callType != refLine.callType))
                {
<<<<<<< HEAD
                    Console.Write("Not all calls for " + refLine.locus() + " have the same call type (file, callType, insert len): ");
=======
                    Console.Write("Not all calls for " + refLine.locus() + "(" + refLine.variantType + ") have the same call type (file, callType): ");
>>>>>>> 06c72be1
                    foreach (int lineIndex in lineIndicesAtRef)
                    {
                        Console.Write("(" + lineIndex + ":" + mostRecentLines[lineIndex].callType + "," + mostRecentLines[lineIndex].insertLength() +  ") ");
                    }
                    Console.WriteLine();
                }


                foreach(int lineIndex in lineIndicesAtRef) 
                {
                    do
                    {
                        mostRecentLines[lineIndex] = ASETools.ConcordanceVCFLine.GetNextVCFLine(inputFiles[lineIndex]);
                    } while (mostRecentLines[lineIndex] != null && !mostRecentLines[lineIndex].confidentRegion);

                    if (mostRecentLines[lineIndex] != null)
                    {
                        counts[lineIndex][mostRecentLines[lineIndex].callType]++;
                    }
                }
            } // while we have an input line

            Console.WriteLine();
            for (int i = 0; i < nInputFiles; i++)
            {
                Console.WriteLine(inputFileNames[i] + " " + counts[i][ASETools.CallType.TP] + " TP, " + counts[i][ASETools.CallType.FP] + " FP and, " + counts[i][ASETools.CallType.FN] + " FN");
            }
        } // Main
    } // Program
} // namespace<|MERGE_RESOLUTION|>--- conflicted
+++ resolved
@@ -62,13 +62,8 @@
 
                 if (mostRecentLines.Any(_ => _ == null || _ != refLine))
                 {
-<<<<<<< HEAD
                     Console.Write("Locus " + refLine.locus() + " (" + refLine.callType + "," + refLine.insertLength() + ") is missing from these input files: ");
-                    foreach (int missingInputFileIndex in Enumerable.Range(0,nInputFiles - 1).Where(_ => mostRecentLines[_] == null || mostRecentLines[_] != refLine))
-=======
-                    Console.Write("Locus " + refLine.locus() + "(" + refLine.callType + ") is missing from these input files: ");
                     foreach (int missingInputFileIndex in Enumerable.Range(0,nInputFiles).Where(_ => mostRecentLines[_] == null || mostRecentLines[_] != refLine))
->>>>>>> 06c72be1
                     {
                         Console.Write(inputFileNames[missingInputFileIndex] + ", ");
                     }
@@ -77,11 +72,7 @@
 
                 if (mostRecentLines.Where(_ => _ == refLine).Any(_ => _.callType != refLine.callType))
                 {
-<<<<<<< HEAD
-                    Console.Write("Not all calls for " + refLine.locus() + " have the same call type (file, callType, insert len): ");
-=======
-                    Console.Write("Not all calls for " + refLine.locus() + "(" + refLine.variantType + ") have the same call type (file, callType): ");
->>>>>>> 06c72be1
+                    Console.Write("Not all calls for " + refLine.locus() + "(" + refLine.variantType + ") have the same call type (file, callType, insert len): ");
                     foreach (int lineIndex in lineIndicesAtRef)
                     {
                         Console.Write("(" + lineIndex + ":" + mostRecentLines[lineIndex].callType + "," + mostRecentLines[lineIndex].insertLength() +  ") ");
