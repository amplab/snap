﻿using System;
using System.Collections.Generic;
using System.Linq;
using System.Text;
using System.Threading.Tasks;
using ASELib;
using System.IO;
using System.Diagnostics;

namespace ASEProcessManager
{
    //
    // The ASEProcessManager is responsible for driving the process of going from data stored in TCGA to a completed analysis.  There are two basic abstrations: Cases (patients with tumors
    // and apropriate data) and ProcessingStages, which are procedures that take a Case or set of Cases and run some analysis on it to produce more data.  Thus, the ProcessingStages
    // connect together to form the data flow graph for the system.  Each run of ASEProcessManager looks in the file system to find the state of the world and then generates scripts to
    // run processes that move things along toward a completed state.  These scripts will either download data from the Genome Data Commons or will read in existing data and do some processing
    // on it in order to produce an output file.
    //
    // So the overall way of running the complete experiment is to run ASEProcessManager, run the script that it produces, and repeat until ASEProcessManager says that all of the work is done.
    //
    class Program
    {
        const string scriptFilename = "ASENextSteps.cmd";
        const string linuxScriptFilename = "ASENextStepsLinux";
        const string downloadScriptFilename = "ASEDownload.cmd";

        static string jobAddString = "";

        //
        // A ProcessingStage examines the state of the world and if the prerequisites are there and the step isn't completed adds commands to the script to do some
        // work and advance the state of the world.
        //
        interface ProcessingStage
        {
            string GetStageName();
            bool NeedsCases();
            void EvaluateStage(StateOfTheWorld stateOfTheWorld, StreamWriter script, ASETools.RandomizingStreamWriter hpcScript, StreamWriter linuxScript, StreamWriter azureScript, out List<string> filesToDownload, out int nDone, out int nAddedToScript, out int nWaitingForPrerequisites);
            bool EvaluateDependencies(StateOfTheWorld stateOfTheWorld);
        }

        class MAFConfigurationProcessingStage : ProcessingStage 
        {
            public MAFConfigurationProcessingStage() { }

            public string GetStageName()
            {
                return "Generate MAF Configuration";
            }

            public bool NeedsCases() { return false; }

            public void EvaluateStage(StateOfTheWorld stateOfTheWorld, StreamWriter script, ASETools.RandomizingStreamWriter hpcScript, StreamWriter linuxScript, StreamWriter azureScript, out List<string> filesToDownload, out int nDone, out int nAddedToScript, out int nWaitingForPrerequisites)
            {
                filesToDownload = null;

                nWaitingForPrerequisites = 0; // This is the very first thing we do, there are never any prerequisites

                if (stateOfTheWorld.mafInfo != null)
                {
                    nDone = 1;
                    nAddedToScript = 0;
                    return;
                }

                script.WriteLine(stateOfTheWorld.configuration.binariesDirectory + "GenerateMAFConfiguration -configuration " + stateOfTheWorld.configuration.configuationFilePathname);

                nDone = 0;
                nAddedToScript = 1;
            }

            public bool EvaluateDependencies(StateOfTheWorld stateOfTheWorld)
            {
                //
                // This is the first stage to run, so there are no dependencies upstream of it.
                //
                return true;
            }
        }

        class GenerateCasesProcessingStage : ProcessingStage
        {
            public GenerateCasesProcessingStage() { }

            public string GetStageName()
            {
                return "Generate Cases";
            }

            public bool NeedsCases() { return false; }

            public void EvaluateStage(StateOfTheWorld stateOfTheWorld, StreamWriter script, ASETools.RandomizingStreamWriter hpcScript, StreamWriter linuxScript, StreamWriter azureScript, out List<string> filesToDownload, out int nDone, out int nAddedToScript, out int nWaitingForPrerequisites)
            {
                filesToDownload = null;

                if (stateOfTheWorld.cases != null)
                {
                    nDone = 1;
                    nAddedToScript = 0;
                    nWaitingForPrerequisites = 0;

                    return;
                }

                nDone = 0;

                if (stateOfTheWorld.mafInfo == null)
                {
                    nWaitingForPrerequisites = 1;
                    nAddedToScript = 0;

                    return;
                }

                //
                // See if we've downloaded all of the MAFs.
                //

                foreach (var mafEntry in stateOfTheWorld.mafInfo)
                {
                    if (!stateOfTheWorld.downloadedFiles.ContainsKey(mafEntry.Value.file_id))
                    {
                        if (null == filesToDownload)
                        {
                            filesToDownload = new List<string>();
                        }

                        filesToDownload.Add(mafEntry.Value.file_id);
                    }
                }

                if (null == filesToDownload)
                {
                    script.WriteLine(stateOfTheWorld.configuration.binariesDirectory + "GenerateCases -configuration " + stateOfTheWorld.configuration.configuationFilePathname);
                    nAddedToScript = 1;
                    nWaitingForPrerequisites = 0;
                }
                else
                {
                    nWaitingForPrerequisites = 1;
                    nAddedToScript = 0;
                }
            } // EvaluateStage

            public bool EvaluateDependencies(StateOfTheWorld stateOfTheWorld)
            {
                //
                // The cases file is updated every time we run, so it's kind of pointless to check to see if the mafs are newer than it.
                //
                return true;
            }

        } // GenerateCasesProcessingStage

        class AllcountProcesingStage : ProcessingStage
        {
            public AllcountProcesingStage() { }

            public string GetStageName()
            {
                return "Generate Allcount files";
            }

            public bool NeedsCases() { return true; }

            public void EvaluateStage(StateOfTheWorld stateOfTheWorld, StreamWriter script, ASETools.RandomizingStreamWriter hpcScript, StreamWriter linuxScript, StreamWriter azureScript, out List<string> filesToDownload, out int nDone, out int nAddedToScript, out int nWaitingForPrerequisites)
            {
                filesToDownload = null;
                nDone = 0;
                nAddedToScript = 0;
                nWaitingForPrerequisites = 0;
                filesToDownload = new List<string>();

                foreach (var caseEntry in stateOfTheWorld.cases)
                {
                    var case_ = caseEntry.Value;

                    HandleFile(stateOfTheWorld, case_.tumor_rna_file_id, case_.tumor_rna_file_bam_md5, case_.case_id, ASETools.DerivedFile.Type.TumorRNAAllcount,
                        ASETools.tumorRNAAllcountExtension, script, hpcScript, ref filesToDownload, ref nDone, ref nAddedToScript, ref nWaitingForPrerequisites);

                    HandleFile(stateOfTheWorld, case_.normal_dna_file_id, case_.normal_dna_file_bam_md5, case_.case_id, ASETools.DerivedFile.Type.NormalDNAAllcount,
                        ASETools.normalDNAAllcountExtension, script, hpcScript, ref filesToDownload, ref nDone, ref nAddedToScript, ref nWaitingForPrerequisites);

                    HandleFile(stateOfTheWorld, case_.tumor_dna_file_id, case_.tumor_dna_file_bam_md5, case_.case_id, ASETools.DerivedFile.Type.TumorDNAAllcount,
                        ASETools.tumorDNAAllcountExtension, script, hpcScript, ref filesToDownload, ref nDone, ref nAddedToScript, ref nWaitingForPrerequisites);

                    if (case_.normal_rna_file_id != "")
                    {
                        HandleFile(stateOfTheWorld, case_.normal_rna_file_id, case_.normal_rna_file_bam_md5, case_.case_id, ASETools.DerivedFile.Type.NormalRNAAllcount,
                            ASETools.normalRNAAllcountExtension, script, hpcScript, ref filesToDownload, ref nDone, ref nAddedToScript, ref nWaitingForPrerequisites);
                    }

                } // Foreach case
            }// EvaluateStage

            void HandleFile(StateOfTheWorld stateOfTheWorld, string file_id, string expectedMD5, string case_id, ASETools.DerivedFile.Type type, string extension, StreamWriter script, ASETools.RandomizingStreamWriter hpcScript, ref List<string> filesToDownload,ref int nDone, ref int nAddedToScript, ref int nWaitingForPrerequisites)
            {

                if (!stateOfTheWorld.downloadedFiles.ContainsKey(file_id))
                {
                    filesToDownload.Add(file_id);
                }
                else
                {
                    var downloadedFile = stateOfTheWorld.downloadedFiles[file_id];

                    if (!stateOfTheWorld.fileDownloadedAndVerified(file_id, expectedMD5))
                    {
                        nWaitingForPrerequisites++;
                    }
                    else if (stateOfTheWorld.containsDerivedFile(case_id, file_id, type))
                    {
                        if (stateOfTheWorld.getDrivedFile(case_id, file_id, type).fileinfo.Length < 200 * 1024)
                        {
                            Console.WriteLine("Suspiciously small allcount file of size " + stateOfTheWorld.getDrivedFile(case_id, file_id, type).fileinfo.Length + ": " + stateOfTheWorld.getDrivedFile(case_id, file_id, type).fileinfo.FullName);
                        }
                        nDone++;
                    }
                    else
                    {
                        nAddedToScript++;
                        string caseDirectory = ASETools.GetDirectoryFromPathname(stateOfTheWorld.downloadedFiles[file_id].fileInfo.FullName) + @"\..\..\" + stateOfTheWorld.configuration.derivedFilesDirectory + @"\" + case_id + @"\";
                        script.WriteLine("md " + caseDirectory);
                        script.WriteLine(stateOfTheWorld.configuration.binariesDirectory + "CountReadsCovering " + stateOfTheWorld.configuration.indexDirectory + " -a " + stateOfTheWorld.downloadedFiles[file_id].fileInfo.FullName + " - | gzip -9 > " +
                            caseDirectory + file_id + extension);

                        hpcScript.WriteLine(jobAddString + 
                            stateOfTheWorld.configuration.hpcBinariesDirectory + "MakeDirectoryAndCountReadsCovering.cmd " + caseDirectory + " " + stateOfTheWorld.configuration.hpcBinariesDirectory + " " +
                            stateOfTheWorld.configuration.hpcIndexDirectory + " " + stateOfTheWorld.downloadedFiles[file_id].fileInfo.FullName + " " + caseDirectory + file_id + extension);
                    }
                }
            } // HandleFile

            public bool EvaluateDependencies(StateOfTheWorld stateOFTheWorld) 
            {
                if (stateOFTheWorld.cases == null)
                {
                    return true;
                }

                bool allOK = true;
                foreach (var caseEntry in stateOFTheWorld.cases)
                {
                    var case_ = caseEntry.Value;
                    if (!stateOFTheWorld.containsDerivedFile(case_.case_id, case_.tumor_rna_file_id, ASETools.DerivedFile.Type.TumorRNAAllcount))
                    {
                        continue;
                    }

                    if (stateOFTheWorld.derivedFiles[case_.case_id].Where(x => x.type == ASETools.DerivedFile.Type.TumorRNAAllcount).Count() > 1)
                    {
                        Console.Write("More than one tumor RNA allcount file for case " + case_.case_id + ":");
                        foreach (var allcountFile in stateOFTheWorld.derivedFiles[case_.case_id].Where(x => x.type == ASETools.DerivedFile.Type.TumorRNAAllcount))
                        {
                            Console.Write(" " + allcountFile.fileinfo.FullName);
                        }
                        Console.WriteLine();
                        allOK = false;
                    }

                    var singleAllcountFile = stateOFTheWorld.derivedFiles[case_.case_id].Where(x => x.type == ASETools.DerivedFile.Type.TumorRNAAllcount).ToList()[0];

                    if (!stateOFTheWorld.downloadedFiles.ContainsKey(case_.tumor_rna_file_id))
                    {
                        Console.WriteLine("Allcount file " + singleAllcountFile.fileinfo.FullName + " exists, but the BAM from which it was generated does not");
                        allOK = false;
                    }
                }

                return allOK;
            }

        } // AllcountProcessingStage

        class DownloadProcessingStage : ProcessingStage
        {
            public DownloadProcessingStage() { }

            public string GetStageName()
            {
                return "Download";
            }
            public bool NeedsCases() { return true; }

            public void EvaluateStage(StateOfTheWorld stateOfTheWorld, StreamWriter script, ASETools.RandomizingStreamWriter hpcScript, StreamWriter linuxScript, StreamWriter azureScript, out List<string> filesToDownload, out int nDone, out int nAddedToScript, out int nWaitingForPrerequisites)
            {
                filesToDownload = new List<string>();
                nDone = 0;
                nAddedToScript = 0;
                nWaitingForPrerequisites = 0;

                foreach (var caseEntry in stateOfTheWorld.cases)
                {
                    var case_ = caseEntry.Value;

                    string[] idsToDownload = {case_.normal_dna_file_id, case_.tumor_dna_file_id, case_.normal_rna_file_id, case_.tumor_rna_file_id, case_.normal_methylation_file_id,
						case_.tumor_methylation_file_id, case_.normal_copy_number_file_id, case_.tumor_copy_number_file_id};

                    foreach (var id in idsToDownload) {
                        if (id != null && id != "" && !stateOfTheWorld.downloadedFiles.ContainsKey(id)) {
                            filesToDownload.Add(id);
                        }
                    }

                } // foreach case
            } // EvaluateStage

            public bool EvaluateDependencies(StateOfTheWorld stateOfTheWorld)
            {
                //
                // What we download depends on the cases selected, but we wouldn't re-download no matter what, since the data we get from the sevrer doesn't change.
                //
                return true;
            }
        } // DownloadProcessingStage

        class MD5ComputationProcessingStage : ProcessingStage
        {
            public MD5ComputationProcessingStage() { }

            public string GetStageName()
            {
                return "MD5 Computation";
            }

            public bool NeedsCases() { return true; }

            public void EvaluateStage(StateOfTheWorld stateOfTheWorld, StreamWriter script, ASETools.RandomizingStreamWriter hpcScript, StreamWriter linuxScript, StreamWriter azureScript, out List<string> filesToDownload, out int nDone, out int nAddedToScript, out int nWaitingForPrerequisites)
            {
                filesToDownload = null; // This stage never generates downloads
                nAddedToScript = 0;
                nDone = 0;

                nWaitingForPrerequisites = 0;

                foreach (var caseEntry in stateOfTheWorld.cases)
                {
                    var case_ = caseEntry.Value;

                    HandleFile(stateOfTheWorld, script, hpcScript, case_.tumor_rna_file_id, case_.tumor_rna_file_bam_md5, ref nDone, ref nAddedToScript, ref nWaitingForPrerequisites);
                    HandleFile(stateOfTheWorld, script, hpcScript, case_.normal_dna_file_id, case_.normal_dna_file_bam_md5, ref nDone, ref nAddedToScript, ref nWaitingForPrerequisites);
                    HandleFile(stateOfTheWorld, script, hpcScript, case_.tumor_dna_file_id, case_.tumor_dna_file_bam_md5, ref nDone, ref nAddedToScript, ref nWaitingForPrerequisites);
                    HandleFile(stateOfTheWorld, script, hpcScript, case_.normal_rna_file_id, case_.normal_rna_file_bam_md5, ref nDone, ref nAddedToScript, ref nWaitingForPrerequisites);
                    HandleFile(stateOfTheWorld, script, hpcScript, case_.tumor_methylation_file_id, case_.tumor_methylation_file_md5, ref nDone, ref nAddedToScript, ref nWaitingForPrerequisites);
        			HandleFile(stateOfTheWorld, script, hpcScript, case_.normal_methylation_file_id, case_.normal_methylation_file_md5, ref nDone, ref nAddedToScript, ref nWaitingForPrerequisites);
                    HandleFile(stateOfTheWorld, script, hpcScript, case_.tumor_copy_number_file_id, case_.tumor_copy_number_file_md5, ref nDone, ref nAddedToScript, ref nWaitingForPrerequisites);
					HandleFile(stateOfTheWorld, script, hpcScript, case_.normal_copy_number_file_id, case_.normal_copy_number_file_md5, ref nDone, ref nAddedToScript, ref nWaitingForPrerequisites);
				}
            } // EvaluateStage

            void HandleFile(StateOfTheWorld stateOfTheWorld, StreamWriter script, ASETools.RandomizingStreamWriter hpcScript, string fileId, string expectedMD5, ref int nDone, ref int nAddedToScript, ref int nWaitingForPrerequisites)
            {
                if (fileId == null || fileId == "")
                {
                    //
                    // There is no file at all (not just not downloaded), so it doesn't count in any of the counts.
                    //
                    return;
                }

                if (!stateOfTheWorld.downloadedFiles.ContainsKey(fileId) || null == expectedMD5 || "" == expectedMD5)
                {
                    nWaitingForPrerequisites++;
                    return;
                }

                var downloadedFile = stateOfTheWorld.downloadedFiles[fileId];

                if (downloadedFile.fileInfo.FullName.ToLower().EndsWith(".partial")) {
                    if (downloadedFile.fileInfo.LastWriteTime < DateTime.Now.AddDays(-1)) {
                        Console.WriteLine("Found partial download file that's more than a day old, it's probably abandoned and should be deleted: " + downloadedFile.fileInfo.FullName);
                    }
                    nWaitingForPrerequisites++;
                    return;
                }

                if (downloadedFile.storedMD5 != null && downloadedFile.storedMD5 != "")
                {
                    nDone++;

                    if (downloadedFile.storedMD5 != expectedMD5)
                    {
                        Console.WriteLine("MD5 checksum mismatch on file " + downloadedFile.fileInfo.FullName + " " + downloadedFile.storedMD5 + " != " + expectedMD5);
                    }

                    return;
                }

                script.WriteLine(stateOfTheWorld.configuration.binariesDirectory + "ComputeMD5 " + downloadedFile.fileInfo.FullName + " > " + downloadedFile.fileInfo.FullName + ".md5");
                hpcScript.WriteLine(jobAddString + stateOfTheWorld.configuration.hpcBinariesDirectory + "ComputeMD5IntoFile.cmd " +
                    stateOfTheWorld.configuration.hpcBinariesDirectory + " " + downloadedFile.fileInfo.FullName + " " + downloadedFile.fileInfo.FullName + ".md5");
                nAddedToScript++;
            }   // HandleFile

            public bool EvaluateDependencies(StateOfTheWorld stateOfTheWorld)
            {
                bool allOk = true;

                foreach (var fileEntry in stateOfTheWorld.downloadedFiles)
                {
                    var downloadedFile = fileEntry.Value;

                    if (downloadedFile.storedMD5 != null && downloadedFile.storedMD5 != "" && downloadedFile.md5FileInfo.LastWriteTime < downloadedFile.fileInfo.LastWriteTime)
                    {
                        Console.WriteLine("Downloaded file " + downloadedFile.fileInfo.FullName + " is newer than its md5 hash.");
                        allOk = false;
                    }
                }

                return allOk;
            } // EvaluateDependencies
        }

        class GermlineVariantCallingProcessingStage : ProcessingStage
        {
            public GermlineVariantCallingProcessingStage() { }

            public string GetStageName()
            {
                return "Germline Variant Calling";
            }

            public bool NeedsCases() { return true; }

            public void EvaluateStage(StateOfTheWorld stateOfTheWorld, StreamWriter script, ASETools.RandomizingStreamWriter hpcScript, StreamWriter linuxScript, StreamWriter azureScript, out List<string> filesToDownload, out int nDone, out int nAddedToScript, out int nWaitingForPrerequisites)
            {
                filesToDownload = new List<string>();
                nDone = 0;
                nAddedToScript = 0;
                nWaitingForPrerequisites = 0;

                foreach (var caseEntry in stateOfTheWorld.cases)
                {
                    var case_ = caseEntry.Value;

                    if (stateOfTheWorld.containsDerivedFile(case_.case_id, case_.normal_dna_file_id, ASETools.DerivedFile.Type.VCF))
                    {
                        nDone++;
                        continue;
                    }

                    //
                    // The Azure script downloads on the fly, so add every one that isn't done.
                    //
                    azureScript.Write("date\n");  // NB: we use Write and \n rather than WriteLine to avoid generating crlf text that would confuse Linux
                    azureScript.Write("rm -rf /mnt/downloaded_files/*\n"); // /mnt is a big but temporary filesystem on these azure instances
                    azureScript.Write("cd /mnt/downloaded_files\n");
                    azureScript.Write(@"~/gdc-client download --token-file ~/" + ASETools.GetFileNameFromPathname(stateOfTheWorld.configuration.accessTokenPathname) + " " + case_.normal_dna_file_id + "\n");
                    azureScript.Write("cd ~\n");
                    azureScript.Write("rm ~/x\n");    // We use a link from x to /mnt/downloaded_files/<download_directory> to make the command line shorter
                    azureScript.Write("ln -s /mnt/downloaded_files/" + case_.normal_dna_file_id + " ~/x\n");
                    azureScript.Write("cat ~/genomes/hg38-100k-regions | parallel -k -j `cat ~/ncores` \" freebayes --region {} --fasta-reference ~/genomes/hg38.fa ~/x/*.bam" +
                        " \" | ~/freebayes/vcflib/bin/vcffirstheader | ~/freebayes/vcflib/bin/vcfstreamsort -w 1000 | ~/freebayes/vcflib/bin/vcfuniq > ~/" +
                        case_.normal_dna_file_id + ASETools.vcfExtension + "\n");
                    azureScript.Write("if [ $? = 0 ]; then\n");
                    azureScript.Write("    mv " + case_.normal_dna_file_id + ASETools.vcfExtension + " ~/completed_vcfs/\n");
                    azureScript.Write("else\n");
                    azureScript.Write("    echo " + case_.normal_dna_file_id + " >> variant_calling_errors\n");
                    azureScript.Write("fi\n");
                    azureScript.Write("rm ~/" + case_.normal_dna_file_id + ASETools.vcfExtension + "\n");
                    azureScript.Write("rm -rf ~/downloaded_files/" + case_.normal_dna_file_id + "\n");
                    azureScript.Write("rm ~/x\n");

                    if (!stateOfTheWorld.fileDownloadedAndVerified(case_.normal_dna_file_id, case_.normal_dna_file_bam_md5))
                    {
                        nWaitingForPrerequisites++;
                        continue;
                    }

                    linuxScript.Write("date\n");    // NB: we use Write and \n rather than WriteLine to avoid generating crlf text that would confuse Linux
                    linuxScript.Write("cat ~/genomes/hg38-100k-regions | parallel -k -j `cat ~/ncores` \" freebayes --region {} --fasta-reference ~/genomes/hg38.fa " + 
                        ASETools.WindowsToLinuxPathname(stateOfTheWorld.downloadedFiles[case_.normal_dna_file_id].fileInfo.FullName) + 
                        " \" | ~/freebayes/vcflib/bin/vcffirstheader | ~/freebayes/vcflib/bin/vcfstreamsort -w 1000 | ~/freebayes/vcflib/bin/vcfuniq > " +
                        case_.normal_dna_file_id + ASETools.vcfExtension + "\n");
                    linuxScript.Write("if [ $? = 0 ]; then\n");
                    var outputDirectory = ASETools.WindowsToLinuxPathname(
                        ASETools.GetDirectoryPathFromFullyQualifiedFilename(stateOfTheWorld.downloadedFiles[case_.normal_dna_file_id].fileInfo.FullName) + @"..\..\" + stateOfTheWorld.configuration.derivedFilesDirectory + @"\" + case_.case_id + @"\"
                        );
                    linuxScript.Write(@"    mkdir " + outputDirectory + "\n");
                    linuxScript.Write(@"    cp " + case_.normal_dna_file_id + ASETools.vcfExtension + " " + outputDirectory + "\n");
                    linuxScript.Write("else\n");
                    linuxScript.Write(@"    echo " + case_.normal_dna_file_id + " >> variant_calling_errors\n");
                    linuxScript.Write("fi\n");
                    linuxScript.Write("rm " + case_.normal_dna_file_id + ASETools.vcfExtension + "\n");

                    nAddedToScript++;
                } // foreach case
            } // EvaluateStage

            public bool EvaluateDependencies(StateOfTheWorld stateOfTheWorld)
            {
                //
                // Skip this becuase we ran the variant calling on Azure, which downloaded the normal DNA files and then deleted them, 
                // so the local download of normal DNA may well be after the VCF was created.
                //

                return true;
            } // EvaluateDependencies

        }  // GermlineVariantCallingProcessingStage


		class AnnotateVariantsProcessingStage : ProcessingStage
		{

			public AnnotateVariantsProcessingStage() {}

			public string GetStageName() { return "Annotate Variants"; }

			public bool NeedsCases() { return true; }

			public void EvaluateStage(StateOfTheWorld stateOfTheWorld, StreamWriter script, ASETools.RandomizingStreamWriter hpcScript, StreamWriter linuxScript, StreamWriter azureScript, out List<string> filesToDownload, out int nDone, out int nAddedToScript, out int nWaitingForPrerequisites)
			{
				nDone = 0;
				nAddedToScript = 0;
				nWaitingForPrerequisites = 0;
				filesToDownload = null;

                string casesToProcess = "";

				foreach (var caseEntry in stateOfTheWorld.cases)
				{
					var case_ = caseEntry.Value;
					if (case_.annotated_selected_variants_filename != "")
					{
						nDone++;
						continue;
					}
					else if (case_.extracted_maf_lines_filename == "" || case_.selected_variants_filename == "" || case_.tumor_dna_reads_at_selected_variants_filename == "" || case_.tumor_dna_reads_at_selected_variants_index_filename == "" ||
					case_.tumor_rna_reads_at_selected_variants_filename == "" || case_.tumor_rna_reads_at_selected_variants_index_filename == "" || case_.normal_dna_reads_at_selected_variants_filename == "" || case_.normal_dna_reads_at_selected_variants_index_filename == "" ||
                    (case_.normal_rna_file_id != "" && (case_.normal_rna_reads_at_selected_variants_filename == "" || case_.normal_rna_reads_at_selected_variants_index_filename == "")))
					{
						nWaitingForPrerequisites++;
						continue;
					}
					else
					{
						nAddedToScript++;
					}

                    casesToProcess += case_.case_id + " ";  // Batch them both to allow for thread parallism within the program and also to reduce the number of (slow) job add commands to set up the script.

                    if (casesToProcess.Count() > 1000)
                    {
                        AddCasesToScripts(stateOfTheWorld, casesToProcess, script, hpcScript);
                        casesToProcess = "";
                    }
				} // foreach case

                if (casesToProcess != "")
                {
                    AddCasesToScripts(stateOfTheWorld, casesToProcess, script, hpcScript);
                }
			} // EvaluateStage

            void AddCasesToScripts(StateOfTheWorld stateOfTheWorld, string casesToProcess, StreamWriter script, ASETools.RandomizingStreamWriter hpcScript)
            {
                script.WriteLine(stateOfTheWorld.configuration.binariesDirectory + "AnnotateVariants.exe " + casesToProcess);
                hpcScript.WriteLine(jobAddString + stateOfTheWorld.configuration.hpcBinariesDirectory + "AnnotateVariants.exe " + casesToProcess);

            }

			public bool EvaluateDependencies(StateOfTheWorld stateOfTheWorld)
			{
				bool allOK = true;

				foreach (var caseEntry in stateOfTheWorld.cases)
				{
					var case_ = caseEntry.Value;

					if (case_.extracted_maf_lines_filename == "" || case_.selected_variants_filename == "" || case_.tumor_dna_reads_at_selected_variants_filename == "" || case_.tumor_dna_reads_at_selected_variants_index_filename == "" ||
					case_.tumor_rna_reads_at_selected_variants_filename == "" || case_.tumor_rna_reads_at_selected_variants_index_filename == "" || case_.normal_dna_reads_at_selected_variants_filename == "" || case_.normal_dna_reads_at_selected_variants_index_filename == "")
					{
						Console.WriteLine("Annotated variants file " + case_.annotated_selected_variants_filename + " exists, but dependencies do not.");
						allOK = false;
						continue;
					}

					if (case_.annotated_selected_variants_filename == "")
					{
						continue;
					}

					var annotatedVariantsWriteTime = new FileInfo(case_.annotated_selected_variants_filename).LastWriteTime;
					if (case_.annotated_selected_variants_filename == "")
					{
						Console.WriteLine("Annotated variants file " + case_.annotated_selected_variants_filename + " exists, but the precursor annotated selected variants file does not.");
						allOK = false;
						continue;
					}
				}
				return allOK;
			} // EvaluateDependencies

		} // AnnotateVariantsProcessingStage


		class MethylationProcessingStage : ProcessingStage
		{

			public MethylationProcessingStage() { }

			public string GetStageName() { return "Methylation"; }

			public bool NeedsCases() { return true; }

			public void EvaluateStage(StateOfTheWorld stateOfTheWorld, StreamWriter script, ASETools.RandomizingStreamWriter hpcScript, StreamWriter linuxScript, StreamWriter azureScript, out List<string> filesToDownload, out int nDone, out int nAddedToScript, out int nWaitingForPrerequisites)
			{
				nDone = 0;
				nAddedToScript = 0;
				nWaitingForPrerequisites = 0;
				filesToDownload = null;

				var batchSize = 10;
				var newCall = true;
				var caseCount = 0;
				foreach (var caseEntry in stateOfTheWorld.cases)
				{
					var case_ = caseEntry.Value;
					if (case_.tumor_regional_methylation_filename != "")
					{
						nDone++;
						continue;
					}
					else if (case_.extracted_maf_lines_filename == "" || case_.tumor_methylation_filename == "")
					{
						nWaitingForPrerequisites++;
						continue;
					}
					else
					{
						nAddedToScript++;
					}

					if (newCall)
					{
						// write a command for each case id
						script.Write(stateOfTheWorld.configuration.binariesDirectory + "MethylationAnalysis.exe -450");
						hpcScript.Write(jobAddString + stateOfTheWorld.configuration.hpcBinariesDirectory + "MethylationAnalysis.exe -450");
						newCall = false;
					}

					script.Write(" " + case_.case_id);
					hpcScript.Write(" " + case_.case_id);
					caseCount += 1;

					// If 10 cases have been placed on line, reset the call 
					if (caseCount % batchSize == 0)
					{
						newCall = true;
						caseCount = 0;
						script.WriteLine();
						hpcScript.WriteLine();
					}

				}


			} // EvaluateStage

			public bool EvaluateDependencies(StateOfTheWorld stateOfTheWorld)
			{
				bool allOK = true;

				foreach (var caseEntry in stateOfTheWorld.cases)
				{
					var case_ = caseEntry.Value;

					if (case_.extracted_maf_lines_filename == "" || case_.tumor_methylation_filename == "")
					{
						Console.WriteLine("Regional methylation file " + case_.annotated_selected_variants_filename + " exists, but dependencies do not.");
						allOK = false;
						continue;
					}

					if (case_.tumor_regional_methylation_filename == "")
					{
						continue;
					}

					var methylationWriteTime = new FileInfo(case_.tumor_regional_methylation_filename).LastWriteTime;
					if (case_.tumor_regional_methylation_filename == "")
					{
						Console.WriteLine("Regional methylation file " + case_.tumor_regional_methylation_filename + " exists, but the precursor file does not.");
						allOK = false;
						continue;
					}
				}
				return allOK;
			} // EvaluateDependencies

		} // MethylationProcessingStage


		class SelectVariantsProcessingStage : ProcessingStage
        {
            public SelectVariantsProcessingStage() { }

            public string GetStageName()
            {
                return "Select Germline Variants";
            }

            public bool NeedsCases() { return true; }

            public void EvaluateStage(StateOfTheWorld stateOfTheWorld, StreamWriter script, ASETools.RandomizingStreamWriter hpcScript, StreamWriter linuxScript, StreamWriter azureScript, out List<string> filesToDownload, out int nDone, out int nAddedToScript, out int nWaitingForPrerequisites)
            {
                nDone = 0;
                nAddedToScript = 0;
                filesToDownload = null;
                nWaitingForPrerequisites = 0;

                int nOnCurrentLine = 0;

                foreach (var caseEntry in stateOfTheWorld.cases)
                {
                    var case_ = caseEntry.Value;

                    if (case_.selected_variants_filename != "")
                    {
                        nDone++;
                        continue;
                    }

                    if (case_.vcf_filename == "" || case_.tumor_rna_allcount_filename == "" || case_.tumor_dna_allcount_filename == "")
                    {
                        nWaitingForPrerequisites++;
                        continue;
                    }

                    nAddedToScript++;

                    if (nOnCurrentLine >= 16)
                    {
                        script.WriteLine();
                        hpcScript.WriteLine();
                        nOnCurrentLine = 0;
                    }

                    if (nOnCurrentLine == 0) 
                    {
                        script.Write(stateOfTheWorld.configuration.binariesDirectory + "SelectGermlineVariants.exe");
                        hpcScript.Write(jobAddString + stateOfTheWorld.configuration.hpcBinariesDirectory + "SelectGermlineVariants.exe");
                    }

                    script.Write(" " + case_.case_id);
                    hpcScript.Write(" " + case_.case_id);

                    nOnCurrentLine++;

                } // foreach case

                if (nOnCurrentLine > 0)
                {
                    script.WriteLine();
                    hpcScript.WriteLine();
                }
            } // EvaluateStage

            public bool EvaluateDependencies(StateOfTheWorld stateOfTheWorld)
            {
                bool allOK = true;

                foreach (var caseEntry in stateOfTheWorld.cases)
                {
                    var case_ = caseEntry.Value;

                    if (!stateOfTheWorld.containsDerivedFile(case_.case_id, case_.normal_dna_file_id, ASETools.DerivedFile.Type.SelectedVariants))
                    {
                        continue;
                    }

                    if (case_.vcf_filename == "" || case_.tumor_rna_allcount_filename == "" || case_.tumor_dna_allcount_filename == "")
                    {
                        Console.WriteLine(case_.selected_variants_filename + " depends on a file that is missing.");
                        allOK = false;
                        continue;
                    }

                    var selectedVariantsWriteTime = new FileInfo(case_.selected_variants_filename).LastWriteTime;
                    allOK &= checkOneDependency(case_.selected_variants_filename, selectedVariantsWriteTime, case_.vcf_filename);
                    allOK &= checkOneDependency(case_.selected_variants_filename, selectedVariantsWriteTime, case_.tumor_dna_allcount_filename);
                    allOK &= checkOneDependency(case_.selected_variants_filename, selectedVariantsWriteTime, case_.tumor_rna_allcount_filename);
                }

                return allOK;
            } // EvaluateDependencies

            bool checkOneDependency(string selectedVariantsFilename, DateTime selectedVariantsLastWriteTime, string sourceFilename)
            {
                if (selectedVariantsLastWriteTime < new FileInfo(sourceFilename).LastWriteTime)
                {
                    Console.WriteLine(selectedVariantsFilename + " is older than " + sourceFilename + ", upon which it depends.");
                    return false;
                }

                return true;
            } // checkOneDependency
        } // SelectVariantsProcessingStage


		class ExpressionDistributionProcessingStage : ProcessingStage
        {
            public ExpressionDistributionProcessingStage() { }

            public string GetStageName()
            {
                return "Per-disease mRNA expression distribution";
            }

            public bool NeedsCases() { return true; }

            public void EvaluateStage(StateOfTheWorld stateOfTheWorld, StreamWriter script, ASETools.RandomizingStreamWriter hpcScript, StreamWriter linuxScript, StreamWriter azureScript, out List<string> filesToDownload, out int nDone, out int nAddedToScript, out int nWaitingForPrerequisites)
            {
                nDone = 0;
                nAddedToScript = 0;
                nWaitingForPrerequisites = 0;
                filesToDownload = null;

                foreach (var disease in stateOfTheWorld.diseases)
                {
                    if (stateOfTheWorld.expressionFiles.ContainsKey(disease)) {
                        nDone++;
                    } else {
                        bool missingAny = false;
                        foreach (var caseEntry in stateOfTheWorld.cases.Where(x => x.Value.disease() == disease))
                        {
                            var case_ = caseEntry.Value;

                            if (!stateOfTheWorld.containsDerivedFile(case_.case_id, case_.tumor_rna_file_id, ASETools.DerivedFile.Type.TumorRNAAllcount) || 
                                !stateOfTheWorld.containsDerivedFile(case_.case_id, case_.tumor_rna_file_id, ASETools.DerivedFile.Type.TumorRNAMappedBaseCount))
                            {
                                nWaitingForPrerequisites++;
                                missingAny = true;
                                break;
                            }
                        }

                        if (missingAny)
                        {
                            continue;
                        }

                        string command = "ExpressionDistribution.exe " + stateOfTheWorld.configuration.casesFilePathname + " " +
                            stateOfTheWorld.configuration.expressionFilesDirectory + " " + ASETools.Case.ProjectColumn + " " + ASETools.Case.TumorRNAAllcountFilenameColumn + " " + ASETools.Case.TumorRNAMappedBaseCountColumn + " " + disease;

                        script.WriteLine(stateOfTheWorld.configuration.binariesDirectory + command);

                        hpcScript.WriteLine(jobAddString + stateOfTheWorld.configuration.hpcBinariesDirectory + command);
                        nAddedToScript++;
                    }
                } // foreach disease
            } // EvaluateStage

            public bool EvaluateDependencies(StateOfTheWorld stateOfTheWorld)
            {
                bool worked = true;

                foreach (var disease in stateOfTheWorld.diseases)
                {
                    if (!stateOfTheWorld.expressionFiles.ContainsKey(disease))
                    {
                        continue;
                    }

                    var expressionFileLastWriteTime = stateOfTheWorld.expressionFiles[disease].LastWriteTime;

                    foreach (var caseEntry in stateOfTheWorld.cases.Where(x => x.Value.disease() == disease))
                    {
                        var case_ = caseEntry.Value;

                        if (!stateOfTheWorld.containsDerivedFile(case_.case_id, case_.tumor_rna_file_id, ASETools.DerivedFile.Type.TumorRNAAllcount) ||
                            !stateOfTheWorld.containsDerivedFile(case_.case_id, case_.tumor_rna_file_id, ASETools.DerivedFile.Type.TumorRNAMappedBaseCount))
                        {
                            Console.WriteLine("Expression file " + stateOfTheWorld.expressionFiles[disease].FullName + " exists, but a prerequisite from case " + case_.case_id + " does not.");
                            worked = false;
                            break;   // Out of cases for this disease; keep checking other diseases
                        }

                        if (stateOfTheWorld.getDrivedFile(case_.case_id, case_.tumor_rna_file_id, ASETools.DerivedFile.Type.TumorRNAMappedBaseCount).fileinfo.LastWriteTime > expressionFileLastWriteTime)
                        {
                            Console.WriteLine("Expression file " + stateOfTheWorld.expressionFiles[disease].FullName + " is older than " +
                                stateOfTheWorld.getDrivedFile(case_.case_id, case_.tumor_rna_file_id, ASETools.DerivedFile.Type.TumorRNAMappedBaseCount).fileinfo.FullName + ", upon which it depends.");
                            worked = false;
                            break;  // Out of cases for this disease; keep checking other diseases
                        }

                        if (stateOfTheWorld.getDrivedFile(case_.case_id, case_.tumor_rna_file_id, ASETools.DerivedFile.Type.TumorRNAAllcount).fileinfo.LastWriteTime > expressionFileLastWriteTime)
                        {
                            Console.WriteLine("Expression file " + stateOfTheWorld.expressionFiles[disease].FullName + " is older than " +
                                stateOfTheWorld.getDrivedFile(case_.case_id, case_.tumor_rna_file_id, ASETools.DerivedFile.Type.TumorRNAAllcount).fileinfo.FullName + ", upon which it depends.");
                            worked = false;
                            break;  // Out of cases for this disease; keep checking other diseases
                        }
                    } // Foreach case
                } // foreach disease

                return worked;
            } // EvaluateDependencies
        } // ExpressionDistributionProcessingStage

        class ExtractMAFLinesProcessingStage : ProcessingStage
        {
            public string GetStageName() { return "Extract MAF Lines"; }

            public bool NeedsCases() { return true; }

            public void EvaluateStage(StateOfTheWorld stateOfTheWorld, StreamWriter script, ASETools.RandomizingStreamWriter hpcScript, StreamWriter linuxScript, StreamWriter azureScript, out List<string> filesToDownload, out int nDone, out int nAddedToScript, out int nWaitingForPrerequisites)
            {
                filesToDownload = null;

                nWaitingForPrerequisites = 0;
                nDone = 0;
                nAddedToScript = 0;

                foreach (var caseEntry in stateOfTheWorld.cases)
                {
                    var case_ = caseEntry.Value;

                    if (case_.maf_filename == null || case_.maf_filename == "")
                    {
                        nWaitingForPrerequisites++;
                    }
                    else if (case_.extracted_maf_lines_filename != null && case_.extracted_maf_lines_filename != "")
                    {
                        nDone++;
                    }
                    else
                    {
                        nAddedToScript++;
                    }
                }

                if (nAddedToScript > 0)
                {
                    script.WriteLine(stateOfTheWorld.configuration.binariesDirectory + "ExtractMAFLines");
                    hpcScript.WriteLine(jobAddString + stateOfTheWorld.configuration.hpcBinariesDirectory + "ExtractMAFLines");
                }
            }

            public bool EvaluateDependencies(StateOfTheWorld stateOfTheWorld)
            {
                if (stateOfTheWorld.cases == null)
                {
                    return true;
                }

                bool allOK = true;
                foreach (var caseEntry in stateOfTheWorld.cases)
                {
                    var case_ = caseEntry.Value;

                    if (stateOfTheWorld.containsDerivedFile(case_.case_id, case_.case_id, ASETools.DerivedFile.Type.ExtractedMAFLines))
                    {
                        var derivedFile = stateOfTheWorld.derivedFiles[case_.case_id].Where(x => x.type == ASETools.DerivedFile.Type.ExtractedMAFLines).ToList()[0];

                        if (!stateOfTheWorld.downloadedFiles.ContainsKey(case_.maf_file_id)) {
                            Console.WriteLine("Case " + case_.case_id + " contains an extracted MAF lines file (" + derivedFile.fileinfo.FullName + "), but the corresponding MAF doesn't exist.");
                            allOK = false;
                            continue;
                        }

                        if (derivedFile.fileinfo.LastWriteTime < stateOfTheWorld.downloadedFiles[case_.maf_file_id].fileInfo.LastWriteTime) 
                        {
                            Console.WriteLine("Extracted MAF Lines file " + derivedFile.fileinfo.FullName + " is older than the MAF from which it's derived (" + stateOfTheWorld.downloadedFiles[case_.maf_file_id].fileInfo.FullName + ")");
                            allOK = false;
                        }
                    } // if the case has an extracted MAF Lines file
                } // foreach case

                return allOK;
            } // EvaluateDependencies

        } // ExtractMAFLinesProcessingStage

        class RegionalExpressionProcessingStage : ProcessingStage
        {
            public RegionalExpressionProcessingStage() { }

            public string GetStageName() { return "Regional Expression"; }

            public bool NeedsCases() { return true; }

            public void EvaluateStage(StateOfTheWorld stateOfTheWorld, StreamWriter script, ASETools.RandomizingStreamWriter hpcScript, StreamWriter linuxScript, StreamWriter azureScript, out List<string> filesToDownload, out int nDone, out int nAddedToScript, out int nWaitingForPrerequisites)
            {
                nDone = 0;
                nAddedToScript = 0;
                nWaitingForPrerequisites = 0;
                filesToDownload = null;

                var casesReadyToGoByDisease = new Dictionary<string, List<ASETools.Case>>();
                const int maxCasesPerCommandLine = 200;

                foreach (var caseEntry in stateOfTheWorld.cases)
                {
                    var case_ = caseEntry.Value;
                    if (case_.regional_expression_filename != "")
                    {
                        nDone++;
                    }
                    else if (!stateOfTheWorld.expressionFiles.ContainsKey(case_.disease()) || case_.tumor_rna_allcount_filename == "")
                    {
                        nWaitingForPrerequisites++;
                    }
                    else
                    {
                        nAddedToScript++;

                        if (!casesReadyToGoByDisease.ContainsKey(case_.disease()))
                        {
                            casesReadyToGoByDisease.Add(case_.disease(), new List<ASETools.Case>());
                        }

                        casesReadyToGoByDisease[case_.disease()].Add(case_);

                        if (casesReadyToGoByDisease[case_.disease()].Count() >= maxCasesPerCommandLine)
                        {
                            WriteScripts(stateOfTheWorld, casesReadyToGoByDisease[case_.disease()], script, hpcScript);
                            casesReadyToGoByDisease[case_.disease()] = new List<ASETools.Case>();
                        }
                    }
                } // foreach case

                foreach (var diseaseEntry in casesReadyToGoByDisease)
                {
                    if (diseaseEntry.Value.Count() > 0)
                    {
                        WriteScripts(stateOfTheWorld, diseaseEntry.Value, script, hpcScript);
                    }
                }
            } // EvaluateStage

            void WriteScripts(StateOfTheWorld stateOfTheWorld, List<ASETools.Case> cases, StreamWriter script, ASETools.RandomizingStreamWriter hpcScript)
            {
                script.Write(stateOfTheWorld.configuration.binariesDirectory + "RegionalExpression " + stateOfTheWorld.expressionFiles[cases[0].disease()].FullName + " " + stateOfTheWorld.configuration.regionalExpressionRegionSize + " ");
                hpcScript.Write(jobAddString + stateOfTheWorld.configuration.hpcBinariesDirectory + "RegionalExpression " + stateOfTheWorld.expressionFiles[cases[0].disease()].FullName + " " + stateOfTheWorld.configuration.regionalExpressionRegionSize + " ");
                foreach (var case_ in cases) {
                    script.Write(" " + case_.case_id);
                    hpcScript.Write(" " + case_.case_id);
                }
                script.WriteLine();
                hpcScript.WriteLine();
            } // WriteScripts

            public bool EvaluateDependencies(StateOfTheWorld stateOfTheWorld)
            {
                bool allOK = true;

                foreach (var caseEntry in stateOfTheWorld.cases)
                {
                    var case_ = caseEntry.Value;

                    if (case_.regional_expression_filename == "")
                    {
                        continue;
                    }

                    if (!stateOfTheWorld.expressionFiles.ContainsKey(case_.disease()))
                    {
                        Console.WriteLine("Missing per-disease expression file for " + case_.disease() + " even though regional expression file " + case_.regional_expression_filename + " exists.");
                        allOK = false;
                        continue;
                    }

                    var regionalExpressionWriteTime = new FileInfo(case_.regional_expression_filename).LastWriteTime;
                    if (stateOfTheWorld.expressionFiles[case_.disease()].LastWriteTime > regionalExpressionWriteTime)
                    {
                        Console.WriteLine("Regional expression file " + case_.regional_expression_filename + " is newer than the expression_ file on which it depends.");
                        allOK = false;
                        continue;
                    }

                    if (case_.tumor_rna_allcount_filename == "")
                    {
                        Console.WriteLine("Regional expression file " + case_.regional_expression_filename + " exists, but the precursor tumor rna allcount file does not.");
                        allOK = false;
                        continue;
                    }

                    if (new FileInfo(case_.tumor_rna_allcount_filename).LastWriteTime > regionalExpressionWriteTime)
                    {
                        Console.WriteLine("Regional expression file " + case_.regional_expression_filename + " is older than its tumor rna allcount file " + case_.tumor_rna_allcount_filename);
                        allOK = false;
                        continue;
                    }
                }

                return allOK;
            } // EvaluateDependencies

        } // RegionalExpressionProcessingStage

        class ExpressionNearMutationsProcessingStage : ProcessingStage
        {
			bool forAlleleSpecificExpression;

            public ExpressionNearMutationsProcessingStage(bool forAlleleSpecificExpression_) {
				forAlleleSpecificExpression = forAlleleSpecificExpression_;
			}

            public string GetStageName() { return "Expresssion Near Mutations"; }

            public bool NeedsCases() { return true; }

            public void EvaluateStage(StateOfTheWorld stateOfTheWorld, StreamWriter script, ASETools.RandomizingStreamWriter hpcScript, StreamWriter linuxScript, StreamWriter azureScript, out List<string> filesToDownload, out int nDone, out int nAddedToScript, out int nWaitingForPrerequisites)
            {
                nDone = 0;
                nAddedToScript = 0;
                nWaitingForPrerequisites = 0;
                filesToDownload = null;

                foreach (var caseEntry in stateOfTheWorld.cases)
                {
                    var case_ = caseEntry.Value;
					if (forAlleleSpecificExpression)
					{
						if (case_.tumor_allele_specific_gene_expression_filename != "")
						{
							if (case_.normal_rna_filename == "")
							{
								nDone++;
								continue;
							}
							else // if normal rna exists and normal ASE was calculated
							{
								if (case_.normal_allele_specific_gene_expression_filename != "")
								{
									nDone++;
									continue;
								}
							}
						}
						else if (case_.maf_filename == "" || case_.annotated_selected_variants_filename == "")
						{
							nWaitingForPrerequisites++;
							continue;
						}
						else
						{
							nAddedToScript++;
						}
					}
					else
					{
						if (case_.gene_expression_filename != "")
						{
							nDone++;
							continue;
						}
						else if (case_.maf_filename == "" || case_.regional_expression_filename == ""  /* unfiltered counts, which we don't have a place for yet */)
						{
							nWaitingForPrerequisites++;
							continue;
						}
						else
						{
							nAddedToScript++;
						}
					}

					// write a command for each case id
					script.Write(stateOfTheWorld.configuration.binariesDirectory + "ExpressionNearMutations.exe");
					hpcScript.Write(jobAddString + stateOfTheWorld.configuration.hpcBinariesDirectory + "ExpressionNearMutations.exe");

					if (forAlleleSpecificExpression)
					{
						script.Write(" -a");
						hpcScript.Write(" -a");
					}

					script.Write(" " + case_.case_id);
					hpcScript.Write(" " + case_.case_id);

					script.WriteLine();
					hpcScript.WriteLine();

				}


			} // EvaluateStage

            public bool EvaluateDependencies(StateOfTheWorld stateOfTheWorld)
            {
				bool allOK = true;

				foreach (var caseEntry in stateOfTheWorld.cases)
				{
					var case_ = caseEntry.Value;

					if (case_.maf_filename == "")
					{
						Console.WriteLine("Gene expression file " + case_.gene_expression_filename + " exists, but the MAF file does not.");
						allOK = false;
						continue;
					}

					if (forAlleleSpecificExpression)
					{
						if (case_.tumor_allele_specific_gene_expression_filename == "" && case_.normal_allele_specific_gene_expression_filename == "")
						{
							continue;
						}

						if (case_.annotated_selected_variants_filename == "")
						{
							Console.WriteLine("AS gene expression file " + case_.tumor_allele_specific_gene_expression_filename + " exists, but the precursor annotated selected variants file does not.");
							allOK = false;
							continue;
						}

						var asGeneExpressionWriteTime = new FileInfo(case_.tumor_allele_specific_gene_expression_filename).LastWriteTime;
						if (new FileInfo(case_.annotated_selected_variants_filename).LastWriteTime > asGeneExpressionWriteTime)
						{
							Console.WriteLine("AS gene expression tumor file " + case_.tumor_allele_specific_gene_expression_filename + " is older than its regional file " + case_.regional_expression_filename);
							allOK = false;
							continue;
						}
						if (case_.normal_allele_specific_gene_expression_filename != "")
						{
							asGeneExpressionWriteTime = new FileInfo(case_.normal_allele_specific_gene_expression_filename).LastWriteTime;
							if (new FileInfo(case_.annotated_selected_variants_filename).LastWriteTime > asGeneExpressionWriteTime)
							{
								Console.WriteLine("AS gene expression normal file " + case_.normal_allele_specific_gene_expression_filename + " is older than its regional file " + case_.regional_expression_filename);
								allOK = false;
								continue;
							}
						}
					}
					else
					{
						if (case_.gene_expression_filename == "")
						{
							continue;
						}

						var geneExpressionWriteTime = new FileInfo(case_.gene_expression_filename).LastWriteTime;

						if (case_.regional_expression_filename == "")
						{
							Console.WriteLine("Gene expression file " + case_.gene_expression_filename + " exists, but the precursor regional expression file does not.");
							allOK = false;
							continue;
						}

						if (new FileInfo(case_.regional_expression_filename).LastWriteTime > geneExpressionWriteTime)
						{
							Console.WriteLine("Gene expression file " + case_.gene_expression_filename + " is older than its regional file " + case_.regional_expression_filename);
							allOK = false;
							continue;
						}
					}
				}
				return allOK;
			} // EvaluateDependencies

        } // ExpressionNearMutationsProcessingStage

        class ExtractReadsProcessingStage : ProcessingStage
        {
            public ExtractReadsProcessingStage() { }

            public string GetStageName() { return "Extract Reads"; }

            public bool NeedsCases() { return true; }

            void HandleFileAndType(StateOfTheWorld stateOfTheWorld, ASETools.Case case_, string flagsString, string readsAtSelectedVariantsFilename, string readsAtSelectedVariantsIndexFilename, string fileId, string md5Checksum, string inputFilename, string outputExtension,
                ref string outputSoFar, ref string outputSoFarHpc, StreamWriter script, ASETools.RandomizingStreamWriter hpcScript, ref int nDone, ref int nAddedToScript, ref int nWaitingForPrerequisites)
            {
                if (fileId == "")
                {
                    //
                    // Sometimes there is no normal RNA, which shows up as an empty fileID.
                    //
                    return;
                }

                if ((readsAtSelectedVariantsFilename == "") != (readsAtSelectedVariantsIndexFilename == ""))
                {
                    Console.WriteLine("Exactly one of reads at selected variants and reads at selected variants index files exists: " + readsAtSelectedVariantsFilename + " " + readsAtSelectedVariantsIndexFilename);
                    return;
                }

                if (readsAtSelectedVariantsFilename != "")
                {
                    if (false)  // This is off because it's slow
                    {
                        var writeTime1 = new FileInfo(readsAtSelectedVariantsFilename).LastWriteTime;
                        var writeTime2 = new FileInfo(readsAtSelectedVariantsIndexFilename).LastWriteTime;

                        if (writeTime1 > writeTime2.AddDays(1) || writeTime2 > writeTime1.AddDays(1))
                        {
                            Console.WriteLine("Extracted reads and index files differ by more than one day: " + readsAtSelectedVariantsFilename + " " + readsAtSelectedVariantsIndexFilename);
                        }
                    }

                    nDone++;
                    return;
                }

                if (!stateOfTheWorld.fileDownloadedAndVerified(fileId, md5Checksum) || case_.selected_variants_filename == "" || case_.extracted_maf_lines_filename == "")
                {
                    nWaitingForPrerequisites++;
                    return;
                }

                nAddedToScript++;

                if (outputSoFar == "")
                {
                    outputSoFar = stateOfTheWorld.configuration.binariesDirectory + "GenerateReadExtractionScript " + flagsString + " " + stateOfTheWorld.configuration.binariesDirectory + "GenerateConsolodatedExtractedReads.exe " +
                                stateOfTheWorld.configuration.binariesDirectory + "samtools.exe ";

                    outputSoFarHpc = jobAddString + stateOfTheWorld.configuration.hpcBinariesDirectory + "GenerateReadExtractionScript " + flagsString + " " + stateOfTheWorld.configuration.hpcBinariesDirectory + "GenerateConsolodatedExtractedReads.exe " +
                                stateOfTheWorld.configuration.hpcBinariesDirectory + "samtools.exe ";
                }

                string outputFilename = ASETools.GoUpFilesystemLevels(ASETools.GetDirectoryFromPathname(inputFilename), 2) + stateOfTheWorld.configuration.derivedFilesDirectory + @"\" + case_.case_id + @"\" + fileId + outputExtension + " ";

                outputSoFar += case_.case_id + " " + outputFilename;
                outputSoFarHpc += case_.case_id + " " + outputFilename;

                if (Math.Max(outputSoFar.Count(), outputSoFarHpc.Count()) > 2000)
                {
                    script.WriteLine(outputSoFar);
                    hpcScript.WriteLine(outputSoFarHpc);

                    outputSoFar = "";
                    outputSoFarHpc = "";
                }
            }

            public void EvaluateStage(StateOfTheWorld stateOfTheWorld, StreamWriter script, ASETools.RandomizingStreamWriter hpcScript, StreamWriter linuxScript, StreamWriter azureScript, out List<string> filesToDownload, out int nDone, out int nAddedToScript, out int nWaitingForPrerequisites)
            {
                filesToDownload = null;
                nDone = 0;
                nAddedToScript = 0;
                nWaitingForPrerequisites = 0;

                string tumorDNAOutput = "";
                string tumorDNAHpcOutput = "";
                string normalDNAOutput = "";
                string normalDNAHpcOutput = "";
                string tumorRNAOutput = "";
                string tumorRNAHpcOutput = "";
                string normalRNAOutput = "";
                string normalRNAHpcOutput = "";

                foreach (var caseEntry in stateOfTheWorld.cases)
                {
                    var case_ = caseEntry.Value;

                    HandleFileAndType(stateOfTheWorld, case_, "-d -t", case_.tumor_dna_reads_at_selected_variants_filename, case_.tumor_dna_reads_at_selected_variants_index_filename, case_.tumor_dna_file_id,  case_.tumor_dna_file_bam_md5,  case_.tumor_dna_filename,  ASETools.tumorDNAReadsAtSelectedVariantsExtension,  ref tumorDNAOutput,  ref tumorDNAHpcOutput,  script, hpcScript, ref nDone, ref nAddedToScript, ref nWaitingForPrerequisites);
                    HandleFileAndType(stateOfTheWorld, case_, "-d -n", case_.normal_dna_reads_at_selected_variants_filename, case_.normal_dna_reads_at_selected_variants_index_filename, case_.normal_dna_file_id, case_.normal_dna_file_bam_md5, case_.normal_dna_filename, ASETools.normalDNAReadsAtSelectedVariantsExtension, ref normalDNAOutput, ref normalDNAHpcOutput, script, hpcScript, ref nDone, ref nAddedToScript, ref nWaitingForPrerequisites);
                    HandleFileAndType(stateOfTheWorld, case_, "-r -t", case_.tumor_rna_reads_at_selected_variants_filename, case_.tumor_rna_reads_at_selected_variants_index_filename, case_.tumor_rna_file_id,  case_.tumor_rna_file_bam_md5,  case_.tumor_rna_filename,  ASETools.tumorRNAReadsAtSelectedVariantsExtension,  ref tumorRNAOutput,  ref tumorRNAHpcOutput,  script, hpcScript, ref nDone, ref nAddedToScript, ref nWaitingForPrerequisites);
                    HandleFileAndType(stateOfTheWorld, case_, "-r -n", case_.normal_rna_reads_at_selected_variants_filename, case_.normal_rna_reads_at_selected_variants_index_filename, case_.normal_rna_file_id, case_.normal_rna_file_bam_md5, case_.normal_rna_filename, ASETools.normalRNAReadsAtSelectedVariantsExtension, ref normalRNAOutput, ref normalRNAHpcOutput, script, hpcScript, ref nDone, ref nAddedToScript, ref nWaitingForPrerequisites);
                }

                string[] outputs = { tumorDNAOutput, normalDNAOutput, tumorRNAOutput, normalRNAOutput };
                foreach (var output in outputs)
                {
                    if (output != "")
                    {
                        script.WriteLine(output);
                    }
                }

                string[] hpcOutputs = { tumorDNAHpcOutput, normalDNAHpcOutput, tumorRNAHpcOutput, normalRNAHpcOutput };
                foreach (var hpcOutput in hpcOutputs)
                {
                    if (hpcOutput != "")
                    {
                        hpcScript.WriteLine(hpcOutput);
                    }
                }
            } // EvaluateStage


            public bool EvaluateDependencies(StateOfTheWorld stateOfTheWorld)
            {
                // Fill this in later
                return true;
            } // EvaluateDependencies
        } // ExtractReadsProcessingStage

        class SelectGenesProcessingStage : ProcessingStage
        {
            public SelectGenesProcessingStage() { }

            public string GetStageName()
            {
                return "Select Genes";
            }

            public bool NeedsCases() { return true; }

            public void EvaluateStage(StateOfTheWorld stateOfTheWorld, StreamWriter script, ASETools.RandomizingStreamWriter hpcScript, StreamWriter linuxScript, StreamWriter azureScript, out List<string> filesToDownload, out int nDone, out int nAddedToScript, out int nWaitingForPrerequisites)
            {
                nDone = 0;
                nAddedToScript = 0;
                nWaitingForPrerequisites = 0;
                filesToDownload = new List<string>();

                if (stateOfTheWorld.selectedGenes != null)
                {
                    nDone++;
                    return;
                }

                foreach (var caseEntry in stateOfTheWorld.cases)
                {
                    if (caseEntry.Value.extracted_maf_lines_filename == "")
                    {
                        nWaitingForPrerequisites++;
                        return;
                    }
                }

                nAddedToScript++;
                script.WriteLine(stateOfTheWorld.configuration.binariesDirectory + "SelectGenes.exe");
                hpcScript.WriteLine(jobAddString + stateOfTheWorld.configuration.hpcBinariesDirectory + "SelectGenes.exe");
            }

            public bool EvaluateDependencies(StateOfTheWorld stateOfTheWorld)
            {
                if (stateOfTheWorld.selectedGenes == null)
                {
                    return true;    // No output means no violated dependencies
                }

                var selectedGenesWriteTime = new FileInfo(stateOfTheWorld.configuration.selectedGenesFilename).LastWriteTime;

                foreach (var caseEntry in stateOfTheWorld.cases)
                {
                    var case_ = caseEntry.Value;

                    if (case_.extracted_maf_lines_filename == "" )
                    {
                        Console.WriteLine("Dependency violation: case " + case_.case_id + " does not have extracted MAF lines, but we have selected genes.");
                        return false;   // Don't worry about the others, we need to regenerate the selected genes file regardless.
                    }

                    if (new FileInfo (case_.extracted_maf_lines_filename).LastWriteTime > selectedGenesWriteTime)
                    {
                        Console.WriteLine("Dependency violation: the selected genes file is older than an extracted MAF lines file " + case_.extracted_maf_lines_filename);
                        return false;
                    }
                }

                return true;
            } // EvaluateDependencies
        } // SelectGenesProcessingStage

        class CountMappedBasesProcessingStage : ProcessingStage
        {
            public CountMappedBasesProcessingStage() { }

            public string GetStageName() { return "Count Mapped Bases"; }

            public bool NeedsCases() { return true; }

            public void EvaluateStage(StateOfTheWorld stateOfTheWorld, StreamWriter script, ASETools.RandomizingStreamWriter hpcScript, StreamWriter linuxScript, StreamWriter azureScript, out List<string> filesToDownload, out int nDone, out int nAddedToScript, out int nWaitingForPrerequisites)
            {
                nDone = 0;
                nAddedToScript = 0;
                nWaitingForPrerequisites = 0;
                filesToDownload = null;

                foreach (var caseEntry in stateOfTheWorld.cases)
                {
                    var case_ = caseEntry.Value;
                    HandleFile(stateOfTheWorld, script, hpcScript, case_.normal_dna_allcount_filename, case_.normal_dna_mapped_base_count_filename, ASETools.normalDNAMappedBaseCountExtension, ref nDone, ref nAddedToScript, ref nWaitingForPrerequisites);
                    HandleFile(stateOfTheWorld, script, hpcScript, case_.tumor_dna_allcount_filename, case_.tumor_dna_mapped_base_count_filename, ASETools.tumorDNAMappedBaseCountExtension, ref nDone, ref nAddedToScript, ref nWaitingForPrerequisites);
                    if (case_.normal_rna_file_id != "" && case_.normal_rna_file_id != null)
                    {
                        HandleFile(stateOfTheWorld, script, hpcScript, case_.normal_rna_allcount_filename, case_.normal_rna_mapped_base_count_filename, ASETools.normalRNAMappedBaseCountExtension, ref nDone, ref nAddedToScript, ref nWaitingForPrerequisites);
                    }
                    HandleFile(stateOfTheWorld, script, hpcScript, case_.tumor_rna_allcount_filename, case_.tumor_rna_mapped_base_count_filename, ASETools.tumorRNAMappedBaseCountExtension, ref nDone, ref nAddedToScript, ref nWaitingForPrerequisites);
                } // foreach case
            } // EvaluateStage

            void HandleFile(StateOfTheWorld stateOfTheWorld, StreamWriter script, ASETools.RandomizingStreamWriter hpcScript, string inputFilename, string existingOutputFilename, string outputExtension, ref int nDone, ref int nAddedToScript, ref int nWaitingForPrerequisites)
            {
                if (existingOutputFilename != "")
                {
                    nDone++;
                    return;
                }

                if (inputFilename == "")
                {
                    nWaitingForPrerequisites++;
                    return;
                }

                script.WriteLine(stateOfTheWorld.configuration.binariesDirectory + "CountMappedBases.exe " + inputFilename + " " + ASETools.GetDirectoryFromPathname(inputFilename) + @"\" + ASETools.GetFileIdFromPathname(inputFilename) + outputExtension);
                hpcScript.WriteLine(jobAddString + stateOfTheWorld.configuration.hpcBinariesDirectory + "CountMappedBases.exe " + inputFilename + " " + ASETools.GetDirectoryFromPathname(inputFilename) + @"\" + ASETools.GetFileIdFromPathname(inputFilename) + outputExtension);

                nAddedToScript++;
            } // HandleFile

            public bool EvaluateDependencies(StateOfTheWorld stateOfTheWorld)
            {
                bool worked = true;
                foreach (var caseEntry in stateOfTheWorld.cases)
                {
                    var case_ = caseEntry.Value;

                    worked &= HandleDependency(case_.normal_dna_mapped_base_count_filename, case_.normal_dna_allcount_filename);
                    worked &= HandleDependency(case_.tumor_dna_mapped_base_count_filename, case_.tumor_dna_allcount_filename);
                    worked &= HandleDependency(case_.normal_rna_mapped_base_count_filename, case_.normal_rna_allcount_filename);
                    worked &= HandleDependency(case_.tumor_rna_mapped_base_count_filename, case_.tumor_rna_allcount_filename);
                }

                return worked;
            } // EvaluateDependencies

            bool HandleDependency(string baseCountFilename, string allcountFilename)
            {
                if (baseCountFilename == "")
                {
                    return true;
                }

                if (allcountFilename == "")
                {
                    Console.WriteLine("Base count file " + baseCountFilename + " exists, but its prerequisite allcount file does not.");
                    return false;
                }

                if (new FileInfo(baseCountFilename).LastWriteTime < new FileInfo(allcountFilename).LastWriteTime)
                {
                    Console.WriteLine("Base count file " + baseCountFilename + " is older than its predecessor " + allcountFilename);
                    return false;
                }

                return true;
            } // HandleDependency

        } // CountMappedBasesProcessingStage

        class GenerateScatterGraphsProcessingStage : ProcessingStage
        {
            public GenerateScatterGraphsProcessingStage() { }

            public string GetStageName() { return "Generate Scatter Graphs"; }

            public bool NeedsCases() { return true; }

            public void EvaluateStage(StateOfTheWorld stateOfTheWorld, StreamWriter script, ASETools.RandomizingStreamWriter hpcScript, StreamWriter linuxScript, StreamWriter azureScript, out List<string> filesToDownload, out int nDone, out int nAddedToScript, out int nWaitingForPrerequisites)
            {
                filesToDownload = null;
                nDone = 0;
                nAddedToScript = 0;
                nWaitingForPrerequisites = 0;

                bool missingAnything = false;

                if (stateOfTheWorld.scatterGraphsSummaryFile == "")
                {
                    missingAnything = true;
                } else
                {
                    foreach (var selectedGene in stateOfTheWorld.selectedGenes)
                    {
                        if (!stateOfTheWorld.scatterGraphsByHugoSymbol.ContainsKey(selectedGene.Hugo_Symbol))
                        {
                            missingAnything = true;
                            break;
                        }
                    }
                }

                if (!missingAnything)
                {
                    nDone = 1;
                    return;
                }

                foreach (var caseEntry in stateOfTheWorld.cases)
                {
                    var case_ = caseEntry.Value;

                    if (case_.annotated_selected_variants_filename == "" || case_.tumor_dna_mapped_base_count_filename == "" || case_.tumor_rna_mapped_base_count_filename == "")
                    {
                        nWaitingForPrerequisites = 1;
                        return;
                    }
                }

                nAddedToScript = 1;

                script.WriteLine(stateOfTheWorld.configuration.binariesDirectory + "GenerateScatterGraphs.exe");
                hpcScript.WriteLine(jobAddString + stateOfTheWorld.configuration.hpcBinariesDirectory + "GenerateScatterGraphs.exe");
            } // EvaluateStage

            public bool EvaluateDependencies(StateOfTheWorld stateOfTheWorld)
            {
                DateTime oldestFile;
                if (stateOfTheWorld.scatterGraphsSummaryFile == "")
                {
                    return true;
                }
 
                oldestFile = new FileInfo(stateOfTheWorld.scatterGraphsSummaryFile).LastWriteTime;
                foreach (var selectedGene in stateOfTheWorld.selectedGenes)
                {
                    if (!stateOfTheWorld.scatterGraphsByHugoSymbol.ContainsKey(selectedGene.Hugo_Symbol))
                    {
                        return true;
                    }

                    var date = new FileInfo(stateOfTheWorld.scatterGraphsByHugoSymbol[selectedGene.Hugo_Symbol]).LastWriteTime;
                    if (date < oldestFile) {
                        oldestFile = date;
                    }
                }

                //
                // Now look at the dependencies.
                //
                foreach (var caseEntry in stateOfTheWorld.cases)
                {
                    var case_ = caseEntry.Value;

                    if (case_.annotated_selected_variants_filename == "" || new FileInfo(case_.annotated_selected_variants_filename).LastWriteTime > oldestFile)
                    {
                        Console.WriteLine("Case " + case_.case_id + " either doesn't have an annotated selected variants file, or it is newer than a gene scatter graph file that depends on it.");
                        return false;
                    }

                    if (case_.tumor_dna_mapped_base_count_filename == "" || new FileInfo(case_.tumor_dna_mapped_base_count_filename).LastWriteTime > oldestFile ||
                        case_.tumor_rna_mapped_base_count_filename == "" || new FileInfo(case_.tumor_rna_mapped_base_count_filename).LastWriteTime > oldestFile)
                    {
                        Console.WriteLine("Case " + case_.case_id + " either doesn't have a tumor mapped base count file, or it is newer than a gene scatter graph file that depends on it.");
                        return false;
                    }
                }

                return true;
            } // EvaluateDependencies

        } // GenerateScatterGraphsProcessingStage


		class FPKMProcessingStage : ProcessingStage
		{
			public FPKMProcessingStage() { }

			public string GetStageName() { return "Process FPKM Data"; }

			public bool NeedsCases() { return true; }

			public void EvaluateStage(StateOfTheWorld stateOfTheWorld, StreamWriter script, ASETools.RandomizingStreamWriter hpcScript, StreamWriter linuxScript, StreamWriter azureScript, out List<string> filesToDownload, out int nDone, out int nAddedToScript, out int nWaitingForPrerequisites)
			{
				filesToDownload = new List<string>();
				nDone = 0;
				nAddedToScript = 0;
				nWaitingForPrerequisites = 0;

				foreach (var caseEntry in stateOfTheWorld.cases)
				{
					var case_ = caseEntry.Value;

					if (case_.normal_fpkm_filename == "" && case_.normal_fpkm_file_id != "")
					{
						nWaitingForPrerequisites = 1;
						filesToDownload.Add(case_.normal_fpkm_file_id);
					}
					
					if (case_.tumor_fpkm_filename == "" && case_.tumor_fpkm_file_id != "")
					{
						nWaitingForPrerequisites = 1;
						filesToDownload.Add(case_.tumor_fpkm_file_id);
					}

					nAddedToScript = 1;
				}

			} // EvaluateStage

			public bool EvaluateDependencies(StateOfTheWorld stateOfTheWorld)
			{
				DateTime oldestFile;
				if (stateOfTheWorld.scatterGraphsSummaryFile == "")
				{
					return true;
				}

				oldestFile = new FileInfo(stateOfTheWorld.scatterGraphsSummaryFile).LastWriteTime;
				foreach (var selectedGene in stateOfTheWorld.selectedGenes)
				{
					if (!stateOfTheWorld.scatterGraphsByHugoSymbol.ContainsKey(selectedGene.Hugo_Symbol))
					{
						return true;
					}

					var date = new FileInfo(stateOfTheWorld.scatterGraphsByHugoSymbol[selectedGene.Hugo_Symbol]).LastWriteTime;
					if (date < oldestFile)
					{
						oldestFile = date;
					}
				}

				//
				// Now look at the dependencies.
				//
				foreach (var caseEntry in stateOfTheWorld.cases)
				{
					var case_ = caseEntry.Value;

					if (case_.annotated_selected_variants_filename == "" || new FileInfo(case_.annotated_selected_variants_filename).LastWriteTime > oldestFile)
					{
						Console.WriteLine("Case " + case_.case_id + " either doesn't have an annotated selected variants file, or it is newer than a gene scatter graph file that depends on it.");
						return false;
					}

					if (case_.tumor_dna_mapped_base_count_filename == "" || new FileInfo(case_.tumor_dna_mapped_base_count_filename).LastWriteTime > oldestFile ||
						case_.tumor_rna_mapped_base_count_filename == "" || new FileInfo(case_.tumor_rna_mapped_base_count_filename).LastWriteTime > oldestFile)
					{
						Console.WriteLine("Case " + case_.case_id + " either doesn't have a tumor mapped base count file, or it is newer than a gene scatter graph file that depends on it.");
						return false;
					}
				}

				return true;
			} // EvaluateDependencies

		} // FPKMProcessingStage

		//
		// This represents the state of the world.  Processing stages look at this state and generate actions to move us along.
		//
		class StateOfTheWorld
        {
            public StateOfTheWorld(ASETools.Configuration configuration_) 
            {
                configuration = configuration_;
            }

            public ASETools.Configuration configuration;
            public Dictionary<string, ASETools.DownloadedFile> downloadedFiles = null;
            public Dictionary<string, List<ASETools.DerivedFile>> derivedFiles = null;
            public Dictionary<string, FileInfo> expressionFiles = null;            
            public Dictionary<string, ASETools.MAFInfo> mafInfo = null;
            public Dictionary<string, ASETools.Case> cases = null;
            public List<string> diseases = null;
            public Dictionary<string, string> fileIdToCaseId = null;
            public Dictionary<string, long> fileSizesFromGDC = null;
            public List<ASETools.SelectedGene> selectedGenes = null;
            public string scatterGraphsSummaryFile = "";
            public Dictionary<string, string> scatterGraphsByHugoSymbol = new Dictionary<string, string>();

            public void DetermineTheStateOfTheWorld()
            {
                ASETools.ScanFilesystems(configuration, out downloadedFiles, out derivedFiles);

                if (File.Exists(configuration.selectedGenesFilename))
                {
                    selectedGenes = ASETools.SelectedGene.LoadFromFile(configuration.selectedGenesFilename);

                    foreach (var selectedGene in selectedGenes)
                    {
                        if (File.Exists(configuration.geneScatterGraphsDirectory + selectedGene.Hugo_Symbol + ".txt"))
                        {
                            scatterGraphsByHugoSymbol.Add(selectedGene.Hugo_Symbol, configuration.geneScatterGraphsDirectory + selectedGene.Hugo_Symbol + ".txt");
                        }
                    }
                }

                if (File.Exists(configuration.geneScatterGraphsDirectory + ASETools.scatterGraphsSummaryFilename))
                {
                    scatterGraphsSummaryFile = configuration.geneScatterGraphsDirectory + ASETools.scatterGraphsSummaryFilename;
                }

                mafInfo = ASETools.MAFInfo.LoadMAFManifest(configuration.mafManifestPathname);
                cases = ASETools.Case.LoadCases(configuration.casesFilePathname);

                if (null != cases)
                {
                    diseases = new List<string>();

                    foreach (var caseEntry in cases)
                    {
                        var case_ = caseEntry.Value;

                        if (!diseases.Contains(case_.disease()))
                        {
                            diseases.Add(case_.disease());
                        }
                    }

                    fileIdToCaseId = new Dictionary<string, string>();

                    foreach (var caseEntry in cases)
                    {
                        var case_ = caseEntry.Value;

                        fileIdToCaseId.Add(case_.tumor_dna_file_id, case_.case_id);
                        fileIdToCaseId.Add(case_.tumor_rna_file_id, case_.case_id);
                        fileIdToCaseId.Add(case_.normal_dna_file_id, case_.case_id);
                        if (null != case_.normal_rna_file_id && "" != case_.normal_rna_file_id)
                        {
                            fileIdToCaseId.Add(case_.normal_rna_file_id, case_.case_id);
                        }
                        if (null != case_.tumor_methylation_file_id && "" != case_.tumor_methylation_file_id)
                        {
                            fileIdToCaseId.Add(case_.tumor_methylation_file_id, case_.case_id);
                        }
						if (null != case_.normal_methylation_file_id && "" != case_.normal_methylation_file_id)
						{
							fileIdToCaseId.Add(case_.normal_methylation_file_id, case_.case_id);
						}
					}

                    //
                    // Check that the derived file cases are real cases.
                    //

                    foreach (var derivedFileCaseEntry in derivedFiles)
                    {
                        var caseId = derivedFileCaseEntry.Key;
                        var derivedFilesForThisCase = derivedFileCaseEntry.Value;

                        if (cases.ContainsKey(caseId))
                        {
                            continue;
                        }

                        Console.Write("There's a derived files directory for case id " + caseId + ", which isn't a known case.  It contains:");
                        foreach (var badDrivedFile in derivedFilesForThisCase)
                        {
                            Console.Write(" " + badDrivedFile.fileinfo.FullName);
                            if (fileIdToCaseId.ContainsKey(badDrivedFile.derived_from_file_id))
                            {
                                Console.WriteLine(" (derived from a fileID associated with case " + fileIdToCaseId[badDrivedFile.derived_from_file_id] + ")");
                            }
                        }
                        Console.WriteLine();
                    }


                    ASETools.Case.loadAllFileLocations(cases, downloadedFiles, derivedFiles);

                    int nNormalDNA = 0, nTumorDNA = 0, nNormalRNA = 0, nTumorRNA = 0, nMethylation = 0, nCopyNumber = 0;
                    ulong bytesNormalDNA = 0, bytesTumorDNA = 0, bytesNormalRNA = 0, bytesTumorRNA = 0, bytesMethylation = 0, bytesCopyNumber = 0;

                    foreach (var caseEntry in cases)
                    {
                        var case_ = caseEntry.Value;

                        if (downloadedFiles.ContainsKey(case_.normal_dna_file_id))
                        {
                            nNormalDNA++;
                            bytesNormalDNA += (ulong)downloadedFiles[case_.normal_dna_file_id].fileInfo.Length;
                        }

                        if (downloadedFiles.ContainsKey(case_.tumor_dna_file_id))
                        {
                            nTumorDNA++;
                            bytesTumorDNA += (ulong)downloadedFiles[case_.tumor_dna_file_id].fileInfo.Length;
                        }

                        if (downloadedFiles.ContainsKey(case_.normal_rna_file_id))
                        {
                            nNormalRNA++;
                            bytesNormalRNA += (ulong)downloadedFiles[case_.normal_rna_file_id].fileInfo.Length;
                        }

                        if (downloadedFiles.ContainsKey(case_.tumor_rna_file_id))
                        {
                            nTumorRNA++;
                            bytesTumorRNA += (ulong)downloadedFiles[case_.tumor_rna_file_id].fileInfo.Length;
                        }

                        if (downloadedFiles.ContainsKey(case_.normal_methylation_file_id))
                        {
                            nMethylation++;
                            bytesMethylation += (ulong)downloadedFiles[case_.normal_methylation_file_id].fileInfo.Length;
                        }

						if (downloadedFiles.ContainsKey(case_.tumor_methylation_file_id))
						{
							nMethylation++;
							bytesMethylation += (ulong)downloadedFiles[case_.tumor_methylation_file_id].fileInfo.Length;
						}

						if (downloadedFiles.ContainsKey(case_.normal_copy_number_file_id))
                        {
                            nCopyNumber++;
                            bytesCopyNumber += (ulong)downloadedFiles[case_.normal_copy_number_file_id].fileInfo.Length;
                        }

						if (downloadedFiles.ContainsKey(case_.tumor_copy_number_file_id))
						{
							nCopyNumber++;
							bytesCopyNumber += (ulong)downloadedFiles[case_.tumor_copy_number_file_id].fileInfo.Length;
						}
					} // foreach case


                    Console.WriteLine(nNormalDNA + "(" + ASETools.SizeToUnits(bytesNormalDNA) + "B) normal DNA, " + nTumorDNA + "(" + ASETools.SizeToUnits(bytesTumorDNA) + "B) tumor DNA, " +
                                      nNormalRNA + "(" + ASETools.SizeToUnits(bytesNormalRNA) + "B) normal RNA, " + nTumorRNA + "(" + ASETools.SizeToUnits(bytesTumorRNA) + "B) tumor RNA, " +
                                      nMethylation + "(" + ASETools.SizeToUnits(bytesMethylation) + "B) methylation, " + nCopyNumber + "(" + ASETools.SizeToUnits(bytesCopyNumber) + "B) copy number");

                } // If we loaded cases

                expressionFiles = new Dictionary<string, FileInfo>();

                if (Directory.Exists(configuration.expressionFilesDirectory))
                {
                    foreach (var filename in Directory.EnumerateFiles(configuration.expressionFilesDirectory, "expression_*")) {
                        var disease = filename.Substring(filename.LastIndexOf('_') + 1).ToLower();
                        if (!diseases.Contains(disease))
                        {
                            Console.WriteLine("Found expression file that doesn't seem to correspond to a disease: " + filename);
                        }
                        else
                        {
                            expressionFiles.Add(disease, new FileInfo(filename));
                        }
                    }
                }

                fileSizesFromGDC = new Dictionary<string, long>();

                foreach (var caseEntry in cases)
                {
                    var case_ = caseEntry.Value;

                    fileSizesFromGDC.Add(case_.normal_dna_file_id, case_.normal_dna_size);
                    fileSizesFromGDC.Add(case_.tumor_dna_file_id, case_.tumor_dna_size);
                    fileSizesFromGDC.Add(case_.tumor_rna_file_id, case_.tumor_rna_size);

                    if (case_.normal_rna_file_id != "")
                    {
                        fileSizesFromGDC.Add(case_.normal_rna_file_id, case_.normal_rna_size);
                    }

                    if (case_.tumor_methylation_file_id != "")
                    {
                        fileSizesFromGDC.Add(case_.tumor_methylation_file_id, case_.tumor_methylation_size);
                    }

					if (case_.normal_methylation_file_id != "")
					{
						fileSizesFromGDC.Add(case_.normal_methylation_file_id, case_.normal_methylation_size);
					}

					if (case_.tumor_copy_number_file_id != "")
                    {
                        fileSizesFromGDC.Add(case_.tumor_copy_number_file_id, case_.tumor_copy_number_size);
                    }

					if (case_.normal_copy_number_file_id != "")
					{
						fileSizesFromGDC.Add(case_.normal_copy_number_file_id, case_.normal_copy_number_size);
					}

					if (case_.tumor_fpkm_file_id != "")
					{
						fileSizesFromGDC.Add(case_.tumor_fpkm_file_id, case_.tumor_fpkm_size);
					}

					if (case_.normal_fpkm_file_id != "")
					{
						fileSizesFromGDC.Add(case_.normal_fpkm_file_id, case_.normal_fpkm_size);
					}
				}

            }

            public bool fileDownloadedAndVerified(string file_id, string expectedMD5)
            {
                return downloadedFiles.ContainsKey(file_id) && (null == expectedMD5 || "" == expectedMD5 || downloadedFiles[file_id].storedMD5 == expectedMD5);
            }

            public bool containsDerivedFile(string case_id, string derived_from_file_id, ASETools.DerivedFile.Type type)
            {
                return derivedFiles.ContainsKey(case_id) && derivedFiles[case_id].Where(x => x.derived_from_file_id == derived_from_file_id && x.type == type).Count() != 0;
            }

            public ASETools.DerivedFile getDrivedFile(string case_id, string derived_from_file_id, ASETools.DerivedFile.Type type)
            {
                if (!derivedFiles.ContainsKey(case_id))
                {
                    return null;
                }

                var set = derivedFiles[case_id].Where(x => x.derived_from_file_id == derived_from_file_id && x.type == type);

                if (set.Count() == 0)
                {
                    return null;
                }

                return set.ToList()[0];
            }
        } // StateOfTheWorld


        static void Main(string[] args)
        {
            var stopwatch = new Stopwatch();
            stopwatch.Start();

            var configuration = ASETools.Configuration.loadFromFile(args);

            if (null == configuration)
            {
                Console.WriteLine("Giving up because we were unable to load configuration.");
                return;
            }

            if (configuration.commandLineArgs.Count() > 1 || configuration.commandLineArgs.Count() == 1 && configuration.commandLineArgs[0] != "-d")
            {
                Console.WriteLine("usage: ASEProcessManager {-configuration configurationFilename} {-d}");
                Console.WriteLine("-d means to check dependencies.");
            }
            
            //
            // Delete any existing scripts.
            //
            File.Delete(configuration.scriptOutputDirectory + scriptFilename);
            File.Delete(configuration.scriptOutputDirectory + linuxScriptFilename);
            File.Delete(configuration.scriptOutputDirectory + downloadScriptFilename);
            if (configuration.hpcScriptFilename != "")
            {
                File.Delete(configuration.scriptOutputDirectory + configuration.hpcScriptFilename);
            }
            if (configuration.azureScriptFilename != "")
            {
                File.Delete(configuration.scriptOutputDirectory + configuration.azureScriptFilename);
            }

            bool checkDependencies = configuration.commandLineArgs.Count() >= 1 && configuration.commandLineArgs.Contains("-d");

            var stateOfTheWorld = new StateOfTheWorld(configuration);
            stateOfTheWorld.DetermineTheStateOfTheWorld();

            jobAddString = @"job add %1 /exclusive /numnodes:1-1 /scheduler:" + stateOfTheWorld.configuration.hpcScheduler + " ";
            
            Console.WriteLine();


            if (null != stateOfTheWorld.cases)
            {
                //
                // Rewrite the cases file, since we have just updated all of the file locations for downloaded and derived files.
                //
                ASETools.Case.SaveToFile(stateOfTheWorld.cases, configuration.casesFilePathname);
            }

            var script = ASETools.CreateStreamWriterWithRetry(configuration.scriptOutputDirectory + scriptFilename);

            if (configuration.completedVCFsDirectory != "")
            {
                //
                // Check to see if there are any completed VCFs (downloaded from Auzure) that need to be moved.
                //

                var casesByNormalDNAId = new Dictionary<string, ASETools.Case>();
                foreach (var caseEntry in stateOfTheWorld.cases) {
                    var case_ = caseEntry.Value;
                    casesByNormalDNAId.Add(case_.normal_dna_file_id, case_);
                }


                var vcfsToBeMoved = new List<string>();
                foreach (var completedVCF in Directory.EnumerateFiles(configuration.completedVCFsDirectory)) {
                    if (!completedVCF.EndsWith(ASETools.vcfExtension))
                    {
                        Console.WriteLine("Found non-VCF file in completed VCFs directory: " + completedVCF + ".  Ignoring.");
                        continue;
                    }

                    string fileId = ASETools.GetFileIdFromPathname(completedVCF);
                    if (!casesByNormalDNAId.ContainsKey(fileId)) {
                        Console.WriteLine("completed VCFs directory contains a file that doesn't seem to correspond to a normal DNA file id: " + completedVCF + ".  Ignoring.");
                        continue;
                    }

                    vcfsToBeMoved.Add(completedVCF);
                }

                if (vcfsToBeMoved.Count() > 0) {
                    var completedVCFsPathComponents = configuration.completedVCFsDirectory.Split('\\');

                    if (completedVCFsPathComponents.Count() < 2)
                    {
                        Console.WriteLine("The completed VCF directory in the configuration should be a pathname: " + configuration.completedVCFsDirectory);
                        return;
                    }


                    bool failed = false;
                    string [] dataPathComponents = null;
                    int completedComponentsToSkip = configuration.completedVCFsDirectory.EndsWith(@"\") ? 2 : 1;

                    foreach (var dataDirectory in configuration.dataDirectories)
                    {
                        dataPathComponents = dataDirectory.Split('\\');

                        failed = false;
                        for (int i = 0; i < completedVCFsPathComponents.Count() - completedComponentsToSkip; i++)
                        {
                            if (dataPathComponents[i] != completedVCFsPathComponents[i])
                            {
                                failed = true;
                                break;
                            }
                        }

                        if (!failed) {
                            break;
                        }
                    } // foreach data directory

                    if (failed) {
                        Console.WriteLine("Unable to find destination for completed VCFs (the completed VCFs directory doesn't share a parent with any data directory, and it must.)  Look at your configuration file.");
                        return;
                    }


                    string destinationDirectory = dataPathComponents[0];

                    for (int i = 1; i < completedVCFsPathComponents.Count() - completedComponentsToSkip; i++)
                    {
                        destinationDirectory += '\\' + dataPathComponents[i];
                    }

                    destinationDirectory += '\\' + configuration.derivedFilesDirectory + '\\';

                    foreach (var completedVCF in vcfsToBeMoved)
                    {
                        string normalDNAFileId = ASETools.GetFileIdFromPathname(completedVCF);

                        var case_ = casesByNormalDNAId[normalDNAFileId];
                        script.WriteLine("md " + destinationDirectory + case_.case_id);
                        script.WriteLine("mv " + completedVCF + " " + destinationDirectory + case_.case_id + @"\" + ASETools.GetFileNameFromPathname(completedVCF));
                    }

                    Console.WriteLine("Added " + vcfsToBeMoved.Count() + " vcfs to be moved from the completed_vcfs directory to their final locations.");
                }// If we had any completed VCFs to be moved.
            } // if we have a completed VCFs directory


            List<ProcessingStage> processingStages = new List<ProcessingStage>();

			var forAlleleSpecificExpression = true;

			processingStages.Add(new MAFConfigurationProcessingStage());
			processingStages.Add(new GenerateCasesProcessingStage());
			processingStages.Add(new AllcountProcesingStage());
			processingStages.Add(new DownloadProcessingStage());
			processingStages.Add(new MD5ComputationProcessingStage());
			processingStages.Add(new GermlineVariantCallingProcessingStage());
			processingStages.Add(new SelectVariantsProcessingStage());
			processingStages.Add(new AnnotateVariantsProcessingStage());
			processingStages.Add(new ExpressionDistributionProcessingStage());
			processingStages.Add(new ExtractMAFLinesProcessingStage());
			processingStages.Add(new RegionalExpressionProcessingStage());
			processingStages.Add(new ExpressionNearMutationsProcessingStage(forAlleleSpecificExpression));
			processingStages.Add(new ExtractReadsProcessingStage());
			processingStages.Add(new SelectGenesProcessingStage());
			processingStages.Add(new CountMappedBasesProcessingStage());
			processingStages.Add(new GenerateScatterGraphsProcessingStage());
<<<<<<< HEAD
			processingStages.Add(new MethylationProcessingStage());
=======
			processingStages.Add(new FPKMProcessingStage());
>>>>>>> 4aebe6fb

            if (checkDependencies)
            {
                bool allDependenciesOK = true;
                foreach (var processingStage in processingStages)
                {
                    if (stateOfTheWorld.cases != null || !processingStage.NeedsCases())
                    {
                        allDependenciesOK &= processingStage.EvaluateDependencies(stateOfTheWorld);
                    }
                }

                if (!allDependenciesOK)
                {
                    Console.WriteLine("Not generating scripts because some dependencies have been violated.  Delete the stale generated files and rerun.");
                    return;
                }
            }

            ASETools.RandomizingStreamWriter hpcScript;
            StreamWriter azureScript;

            if (configuration.hpcScriptFilename == "")  // The empty string means not to generate an output.  We do this by making a Null stream.
            {
                hpcScript = new ASETools.RandomizingStreamWriter(new StreamWriter(Stream.Null));
            }
            else
            {
                hpcScript = new ASETools.RandomizingStreamWriter(ASETools.CreateStreamWriterWithRetry(configuration.scriptOutputDirectory + configuration.hpcScriptFilename));
            }


            if (configuration.azureScriptFilename == "")
            {
                azureScript = new StreamWriter(Stream.Null);
            }
            else
            {
                azureScript = ASETools.CreateStreamWriterWithRetry(configuration.scriptOutputDirectory + configuration.azureScriptFilename);
            }

            var linuxScript = ASETools.CreateStreamWriterWithRetry(configuration.scriptOutputDirectory + linuxScriptFilename);

            var allFilesToDownload = new List<string>();

            int longestStageName = 0;

            foreach (var processingStage in processingStages)
            {
                longestStageName = Math.Max(longestStageName, processingStage.GetStageName().Count());
            }

            const string stageNameHeader = "Stage Name";

            Console.Write(stageNameHeader);
            int paddingSize = Math.Max(0, longestStageName - stageNameHeader.Count());
            for (int i = 0; i < paddingSize; i++)
            {
                Console.Write(" ");
            }

            Console.WriteLine(" # Done  # Added  # Waiting  # Downloads");

            for (int i = 0; i < stageNameHeader.Count() + paddingSize; i++) {
                Console.Write("-");
            }
            Console.WriteLine(" ------  -------  ---------  -----------");



            foreach (var processingStage in processingStages)
            {
                int nDone;
                int nAddedToScript;
                int nWaitingForPrerequisites;
                List<string> stageFilesToDownload;

                if (stateOfTheWorld.cases != null || !processingStage.NeedsCases())
                {
                    processingStage.EvaluateStage(stateOfTheWorld, script, hpcScript, linuxScript, azureScript, out stageFilesToDownload, out nDone, out nAddedToScript, out nWaitingForPrerequisites);
                }
                else
                {
                    nDone = 0;
                    nAddedToScript = 0;
                    nWaitingForPrerequisites = 1;
                    stageFilesToDownload = null;
                }

                int nDownloadsRequested = 0;
                if (null != stageFilesToDownload)
                {
                    foreach (var file in stageFilesToDownload)
                    {
                        if (!allFilesToDownload.Contains(file))
                        {
                            nDownloadsRequested++;
                            allFilesToDownload.Add(file);
                        }
                    }
                }

                Console.WriteLine(String.Format("{0," + (stageNameHeader.Count() + paddingSize) + "}", processingStage.GetStageName()) + " " + String.Format("{0,6}", nDone) + " " + String.Format("{0,8}", nAddedToScript) + " " +
                    String.Format("{0,10}", nWaitingForPrerequisites) + " " + String.Format("{0,11}", nDownloadsRequested));
            } // foreach stage

            //
            // Now put downloads in their own script. They're separated out because they need to be run in one of the download
            // directories, and the user may want to split them across machines.
            //

            long bytesToDownload = 0;
            if (allFilesToDownload.Count() == 0)
            {
                File.Delete(configuration.scriptOutputDirectory + downloadScriptFilename);
            } 
            else
            {
                var downloadScript = ASETools.CreateStreamWriterWithRetry(configuration.scriptOutputDirectory + downloadScriptFilename);

                foreach (var file in allFilesToDownload)
                {
                    downloadScript.WriteLine(configuration.binariesDirectory + "gdc-client download --no-file-md5sum --token-file " + configuration.accessTokenPathname + " " + file);    // use the no MD5 sum option because we compute it ourselves later (and all a failed check does is print a message that we'll never see anyway)
                    bytesToDownload += stateOfTheWorld.fileSizesFromGDC[file];
                }

                downloadScript.Close();
            }

            script.Close();
            hpcScript.Close();
            linuxScript.Close();
            azureScript.Close();

            Console.WriteLine();
            Console.WriteLine("Downloading " + ASETools.SizeToUnits((ulong)bytesToDownload) + "B in " + allFilesToDownload.Count() + " files.");
            Console.WriteLine("ASEProcessManager took " + ASETools.ElapsedTimeInSeconds(stopwatch) + " and finished at " + DateTime.Now.ToLocalTime().ToString());
        }
    }
}<|MERGE_RESOLUTION|>--- conflicted
+++ resolved
@@ -2163,11 +2163,8 @@
 			processingStages.Add(new SelectGenesProcessingStage());
 			processingStages.Add(new CountMappedBasesProcessingStage());
 			processingStages.Add(new GenerateScatterGraphsProcessingStage());
-<<<<<<< HEAD
 			processingStages.Add(new MethylationProcessingStage());
-=======
 			processingStages.Add(new FPKMProcessingStage());
->>>>>>> 4aebe6fb
 
             if (checkDependencies)
             {
