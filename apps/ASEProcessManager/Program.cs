﻿using System;
using System.Collections.Generic;
using System.Linq;
using System.Text;
using System.Threading.Tasks;
using ASELib;
using System.IO;
using System.Diagnostics;

namespace ASEProcessManager
{
    //
    // The ASEProcessManager is responsible for driving the process of going from data stored in TCGA to a completed analysis.  There are two basic abstrations: Cases (patients with tumors
    // and apropriate data) and ProcessingStages, which are procedures that take a Case or set of Cases and run some analysis on it to produce more data.  Thus, the ProcessingStages
    // connect together to form the data flow graph for the system.  Each run of ASEProcessManager looks in the file system to find the state of the world and then generates scripts to
    // run processes that move things along toward a completed state.  These scripts will either download data from the Genome Data Commons or will read in existing data and do some processing
    // on it in order to produce an output file.
    //
    // So the overall way of running the complete experiment is to run ASEProcessManager, run the script that it produces, and repeat until ASEProcessManager says that all of the work is done.
    //
    class Program
    {
        const string scriptFilename = "ASENextSteps.cmd";
        const string linuxScriptFilename = "ASENextStepsLinux";
        const string downloadScriptFilename = "ASEDownload.cmd";

        static string jobAddString = "";

        //
        // A ProcessingStage examines the state of the world and if the prerequisites are there and the step isn't completed adds commands to the script to do some
        // work and advance the state of the world.
        //
        interface ProcessingStage
        {
            string GetStageName();
            bool NeedsCases();
            void EvaluateStage(StateOfTheWorld stateOfTheWorld, StreamWriter script, ASETools.RandomizingStreamWriter hpcScript, StreamWriter linuxScript, StreamWriter azureScript, out List<string> filesToDownload, out int nDone, out int nAddedToScript, out int nWaitingForPrerequisites);
            bool EvaluateDependencies(StateOfTheWorld stateOfTheWorld);
        }

        class MAFConfigurationProcessingStage : ProcessingStage 
        {
            public MAFConfigurationProcessingStage() { }

            public string GetStageName()
            {
                return "Generate MAF Configuration";
            }

            public bool NeedsCases() { return false; }

            public void EvaluateStage(StateOfTheWorld stateOfTheWorld, StreamWriter script, ASETools.RandomizingStreamWriter hpcScript, StreamWriter linuxScript, StreamWriter azureScript, out List<string> filesToDownload, out int nDone, out int nAddedToScript, out int nWaitingForPrerequisites)
            {
                filesToDownload = null;

                nWaitingForPrerequisites = 0; // This is the very first thing we do, there are never any prerequisites

                if (stateOfTheWorld.mafInfo != null)
                {
                    nDone = 1;
                    nAddedToScript = 0;
                    return;
                }

                script.WriteLine(stateOfTheWorld.configuration.binariesDirectory + "GenerateMAFConfiguration -configuration " + stateOfTheWorld.configuration.configuationFilePathname);

                nDone = 0;
                nAddedToScript = 1;
            }

            public bool EvaluateDependencies(StateOfTheWorld stateOfTheWorld)
            {
                //
                // This is the first stage to run, so there are no dependencies upstream of it.
                //
                return true;
            }
        }

        class GenerateCasesProcessingStage : ProcessingStage
        {
            public GenerateCasesProcessingStage() { }

            public string GetStageName()
            {
                return "Generate Cases";
            }

            public bool NeedsCases() { return false; }

            public void EvaluateStage(StateOfTheWorld stateOfTheWorld, StreamWriter script, ASETools.RandomizingStreamWriter hpcScript, StreamWriter linuxScript, StreamWriter azureScript, out List<string> filesToDownload, out int nDone, out int nAddedToScript, out int nWaitingForPrerequisites)
            {
                filesToDownload = null;

                if (stateOfTheWorld.cases != null)
                {
                    nDone = 1;
                    nAddedToScript = 0;
                    nWaitingForPrerequisites = 0;

                    return;
                }

                nDone = 0;

                if (stateOfTheWorld.mafInfo == null)
                {
                    nWaitingForPrerequisites = 1;
                    nAddedToScript = 0;

                    return;
                }

                //
                // See if we've downloaded all of the MAFs.
                //

                foreach (var mafEntry in stateOfTheWorld.mafInfo)
                {
                    if (!stateOfTheWorld.downloadedFiles.ContainsKey(mafEntry.Value.file_id))
                    {
                        if (null == filesToDownload)
                        {
                            filesToDownload = new List<string>();
                        }

                        filesToDownload.Add(mafEntry.Value.file_id);
                    }
                }

                if (null == filesToDownload)
                {
                    script.WriteLine(stateOfTheWorld.configuration.binariesDirectory + "GenerateCases -configuration " + stateOfTheWorld.configuration.configuationFilePathname);
                    nAddedToScript = 1;
                    nWaitingForPrerequisites = 0;
                }
                else
                {
                    nWaitingForPrerequisites = 1;
                    nAddedToScript = 0;
                }
            } // EvaluateStage

            public bool EvaluateDependencies(StateOfTheWorld stateOfTheWorld)
            {
                //
                // The cases file is updated every time we run, so it's kind of pointless to check to see if the mafs are newer than it.
                //
                return true;
            }

        } // GenerateCasesProcessingStage

        class AllcountProcesingStage : ProcessingStage
        {
            public AllcountProcesingStage() { }

            public string GetStageName()
            {
                return "Generate Allcount files";
            }

            public bool NeedsCases() { return true; }

            public void EvaluateStage(StateOfTheWorld stateOfTheWorld, StreamWriter script, ASETools.RandomizingStreamWriter hpcScript, StreamWriter linuxScript, StreamWriter azureScript, out List<string> filesToDownload, out int nDone, out int nAddedToScript, out int nWaitingForPrerequisites)
            {
                filesToDownload = null;
                nDone = 0;
                nAddedToScript = 0;
                nWaitingForPrerequisites = 0;
                filesToDownload = new List<string>();

                foreach (var caseEntry in stateOfTheWorld.cases)
                {
                    var case_ = caseEntry.Value;

                    HandleFile(stateOfTheWorld, case_.tumor_rna_file_id, case_.tumor_rna_file_bam_md5, case_.case_id, ASETools.DerivedFile.Type.TumorRNAAllcount,
                        ASETools.tumorRNAAllcountExtension, script, hpcScript, ref filesToDownload, ref nDone, ref nAddedToScript, ref nWaitingForPrerequisites);

                    HandleFile(stateOfTheWorld, case_.normal_dna_file_id, case_.normal_dna_file_bam_md5, case_.case_id, ASETools.DerivedFile.Type.NormalDNAAllcount,
                        ASETools.normalDNAAllcountExtension, script, hpcScript, ref filesToDownload, ref nDone, ref nAddedToScript, ref nWaitingForPrerequisites);

                    HandleFile(stateOfTheWorld, case_.tumor_dna_file_id, case_.tumor_dna_file_bam_md5, case_.case_id, ASETools.DerivedFile.Type.TumorDNAAllcount,
                        ASETools.tumorDNAAllcountExtension, script, hpcScript, ref filesToDownload, ref nDone, ref nAddedToScript, ref nWaitingForPrerequisites);

                    if (case_.normal_rna_file_id != "")
                    {
                        HandleFile(stateOfTheWorld, case_.normal_rna_file_id, case_.normal_rna_file_bam_md5, case_.case_id, ASETools.DerivedFile.Type.NormalRNAAllcount,
                            ASETools.normalRNAAllcountExtension, script, hpcScript, ref filesToDownload, ref nDone, ref nAddedToScript, ref nWaitingForPrerequisites);
                    }

                } // Foreach case
            }// EvaluateStage

            void HandleFile(StateOfTheWorld stateOfTheWorld, string file_id, string expectedMD5, string case_id, ASETools.DerivedFile.Type type, string extension, StreamWriter script, ASETools.RandomizingStreamWriter hpcScript, ref List<string> filesToDownload,ref int nDone, ref int nAddedToScript, ref int nWaitingForPrerequisites)
            {

                if (!stateOfTheWorld.downloadedFiles.ContainsKey(file_id))
                {
                    filesToDownload.Add(file_id);
                }
                else
                {
                    var downloadedFile = stateOfTheWorld.downloadedFiles[file_id];

                    if (!stateOfTheWorld.fileDownloadedAndVerified(file_id, expectedMD5))
                    {
                        nWaitingForPrerequisites++;
                    }
                    else if (stateOfTheWorld.containsDerivedFile(case_id, file_id, type))
                    {
                        if (stateOfTheWorld.getDrivedFile(case_id, file_id, type).fileinfo.Length < 200 * 1024)
                        {
                            Console.WriteLine("Suspiciously small allcount file of size " + stateOfTheWorld.getDrivedFile(case_id, file_id, type).fileinfo.Length + ": " + stateOfTheWorld.getDrivedFile(case_id, file_id, type).fileinfo.FullName);
                        }
                        nDone++;
                    }
                    else
                    {
                        nAddedToScript++;
                        string caseDirectory = ASETools.GetDirectoryFromPathname(stateOfTheWorld.downloadedFiles[file_id].fileInfo.FullName) + @"\..\..\" + stateOfTheWorld.configuration.derivedFilesDirectory + @"\" + case_id + @"\";
                        script.WriteLine("md " + caseDirectory);
                        script.WriteLine(stateOfTheWorld.configuration.binariesDirectory + "CountReadsCovering " + stateOfTheWorld.configuration.indexDirectory + " -a " + stateOfTheWorld.downloadedFiles[file_id].fileInfo.FullName + " - | gzip -9 > " +
                            caseDirectory + file_id + extension);

                        hpcScript.WriteLine(jobAddString + 
                            stateOfTheWorld.configuration.hpcBinariesDirectory + "MakeDirectoryAndCountReadsCovering.cmd " + caseDirectory + " " + stateOfTheWorld.configuration.hpcBinariesDirectory + " " +
                            stateOfTheWorld.configuration.hpcIndexDirectory + " " + stateOfTheWorld.downloadedFiles[file_id].fileInfo.FullName + " " + caseDirectory + file_id + extension);
                    }
                }
            } // HandleFile

            public bool EvaluateDependencies(StateOfTheWorld stateOFTheWorld) 
            {
                if (stateOFTheWorld.cases == null)
                {
                    return true;
                }

                bool allOK = true;
                foreach (var caseEntry in stateOFTheWorld.cases)
                {
                    var case_ = caseEntry.Value;
                    if (!stateOFTheWorld.containsDerivedFile(case_.case_id, case_.tumor_rna_file_id, ASETools.DerivedFile.Type.TumorRNAAllcount))
                    {
                        continue;
                    }

                    if (stateOFTheWorld.derivedFiles[case_.case_id].Where(x => x.type == ASETools.DerivedFile.Type.TumorRNAAllcount).Count() > 1)
                    {
                        Console.Write("More than one tumor RNA allcount file for case " + case_.case_id + ":");
                        foreach (var allcountFile in stateOFTheWorld.derivedFiles[case_.case_id].Where(x => x.type == ASETools.DerivedFile.Type.TumorRNAAllcount))
                        {
                            Console.Write(" " + allcountFile.fileinfo.FullName);
                        }
                        Console.WriteLine();
                        allOK = false;
                    }

                    var singleAllcountFile = stateOFTheWorld.derivedFiles[case_.case_id].Where(x => x.type == ASETools.DerivedFile.Type.TumorRNAAllcount).ToList()[0];

                    if (!stateOFTheWorld.downloadedFiles.ContainsKey(case_.tumor_rna_file_id))
                    {
                        Console.WriteLine("Allcount file " + singleAllcountFile.fileinfo.FullName + " exists, but the BAM from which it was generated does not");
                        allOK = false;
                    }
                }

                return allOK;
            }

        } // AllcountProcessingStage

        class DownloadProcessingStage : ProcessingStage
        {
            public DownloadProcessingStage() { }

            public string GetStageName()
            {
                return "Download";
            }
            public bool NeedsCases() { return true; }

            public void EvaluateStage(StateOfTheWorld stateOfTheWorld, StreamWriter script, ASETools.RandomizingStreamWriter hpcScript, StreamWriter linuxScript, StreamWriter azureScript, out List<string> filesToDownload, out int nDone, out int nAddedToScript, out int nWaitingForPrerequisites)
            {
                filesToDownload = new List<string>();
                nDone = 0;
                nAddedToScript = 0;
                nWaitingForPrerequisites = 0;

                foreach (var caseEntry in stateOfTheWorld.cases)
                {
                    var case_ = caseEntry.Value;

                    string[] idsToDownload = {case_.normal_dna_file_id, case_.tumor_dna_file_id, case_.normal_rna_file_id, case_.tumor_rna_file_id, case_.normal_methylation_file_id,
						case_.tumor_methylation_file_id, case_.normal_copy_number_file_id, case_.tumor_copy_number_file_id};

                    foreach (var id in idsToDownload) {
                        if (id != null && id != "" && !stateOfTheWorld.downloadedFiles.ContainsKey(id)) {
                            filesToDownload.Add(id);
                        }
                    }

                } // foreach case
            } // EvaluateStage

            public bool EvaluateDependencies(StateOfTheWorld stateOfTheWorld)
            {
                //
                // What we download depends on the cases selected, but we wouldn't re-download no matter what, since the data we get from the sevrer doesn't change.
                //
                return true;
            }
        } // DownloadProcessingStage

        class MD5ComputationProcessingStage : ProcessingStage
        {
            public MD5ComputationProcessingStage() { }

            public string GetStageName()
            {
                return "MD5 Computation";
            }

            public bool NeedsCases() { return true; }

            public void EvaluateStage(StateOfTheWorld stateOfTheWorld, StreamWriter script, ASETools.RandomizingStreamWriter hpcScript, StreamWriter linuxScript, StreamWriter azureScript, out List<string> filesToDownload, out int nDone, out int nAddedToScript, out int nWaitingForPrerequisites)
            {
                filesToDownload = null; // This stage never generates downloads
                nAddedToScript = 0;
                nDone = 0;

                nWaitingForPrerequisites = 0;

                foreach (var caseEntry in stateOfTheWorld.cases)
                {
                    var case_ = caseEntry.Value;

                    HandleFile(stateOfTheWorld, script, hpcScript, case_.tumor_rna_file_id, case_.tumor_rna_file_bam_md5, ref nDone, ref nAddedToScript, ref nWaitingForPrerequisites);
                    HandleFile(stateOfTheWorld, script, hpcScript, case_.normal_dna_file_id, case_.normal_dna_file_bam_md5, ref nDone, ref nAddedToScript, ref nWaitingForPrerequisites);
                    HandleFile(stateOfTheWorld, script, hpcScript, case_.tumor_dna_file_id, case_.tumor_dna_file_bam_md5, ref nDone, ref nAddedToScript, ref nWaitingForPrerequisites);
                    HandleFile(stateOfTheWorld, script, hpcScript, case_.normal_rna_file_id, case_.normal_rna_file_bam_md5, ref nDone, ref nAddedToScript, ref nWaitingForPrerequisites);
                    HandleFile(stateOfTheWorld, script, hpcScript, case_.tumor_methylation_file_id, case_.tumor_methylation_file_md5, ref nDone, ref nAddedToScript, ref nWaitingForPrerequisites);
        			HandleFile(stateOfTheWorld, script, hpcScript, case_.normal_methylation_file_id, case_.normal_methylation_file_md5, ref nDone, ref nAddedToScript, ref nWaitingForPrerequisites);
                    HandleFile(stateOfTheWorld, script, hpcScript, case_.tumor_copy_number_file_id, case_.tumor_copy_number_file_md5, ref nDone, ref nAddedToScript, ref nWaitingForPrerequisites);
					HandleFile(stateOfTheWorld, script, hpcScript, case_.normal_copy_number_file_id, case_.normal_copy_number_file_md5, ref nDone, ref nAddedToScript, ref nWaitingForPrerequisites);
				}
            } // EvaluateStage

            void HandleFile(StateOfTheWorld stateOfTheWorld, StreamWriter script, ASETools.RandomizingStreamWriter hpcScript, string fileId, string expectedMD5, ref int nDone, ref int nAddedToScript, ref int nWaitingForPrerequisites)
            {
                if (fileId == null || fileId == "")
                {
                    //
                    // There is no file at all (not just not downloaded), so it doesn't count in any of the counts.
                    //
                    return;
                }

                if (!stateOfTheWorld.downloadedFiles.ContainsKey(fileId) || null == expectedMD5 || "" == expectedMD5)
                {
                    nWaitingForPrerequisites++;
                    return;
                }

                var downloadedFile = stateOfTheWorld.downloadedFiles[fileId];

                if (downloadedFile.fileInfo.FullName.ToLower().EndsWith(".partial")) {
                    if (downloadedFile.fileInfo.LastWriteTime < DateTime.Now.AddDays(-1)) {
                        Console.WriteLine("Found partial download file that's more than a day old, it's probably abandoned and should be deleted: " + downloadedFile.fileInfo.FullName);
                    }
                    nWaitingForPrerequisites++;
                    return;
                }

                if (downloadedFile.storedMD5 != null && downloadedFile.storedMD5 != "")
                {
                    nDone++;

                    if (downloadedFile.storedMD5 != expectedMD5)
                    {
                        Console.WriteLine("MD5 checksum mismatch on file " + downloadedFile.fileInfo.FullName + " " + downloadedFile.storedMD5 + " != " + expectedMD5);
                    }

                    return;
                }

                script.WriteLine(stateOfTheWorld.configuration.binariesDirectory + "ComputeMD5 " + downloadedFile.fileInfo.FullName + " > " + downloadedFile.fileInfo.FullName + ".md5");
                hpcScript.WriteLine(jobAddString + stateOfTheWorld.configuration.hpcBinariesDirectory + "ComputeMD5IntoFile.cmd " +
                    stateOfTheWorld.configuration.hpcBinariesDirectory + " " + downloadedFile.fileInfo.FullName + " " + downloadedFile.fileInfo.FullName + ".md5");
                nAddedToScript++;
            }   // HandleFile

            public bool EvaluateDependencies(StateOfTheWorld stateOfTheWorld)
            {
                bool allOk = true;

                foreach (var fileEntry in stateOfTheWorld.downloadedFiles)
                {
                    var downloadedFile = fileEntry.Value;

                    if (downloadedFile.storedMD5 != null && downloadedFile.storedMD5 != "" && downloadedFile.md5FileInfo.LastWriteTime < downloadedFile.fileInfo.LastWriteTime)
                    {
                        Console.WriteLine("Downloaded file " + downloadedFile.fileInfo.FullName + " is newer than its md5 hash.");
                        allOk = false;
                    }
                }

                return allOk;
            } // EvaluateDependencies
        }

        class GermlineVariantCallingProcessingStage : ProcessingStage
        {
            public GermlineVariantCallingProcessingStage() { }

            public string GetStageName()
            {
                return "Germline Variant Calling";
            }

            public bool NeedsCases() { return true; }

            public void EvaluateStage(StateOfTheWorld stateOfTheWorld, StreamWriter script, ASETools.RandomizingStreamWriter hpcScript, StreamWriter linuxScript, StreamWriter azureScript, out List<string> filesToDownload, out int nDone, out int nAddedToScript, out int nWaitingForPrerequisites)
            {
                filesToDownload = new List<string>();
                nDone = 0;
                nAddedToScript = 0;
                nWaitingForPrerequisites = 0;

                foreach (var caseEntry in stateOfTheWorld.cases)
                {
                    var case_ = caseEntry.Value;

                    if (stateOfTheWorld.containsDerivedFile(case_.case_id, case_.normal_dna_file_id, ASETools.DerivedFile.Type.VCF))
                    {
                        nDone++;
                        continue;
                    }

                    //
                    // The Azure script downloads on the fly, so add every one that isn't done.
                    //
                    azureScript.Write("date\n");  // NB: we use Write and \n rather than WriteLine to avoid generating crlf text that would confuse Linux
                    azureScript.Write("rm -rf /mnt/downloaded_files/*\n"); // /mnt is a big but temporary filesystem on these azure instances
                    azureScript.Write("cd /mnt/downloaded_files\n");
                    azureScript.Write(@"~/gdc-client download --token-file ~/" + ASETools.GetFileNameFromPathname(stateOfTheWorld.configuration.accessTokenPathname) + " " + case_.normal_dna_file_id + "\n");
                    azureScript.Write("cd ~\n");
                    azureScript.Write("rm ~/x\n");    // We use a link from x to /mnt/downloaded_files/<download_directory> to make the command line shorter
                    azureScript.Write("ln -s /mnt/downloaded_files/" + case_.normal_dna_file_id + " ~/x\n");
                    azureScript.Write("cat ~/genomes/hg38-100k-regions | parallel -k -j `cat ~/ncores` \" freebayes --region {} --fasta-reference ~/genomes/hg38.fa ~/x/*.bam" +
                        " \" | ~/freebayes/vcflib/bin/vcffirstheader | ~/freebayes/vcflib/bin/vcfstreamsort -w 1000 | ~/freebayes/vcflib/bin/vcfuniq > ~/" +
                        case_.normal_dna_file_id + ASETools.vcfExtension + "\n");
                    azureScript.Write("if [ $? = 0 ]; then\n");
                    azureScript.Write("    mv " + case_.normal_dna_file_id + ASETools.vcfExtension + " ~/completed_vcfs/\n");
                    azureScript.Write("else\n");
                    azureScript.Write("    echo " + case_.normal_dna_file_id + " >> variant_calling_errors\n");
                    azureScript.Write("fi\n");
                    azureScript.Write("rm ~/" + case_.normal_dna_file_id + ASETools.vcfExtension + "\n");
                    azureScript.Write("rm -rf ~/downloaded_files/" + case_.normal_dna_file_id + "\n");
                    azureScript.Write("rm ~/x\n");

                    if (!stateOfTheWorld.fileDownloadedAndVerified(case_.normal_dna_file_id, case_.normal_dna_file_bam_md5))
                    {
                        nWaitingForPrerequisites++;
                        continue;
                    }

                    linuxScript.Write("date\n");    // NB: we use Write and \n rather than WriteLine to avoid generating crlf text that would confuse Linux
                    linuxScript.Write("cat ~/genomes/hg38-100k-regions | parallel -k -j `cat ~/ncores` \" freebayes --region {} --fasta-reference ~/genomes/hg38.fa " + 
                        ASETools.WindowsToLinuxPathname(stateOfTheWorld.downloadedFiles[case_.normal_dna_file_id].fileInfo.FullName) + 
                        " \" | ~/freebayes/vcflib/bin/vcffirstheader | ~/freebayes/vcflib/bin/vcfstreamsort -w 1000 | ~/freebayes/vcflib/bin/vcfuniq > " +
                        case_.normal_dna_file_id + ASETools.vcfExtension + "\n");
                    linuxScript.Write("if [ $? = 0 ]; then\n");
                    var outputDirectory = ASETools.WindowsToLinuxPathname(
                        ASETools.GetDirectoryPathFromFullyQualifiedFilename(stateOfTheWorld.downloadedFiles[case_.normal_dna_file_id].fileInfo.FullName) + @"..\..\" + stateOfTheWorld.configuration.derivedFilesDirectory + @"\" + case_.case_id + @"\"
                        );
                    linuxScript.Write(@"    mkdir " + outputDirectory + "\n");
                    linuxScript.Write(@"    cp " + case_.normal_dna_file_id + ASETools.vcfExtension + " " + outputDirectory + "\n");
                    linuxScript.Write("else\n");
                    linuxScript.Write(@"    echo " + case_.normal_dna_file_id + " >> variant_calling_errors\n");
                    linuxScript.Write("fi\n");
                    linuxScript.Write("rm " + case_.normal_dna_file_id + ASETools.vcfExtension + "\n");

                    nAddedToScript++;
                } // foreach case
            } // EvaluateStage

            public bool EvaluateDependencies(StateOfTheWorld stateOfTheWorld)
            {
                //
                // Skip this becuase we ran the variant calling on Azure, which downloaded the normal DNA files and then deleted them, 
                // so the local download of normal DNA may well be after the VCF was created.
                //

                return true;
            } // EvaluateDependencies

        }  // GermlineVariantCallingProcessingStage


		class AnnotateVariantsProcessingStage : ProcessingStage
		{

			public AnnotateVariantsProcessingStage() {}

			public string GetStageName() { return "Annotate Variants"; }

			public bool NeedsCases() { return true; }

			public void EvaluateStage(StateOfTheWorld stateOfTheWorld, StreamWriter script, ASETools.RandomizingStreamWriter hpcScript, StreamWriter linuxScript, StreamWriter azureScript, out List<string> filesToDownload, out int nDone, out int nAddedToScript, out int nWaitingForPrerequisites)
			{
				nDone = 0;
				nAddedToScript = 0;
				nWaitingForPrerequisites = 0;
				filesToDownload = null;

                string casesToProcess = "";

				foreach (var caseEntry in stateOfTheWorld.cases)
				{
					var case_ = caseEntry.Value;
					if (case_.annotated_selected_variants_filename != "")
					{
						nDone++;
						continue;
					}
					else if (case_.extracted_maf_lines_filename == "" || case_.selected_variants_filename == "" || case_.tumor_dna_reads_at_selected_variants_filename == "" || case_.tumor_dna_reads_at_selected_variants_index_filename == "" ||
					case_.tumor_rna_reads_at_selected_variants_filename == "" || case_.tumor_rna_reads_at_selected_variants_index_filename == "" || case_.normal_dna_reads_at_selected_variants_filename == "" || case_.normal_dna_reads_at_selected_variants_index_filename == "" ||
                    (case_.normal_rna_file_id != "" && (case_.normal_rna_reads_at_selected_variants_filename == "" || case_.normal_rna_reads_at_selected_variants_index_filename == "")))
					{
						nWaitingForPrerequisites++;
						continue;
					}
					else
					{
						nAddedToScript++;
					}

                    casesToProcess += case_.case_id + " ";  // Batch them both to allow for thread parallism within the program and also to reduce the number of (slow) job add commands to set up the script.

                    if (casesToProcess.Count() > 1000)
                    {
                        AddCasesToScripts(stateOfTheWorld, casesToProcess, script, hpcScript);
                        casesToProcess = "";
                    }
				} // foreach case

                if (casesToProcess != "")
                {
                    AddCasesToScripts(stateOfTheWorld, casesToProcess, script, hpcScript);
                }
			} // EvaluateStage

            void AddCasesToScripts(StateOfTheWorld stateOfTheWorld, string casesToProcess, StreamWriter script, ASETools.RandomizingStreamWriter hpcScript)
            {
                script.WriteLine(stateOfTheWorld.configuration.binariesDirectory + "AnnotateVariants.exe " + casesToProcess);
                hpcScript.WriteLine(jobAddString + stateOfTheWorld.configuration.hpcBinariesDirectory + "AnnotateVariants.exe " + casesToProcess);

            }

			public bool EvaluateDependencies(StateOfTheWorld stateOfTheWorld)
			{
				bool allOK = true;

				foreach (var caseEntry in stateOfTheWorld.cases)
				{
					var case_ = caseEntry.Value;

					if (case_.extracted_maf_lines_filename == "" || case_.selected_variants_filename == "" || case_.tumor_dna_reads_at_selected_variants_filename == "" || case_.tumor_dna_reads_at_selected_variants_index_filename == "" ||
					case_.tumor_rna_reads_at_selected_variants_filename == "" || case_.tumor_rna_reads_at_selected_variants_index_filename == "" || case_.normal_dna_reads_at_selected_variants_filename == "" || case_.normal_dna_reads_at_selected_variants_index_filename == "")
					{
						Console.WriteLine("Annotated variants file " + case_.annotated_selected_variants_filename + " exists, but dependencies do not.");
						allOK = false;
						continue;
					}

					if (case_.annotated_selected_variants_filename == "")
					{
						continue;
					}

					var annotatedVariantsWriteTime = new FileInfo(case_.annotated_selected_variants_filename).LastWriteTime;
					if (case_.annotated_selected_variants_filename == "")
					{
						Console.WriteLine("Annotated variants file " + case_.annotated_selected_variants_filename + " exists, but the precursor annotated selected variants file does not.");
						allOK = false;
						continue;
					}
				}
				return allOK;
			} // EvaluateDependencies

		} // AnnotateVariantsProcessingStage


		class MethylationProcessingStage : ProcessingStage
		{

			public MethylationProcessingStage() { }

			public string GetStageName() { return "Methylation"; }

			public bool NeedsCases() { return true; }

			public void EvaluateStage(StateOfTheWorld stateOfTheWorld, StreamWriter script, ASETools.RandomizingStreamWriter hpcScript, StreamWriter linuxScript, StreamWriter azureScript, out List<string> filesToDownload, out int nDone, out int nAddedToScript, out int nWaitingForPrerequisites)
			{
				nDone = 0;
				nAddedToScript = 0;
				nWaitingForPrerequisites = 0;
				filesToDownload = null;

				foreach (var caseEntry in stateOfTheWorld.cases)
				{
					var case_ = caseEntry.Value;
					if (case_.tumor_regional_methylation_filename != "")
					{
						nDone++;
						continue;
					}
					else if (case_.extracted_maf_lines_filename == "" || case_.tumor_methylation_filename == "")
					{
						nWaitingForPrerequisites++;
						continue;
					}
					else
					{
						nAddedToScript++;
					}

					// write a command for each case id
					script.Write(stateOfTheWorld.configuration.binariesDirectory + "MethylationAnalysis.exe");
					hpcScript.Write(jobAddString + stateOfTheWorld.configuration.hpcBinariesDirectory + "MethylationAnalysis.exe");

					script.Write(" " + case_.case_id);
					hpcScript.Write(" " + case_.case_id);

					script.WriteLine();
					hpcScript.WriteLine();

				}


			} // EvaluateStage

			public bool EvaluateDependencies(StateOfTheWorld stateOfTheWorld)
			{
				bool allOK = true;

				foreach (var caseEntry in stateOfTheWorld.cases)
				{
					var case_ = caseEntry.Value;

					if (case_.extracted_maf_lines_filename == "" || case_.tumor_methylation_filename == "")
					{
						Console.WriteLine("Regional methylation file " + case_.annotated_selected_variants_filename + " exists, but dependencies do not.");
						allOK = false;
						continue;
					}

					if (case_.tumor_regional_methylation_filename == "")
					{
						continue;
					}

					var methylationWriteTime = new FileInfo(case_.tumor_regional_methylation_filename).LastWriteTime;
					if (case_.tumor_regional_methylation_filename == "")
					{
						Console.WriteLine("Regional methylation file " + case_.tumor_regional_methylation_filename + " exists, but the precursor file does not.");
						allOK = false;
						continue;
					}
				}
				return allOK;
			} // EvaluateDependencies

		} // AnnotateVariantsProcessingStage


		class SelectVariantsProcessingStage : ProcessingStage
        {
            public SelectVariantsProcessingStage() { }

            public string GetStageName()
            {
                return "Select Germline Variants";
            }

            public bool NeedsCases() { return true; }

            public void EvaluateStage(StateOfTheWorld stateOfTheWorld, StreamWriter script, ASETools.RandomizingStreamWriter hpcScript, StreamWriter linuxScript, StreamWriter azureScript, out List<string> filesToDownload, out int nDone, out int nAddedToScript, out int nWaitingForPrerequisites)
            {
                nDone = 0;
                nAddedToScript = 0;
                filesToDownload = null;
                nWaitingForPrerequisites = 0;

                int nOnCurrentLine = 0;

                foreach (var caseEntry in stateOfTheWorld.cases)
                {
                    var case_ = caseEntry.Value;

                    if (case_.selected_variants_filename != "")
                    {
                        nDone++;
                        continue;
                    }

                    if (case_.vcf_filename == "" || case_.tumor_rna_allcount_filename == "" || case_.tumor_dna_allcount_filename == "")
                    {
                        nWaitingForPrerequisites++;
                        continue;
                    }

                    nAddedToScript++;

                    if (nOnCurrentLine >= 16)
                    {
                        script.WriteLine();
                        hpcScript.WriteLine();
                        nOnCurrentLine = 0;
                    }

                    if (nOnCurrentLine == 0) 
                    {
                        script.Write(stateOfTheWorld.configuration.binariesDirectory + "SelectGermlineVariants.exe");
                        hpcScript.Write(jobAddString + stateOfTheWorld.configuration.hpcBinariesDirectory + "SelectGermlineVariants.exe");
                    }

                    script.Write(" " + case_.case_id);
                    hpcScript.Write(" " + case_.case_id);

                    nOnCurrentLine++;

                } // foreach case

                if (nOnCurrentLine > 0)
                {
                    script.WriteLine();
                    hpcScript.WriteLine();
                }
            } // EvaluateStage

            public bool EvaluateDependencies(StateOfTheWorld stateOfTheWorld)
            {
                bool allOK = true;

                foreach (var caseEntry in stateOfTheWorld.cases)
                {
                    var case_ = caseEntry.Value;

                    if (!stateOfTheWorld.containsDerivedFile(case_.case_id, case_.normal_dna_file_id, ASETools.DerivedFile.Type.SelectedVariants))
                    {
                        continue;
                    }

                    if (case_.vcf_filename == "" || case_.tumor_rna_allcount_filename == "" || case_.tumor_dna_allcount_filename == "")
                    {
                        Console.WriteLine(case_.selected_variants_filename + " depends on a file that is missing.");
                        allOK = false;
                        continue;
                    }

                    var selectedVariantsWriteTime = new FileInfo(case_.selected_variants_filename).LastWriteTime;
                    allOK &= checkOneDependency(case_.selected_variants_filename, selectedVariantsWriteTime, case_.vcf_filename);
                    allOK &= checkOneDependency(case_.selected_variants_filename, selectedVariantsWriteTime, case_.tumor_dna_allcount_filename);
                    allOK &= checkOneDependency(case_.selected_variants_filename, selectedVariantsWriteTime, case_.tumor_rna_allcount_filename);
                }

                return allOK;
            } // EvaluateDependencies

            bool checkOneDependency(string selectedVariantsFilename, DateTime selectedVariantsLastWriteTime, string sourceFilename)
            {
                if (selectedVariantsLastWriteTime < new FileInfo(sourceFilename).LastWriteTime)
                {
                    Console.WriteLine(selectedVariantsFilename + " is older than " + sourceFilename + ", upon which it depends.");
                    return false;
                }

                return true;
            } // checkOneDependency
        } // SelectVariantsProcessingStage


		class ExpressionDistributionProcessingStage : ProcessingStage
        {
            public ExpressionDistributionProcessingStage() { }

            public string GetStageName()
            {
                return "Per-disease mRNA expression distribution";
            }

            public bool NeedsCases() { return true; }

            public void EvaluateStage(StateOfTheWorld stateOfTheWorld, StreamWriter script, ASETools.RandomizingStreamWriter hpcScript, StreamWriter linuxScript, StreamWriter azureScript, out List<string> filesToDownload, out int nDone, out int nAddedToScript, out int nWaitingForPrerequisites)
            {
                nDone = 0;
                nAddedToScript = 0;
                nWaitingForPrerequisites = 0;
                filesToDownload = null;

                foreach (var disease in stateOfTheWorld.diseases)
                {
                    if (stateOfTheWorld.expressionFiles.ContainsKey(disease)) {
                        nDone++;
                    } else {
                        bool missingAny = false;
                        foreach (var caseEntry in stateOfTheWorld.cases.Where(x => x.Value.disease() == disease))
                        {
                            var case_ = caseEntry.Value;

                            if (!stateOfTheWorld.containsDerivedFile(case_.case_id, case_.tumor_rna_file_id, ASETools.DerivedFile.Type.TumorRNAAllcount) || 
                                !stateOfTheWorld.containsDerivedFile(case_.case_id, case_.tumor_rna_file_id, ASETools.DerivedFile.Type.TumorRNAMappedBaseCount))
                            {
                                nWaitingForPrerequisites++;
                                missingAny = true;
                                break;
                            }
                        }

                        if (missingAny)
                        {
                            continue;
                        }

                        string command = "ExpressionDistribution.exe " + stateOfTheWorld.configuration.casesFilePathname + " " +
                            stateOfTheWorld.configuration.expressionFilesDirectory + " " + ASETools.Case.ProjectColumn + " " + ASETools.Case.TumorRNAAllcountFilenameColumn + " " + ASETools.Case.TumorRNAMappedBaseCountColumn + " " + disease;

                        script.WriteLine(stateOfTheWorld.configuration.binariesDirectory + command);

                        hpcScript.WriteLine(jobAddString + stateOfTheWorld.configuration.hpcBinariesDirectory + command);
                        nAddedToScript++;
                    }
                } // foreach disease
            } // EvaluateStage

            public bool EvaluateDependencies(StateOfTheWorld stateOfTheWorld)
            {
                bool worked = true;

                foreach (var disease in stateOfTheWorld.diseases)
                {
                    if (!stateOfTheWorld.expressionFiles.ContainsKey(disease))
                    {
                        continue;
                    }

                    var expressionFileLastWriteTime = stateOfTheWorld.expressionFiles[disease].LastWriteTime;

                    foreach (var caseEntry in stateOfTheWorld.cases.Where(x => x.Value.disease() == disease))
                    {
                        var case_ = caseEntry.Value;

                        if (!stateOfTheWorld.containsDerivedFile(case_.case_id, case_.tumor_rna_file_id, ASETools.DerivedFile.Type.TumorRNAAllcount) ||
                            !stateOfTheWorld.containsDerivedFile(case_.case_id, case_.tumor_rna_file_id, ASETools.DerivedFile.Type.TumorRNAMappedBaseCount))
                        {
                            Console.WriteLine("Expression file " + stateOfTheWorld.expressionFiles[disease].FullName + " exists, but a prerequisite from case " + case_.case_id + " does not.");
                            worked = false;
                            break;   // Out of cases for this disease; keep checking other diseases
                        }

                        if (stateOfTheWorld.getDrivedFile(case_.case_id, case_.tumor_rna_file_id, ASETools.DerivedFile.Type.TumorRNAMappedBaseCount).fileinfo.LastWriteTime > expressionFileLastWriteTime)
                        {
                            Console.WriteLine("Expression file " + stateOfTheWorld.expressionFiles[disease].FullName + " is older than " +
                                stateOfTheWorld.getDrivedFile(case_.case_id, case_.tumor_rna_file_id, ASETools.DerivedFile.Type.TumorRNAMappedBaseCount).fileinfo.FullName + ", upon which it depends.");
                            worked = false;
                            break;  // Out of cases for this disease; keep checking other diseases
                        }

                        if (stateOfTheWorld.getDrivedFile(case_.case_id, case_.tumor_rna_file_id, ASETools.DerivedFile.Type.TumorRNAAllcount).fileinfo.LastWriteTime > expressionFileLastWriteTime)
                        {
                            Console.WriteLine("Expression file " + stateOfTheWorld.expressionFiles[disease].FullName + " is older than " +
                                stateOfTheWorld.getDrivedFile(case_.case_id, case_.tumor_rna_file_id, ASETools.DerivedFile.Type.TumorRNAAllcount).fileinfo.FullName + ", upon which it depends.");
                            worked = false;
                            break;  // Out of cases for this disease; keep checking other diseases
                        }
                    } // Foreach case
                } // foreach disease

                return worked;
            } // EvaluateDependencies
        } // ExpressionDistributionProcessingStage

        class ExtractMAFLinesProcessingStage : ProcessingStage
        {
            public string GetStageName() { return "Extract MAF Lines"; }

            public bool NeedsCases() { return true; }

            public void EvaluateStage(StateOfTheWorld stateOfTheWorld, StreamWriter script, ASETools.RandomizingStreamWriter hpcScript, StreamWriter linuxScript, StreamWriter azureScript, out List<string> filesToDownload, out int nDone, out int nAddedToScript, out int nWaitingForPrerequisites)
            {
                filesToDownload = null;

                nWaitingForPrerequisites = 0;
                nDone = 0;
                nAddedToScript = 0;

                foreach (var caseEntry in stateOfTheWorld.cases)
                {
                    var case_ = caseEntry.Value;

                    if (case_.maf_filename == null || case_.maf_filename == "")
                    {
                        nWaitingForPrerequisites++;
                    }
                    else if (case_.extracted_maf_lines_filename != null && case_.extracted_maf_lines_filename != "")
                    {
                        nDone++;
                    }
                    else
                    {
                        nAddedToScript++;
                    }
                }

                if (nAddedToScript > 0)
                {
                    script.WriteLine(stateOfTheWorld.configuration.binariesDirectory + "ExtractMAFLines");
                    hpcScript.WriteLine(jobAddString + stateOfTheWorld.configuration.hpcBinariesDirectory + "ExtractMAFLines");
                }
            }

            public bool EvaluateDependencies(StateOfTheWorld stateOfTheWorld)
            {
                if (stateOfTheWorld.cases == null)
                {
                    return true;
                }

                bool allOK = true;
                foreach (var caseEntry in stateOfTheWorld.cases)
                {
                    var case_ = caseEntry.Value;

                    if (stateOfTheWorld.containsDerivedFile(case_.case_id, case_.case_id, ASETools.DerivedFile.Type.ExtractedMAFLines))
                    {
                        var derivedFile = stateOfTheWorld.derivedFiles[case_.case_id].Where(x => x.type == ASETools.DerivedFile.Type.ExtractedMAFLines).ToList()[0];

                        if (!stateOfTheWorld.downloadedFiles.ContainsKey(case_.maf_file_id)) {
                            Console.WriteLine("Case " + case_.case_id + " contains an extracted MAF lines file (" + derivedFile.fileinfo.FullName + "), but the corresponding MAF doesn't exist.");
                            allOK = false;
                            continue;
                        }

                        if (derivedFile.fileinfo.LastWriteTime < stateOfTheWorld.downloadedFiles[case_.maf_file_id].fileInfo.LastWriteTime) 
                        {
                            Console.WriteLine("Extracted MAF Lines file " + derivedFile.fileinfo.FullName + " is older than the MAF from which it's derived (" + stateOfTheWorld.downloadedFiles[case_.maf_file_id].fileInfo.FullName + ")");
                            allOK = false;
                        }
                    } // if the case has an extracted MAF Lines file
                } // foreach case

                return allOK;
            } // EvaluateDependencies

        } // ExtractMAFLinesProcessingStage

        class RegionalExpressionProcessingStage : ProcessingStage
        {
            public RegionalExpressionProcessingStage() { }

            public string GetStageName() { return "Regional Expression"; }

            public bool NeedsCases() { return true; }

            public void EvaluateStage(StateOfTheWorld stateOfTheWorld, StreamWriter script, ASETools.RandomizingStreamWriter hpcScript, StreamWriter linuxScript, StreamWriter azureScript, out List<string> filesToDownload, out int nDone, out int nAddedToScript, out int nWaitingForPrerequisites)
            {
                nDone = 0;
                nAddedToScript = 0;
                nWaitingForPrerequisites = 0;
                filesToDownload = null;

                var casesReadyToGoByDisease = new Dictionary<string, List<ASETools.Case>>();
                const int maxCasesPerCommandLine = 200;

                foreach (var caseEntry in stateOfTheWorld.cases)
                {
                    var case_ = caseEntry.Value;
                    if (case_.regional_expression_filename != "")
                    {
                        nDone++;
                    }
                    else if (!stateOfTheWorld.expressionFiles.ContainsKey(case_.disease()) || case_.tumor_rna_allcount_filename == "")
                    {
                        nWaitingForPrerequisites++;
                    }
                    else
                    {
                        nAddedToScript++;

                        if (!casesReadyToGoByDisease.ContainsKey(case_.disease()))
                        {
                            casesReadyToGoByDisease.Add(case_.disease(), new List<ASETools.Case>());
                        }

                        casesReadyToGoByDisease[case_.disease()].Add(case_);

                        if (casesReadyToGoByDisease[case_.disease()].Count() >= maxCasesPerCommandLine)
                        {
                            WriteScripts(stateOfTheWorld, casesReadyToGoByDisease[case_.disease()], script, hpcScript);
                            casesReadyToGoByDisease[case_.disease()] = new List<ASETools.Case>();
                        }
                    }
                } // foreach case

                foreach (var diseaseEntry in casesReadyToGoByDisease)
                {
                    if (diseaseEntry.Value.Count() > 0)
                    {
                        WriteScripts(stateOfTheWorld, diseaseEntry.Value, script, hpcScript);
                    }
                }
            } // EvaluateStage

            void WriteScripts(StateOfTheWorld stateOfTheWorld, List<ASETools.Case> cases, StreamWriter script, ASETools.RandomizingStreamWriter hpcScript)
            {
                script.Write(stateOfTheWorld.configuration.binariesDirectory + "RegionalExpression " + stateOfTheWorld.expressionFiles[cases[0].disease()].FullName + " " + stateOfTheWorld.configuration.regionalExpressionRegionSize + " ");
                hpcScript.Write(jobAddString + stateOfTheWorld.configuration.hpcBinariesDirectory + "RegionalExpression " + stateOfTheWorld.expressionFiles[cases[0].disease()].FullName + " " + stateOfTheWorld.configuration.regionalExpressionRegionSize + " ");
                foreach (var case_ in cases) {
                    script.Write(" " + case_.case_id);
                    hpcScript.Write(" " + case_.case_id);
                }
                script.WriteLine();
                hpcScript.WriteLine();
            } // WriteScripts

            public bool EvaluateDependencies(StateOfTheWorld stateOfTheWorld)
            {
                bool allOK = true;

                foreach (var caseEntry in stateOfTheWorld.cases)
                {
                    var case_ = caseEntry.Value;

                    if (case_.regional_expression_filename == "")
                    {
                        continue;
                    }

                    if (!stateOfTheWorld.expressionFiles.ContainsKey(case_.disease()))
                    {
                        Console.WriteLine("Missing per-disease expression file for " + case_.disease() + " even though regional expression file " + case_.regional_expression_filename + " exists.");
                        allOK = false;
                        continue;
                    }

                    var regionalExpressionWriteTime = new FileInfo(case_.regional_expression_filename).LastWriteTime;
                    if (stateOfTheWorld.expressionFiles[case_.disease()].LastWriteTime > regionalExpressionWriteTime)
                    {
                        Console.WriteLine("Regional expression file " + case_.regional_expression_filename + " is newer than the expression_ file on which it depends.");
                        allOK = false;
                        continue;
                    }

                    if (case_.tumor_rna_allcount_filename == "")
                    {
                        Console.WriteLine("Regional expression file " + case_.regional_expression_filename + " exists, but the precursor tumor rna allcount file does not.");
                        allOK = false;
                        continue;
                    }

                    if (new FileInfo(case_.tumor_rna_allcount_filename).LastWriteTime > regionalExpressionWriteTime)
                    {
                        Console.WriteLine("Regional expression file " + case_.regional_expression_filename + " is older than its tumor rna allcount file " + case_.tumor_rna_allcount_filename);
                        allOK = false;
                        continue;
                    }
                }

                return allOK;
            } // EvaluateDependencies

        } // RegionalExpressionProcessingStage

        class ExpressionNearMutationsProcessingStage : ProcessingStage
        {
			bool forAlleleSpecificExpression;

            public ExpressionNearMutationsProcessingStage(bool forAlleleSpecificExpression_) {
				forAlleleSpecificExpression = forAlleleSpecificExpression_;
			}

            public string GetStageName() { return "Expresssion Near Mutations"; }

            public bool NeedsCases() { return true; }

            public void EvaluateStage(StateOfTheWorld stateOfTheWorld, StreamWriter script, ASETools.RandomizingStreamWriter hpcScript, StreamWriter linuxScript, StreamWriter azureScript, out List<string> filesToDownload, out int nDone, out int nAddedToScript, out int nWaitingForPrerequisites)
            {
                nDone = 0;
                nAddedToScript = 0;
                nWaitingForPrerequisites = 0;
                filesToDownload = null;

                foreach (var caseEntry in stateOfTheWorld.cases)
                {
                    var case_ = caseEntry.Value;
					if (forAlleleSpecificExpression)
					{
						if (case_.allele_specific_gene_expression_filename != "")
						{
							nDone++;
							continue;
						}
						else if (case_.maf_filename == "" || case_.annotated_selected_variants_filename == "")
						{
							nWaitingForPrerequisites++;
							continue;
						}
						else
						{
							nAddedToScript++;
						}
					}
					else
					{
						if (case_.gene_expression_filename != "")
						{
							nDone++;
							continue;
						}
						else if (case_.maf_filename == "" || case_.regional_expression_filename == ""  /* unfiltered counts, which we don't have a place for yet */)
						{
							nWaitingForPrerequisites++;
							continue;
						}
						else
						{
							nAddedToScript++;
						}
					}

					// write a command for each case id
					script.Write(stateOfTheWorld.configuration.binariesDirectory + "ExpressionNearMutations.exe");
					hpcScript.Write(jobAddString + stateOfTheWorld.configuration.hpcBinariesDirectory + "ExpressionNearMutations.exe");

					if (forAlleleSpecificExpression)
					{
						script.Write(" -a");
						hpcScript.Write(" -a");
					}

					script.Write(" " + case_.case_id);
					hpcScript.Write(" " + case_.case_id);

					script.WriteLine();
					hpcScript.WriteLine();

				}


			} // EvaluateStage

            public bool EvaluateDependencies(StateOfTheWorld stateOfTheWorld)
            {
				bool allOK = true;

				foreach (var caseEntry in stateOfTheWorld.cases)
				{
					var case_ = caseEntry.Value;

					if (case_.maf_filename == "")
					{
						Console.WriteLine("Gene expression file " + case_.gene_expression_filename + " exists, but the MAF file does not.");
						allOK = false;
						continue;
					}

					if (forAlleleSpecificExpression)
					{
						if (case_.allele_specific_gene_expression_filename == "")
						{
							continue;
						}

						var asGeneExpressionWriteTime = new FileInfo(case_.allele_specific_gene_expression_filename).LastWriteTime;
						if (case_.annotated_selected_variants_filename == "")
						{
							Console.WriteLine("AS gene expression file " + case_.allele_specific_gene_expression_filename + " exists, but the precursor annotated selected variants file does not.");
							allOK = false;
							continue;
						}

						if (new FileInfo(case_.annotated_selected_variants_filename).LastWriteTime > asGeneExpressionWriteTime)
						{
							Console.WriteLine("AS gene expression file " + case_.allele_specific_gene_expression_filename + " is older than its regional file " + case_.regional_expression_filename);
							allOK = false;
							continue;
						}
					}
					else
					{
						if (case_.gene_expression_filename == "")
						{
							continue;
						}

						var geneExpressionWriteTime = new FileInfo(case_.gene_expression_filename).LastWriteTime;

						if (case_.regional_expression_filename == "")
						{
							Console.WriteLine("Gene expression file " + case_.gene_expression_filename + " exists, but the precursor regional expression file does not.");
							allOK = false;
							continue;
						}

						if (new FileInfo(case_.regional_expression_filename).LastWriteTime > geneExpressionWriteTime)
						{
							Console.WriteLine("Gene expression file " + case_.gene_expression_filename + " is older than its regional file " + case_.regional_expression_filename);
							allOK = false;
							continue;
						}
					}
				}
				return allOK;
			} // EvaluateDependencies

        } // ExpressionNearMutationsProcessingStage

        class ExtractReadsProcessingStage : ProcessingStage
        {
            public ExtractReadsProcessingStage() { }

            public string GetStageName() { return "Extract Reads"; }

            public bool NeedsCases() { return true; }

            void HandleFileAndType(StateOfTheWorld stateOfTheWorld, ASETools.Case case_, string flagsString, string readsAtSelectedVariantsFilename, string readsAtSelectedVariantsIndexFilename, string fileId, string md5Checksum, string inputFilename, string outputExtension,
                ref string outputSoFar, ref string outputSoFarHpc, StreamWriter script, ASETools.RandomizingStreamWriter hpcScript, ref int nDone, ref int nAddedToScript, ref int nWaitingForPrerequisites)
            {
                if (fileId == "")
                {
                    //
                    // Sometimes there is no normal RNA, which shows up as an empty fileID.
                    //
                    return;
                }

                if ((readsAtSelectedVariantsFilename == "") != (readsAtSelectedVariantsIndexFilename == ""))
                {
                    Console.WriteLine("Exactly one of reads at selected variants and reads at selected variants index files exists: " + readsAtSelectedVariantsFilename + " " + readsAtSelectedVariantsIndexFilename);
                    return;
                }

                if (readsAtSelectedVariantsFilename != "")
                {
                    if (false)  // This is off because it's slow
                    {
                        var writeTime1 = new FileInfo(readsAtSelectedVariantsFilename).LastWriteTime;
                        var writeTime2 = new FileInfo(readsAtSelectedVariantsIndexFilename).LastWriteTime;

                        if (writeTime1 > writeTime2.AddDays(1) || writeTime2 > writeTime1.AddDays(1))
                        {
                            Console.WriteLine("Extracted reads and index files differ by more than one day: " + readsAtSelectedVariantsFilename + " " + readsAtSelectedVariantsIndexFilename);
                        }
                    }

                    nDone++;
                    return;
                }

                if (!stateOfTheWorld.fileDownloadedAndVerified(fileId, md5Checksum) || case_.selected_variants_filename == "" || case_.extracted_maf_lines_filename == "")
                {
                    nWaitingForPrerequisites++;
                    return;
                }

                nAddedToScript++;

                if (outputSoFar == "")
                {
                    outputSoFar = stateOfTheWorld.configuration.binariesDirectory + "GenerateReadExtractionScript " + flagsString + " " + stateOfTheWorld.configuration.binariesDirectory + "GenerateConsolodatedExtractedReads.exe " +
                                stateOfTheWorld.configuration.binariesDirectory + "samtools.exe ";

                    outputSoFarHpc = jobAddString + stateOfTheWorld.configuration.hpcBinariesDirectory + "GenerateReadExtractionScript " + flagsString + " " + stateOfTheWorld.configuration.hpcBinariesDirectory + "GenerateConsolodatedExtractedReads.exe " +
                                stateOfTheWorld.configuration.hpcBinariesDirectory + "samtools.exe ";
                }

                string outputFilename = ASETools.GoUpFilesystemLevels(ASETools.GetDirectoryFromPathname(inputFilename), 2) + stateOfTheWorld.configuration.derivedFilesDirectory + @"\" + case_.case_id + @"\" + fileId + outputExtension + " ";

                outputSoFar += case_.case_id + " " + outputFilename;
                outputSoFarHpc += case_.case_id + " " + outputFilename;

                if (Math.Max(outputSoFar.Count(), outputSoFarHpc.Count()) > 2000)
                {
                    script.WriteLine(outputSoFar);
                    hpcScript.WriteLine(outputSoFarHpc);

                    outputSoFar = "";
                    outputSoFarHpc = "";
                }
            }

            public void EvaluateStage(StateOfTheWorld stateOfTheWorld, StreamWriter script, ASETools.RandomizingStreamWriter hpcScript, StreamWriter linuxScript, StreamWriter azureScript, out List<string> filesToDownload, out int nDone, out int nAddedToScript, out int nWaitingForPrerequisites)
            {
                filesToDownload = null;
                nDone = 0;
                nAddedToScript = 0;
                nWaitingForPrerequisites = 0;

                string tumorDNAOutput = "";
                string tumorDNAHpcOutput = "";
                string normalDNAOutput = "";
                string normalDNAHpcOutput = "";
                string tumorRNAOutput = "";
                string tumorRNAHpcOutput = "";
                string normalRNAOutput = "";
                string normalRNAHpcOutput = "";

                foreach (var caseEntry in stateOfTheWorld.cases)
                {
                    var case_ = caseEntry.Value;

                    HandleFileAndType(stateOfTheWorld, case_, "-d -t", case_.tumor_dna_reads_at_selected_variants_filename, case_.tumor_dna_reads_at_selected_variants_index_filename, case_.tumor_dna_file_id,  case_.tumor_dna_file_bam_md5,  case_.tumor_dna_filename,  ASETools.tumorDNAReadsAtSelectedVariantsExtension,  ref tumorDNAOutput,  ref tumorDNAHpcOutput,  script, hpcScript, ref nDone, ref nAddedToScript, ref nWaitingForPrerequisites);
                    HandleFileAndType(stateOfTheWorld, case_, "-d -n", case_.normal_dna_reads_at_selected_variants_filename, case_.normal_dna_reads_at_selected_variants_index_filename, case_.normal_dna_file_id, case_.normal_dna_file_bam_md5, case_.normal_dna_filename, ASETools.normalDNAReadsAtSelectedVariantsExtension, ref normalDNAOutput, ref normalDNAHpcOutput, script, hpcScript, ref nDone, ref nAddedToScript, ref nWaitingForPrerequisites);
                    HandleFileAndType(stateOfTheWorld, case_, "-r -t", case_.tumor_rna_reads_at_selected_variants_filename, case_.tumor_rna_reads_at_selected_variants_index_filename, case_.tumor_rna_file_id,  case_.tumor_rna_file_bam_md5,  case_.tumor_rna_filename,  ASETools.tumorRNAReadsAtSelectedVariantsExtension,  ref tumorRNAOutput,  ref tumorRNAHpcOutput,  script, hpcScript, ref nDone, ref nAddedToScript, ref nWaitingForPrerequisites);
                    HandleFileAndType(stateOfTheWorld, case_, "-r -n", case_.normal_rna_reads_at_selected_variants_filename, case_.normal_rna_reads_at_selected_variants_index_filename, case_.normal_rna_file_id, case_.normal_rna_file_bam_md5, case_.normal_rna_filename, ASETools.normalRNAReadsAtSelectedVariantsExtension, ref normalRNAOutput, ref normalRNAHpcOutput, script, hpcScript, ref nDone, ref nAddedToScript, ref nWaitingForPrerequisites);
                }

                string[] outputs = { tumorDNAOutput, normalDNAOutput, tumorRNAOutput, normalRNAOutput };
                foreach (var output in outputs)
                {
                    if (output != "")
                    {
                        script.WriteLine(output);
                    }
                }

                string[] hpcOutputs = { tumorDNAHpcOutput, normalDNAHpcOutput, tumorRNAHpcOutput, normalRNAHpcOutput };
                foreach (var hpcOutput in hpcOutputs)
                {
                    if (hpcOutput != "")
                    {
                        hpcScript.WriteLine(hpcOutput);
                    }
                }
            } // EvaluateStage


            public bool EvaluateDependencies(StateOfTheWorld stateOfTheWorld)
            {
                // Fill this in later
                return true;
            } // EvaluateDependencies
        } // ExtractReadsProcessingStage

        class SelectGenesProcessingStage : ProcessingStage
        {
            public SelectGenesProcessingStage() { }

            public string GetStageName()
            {
                return "Select Genes";
            }

            public bool NeedsCases() { return true; }

            public void EvaluateStage(StateOfTheWorld stateOfTheWorld, StreamWriter script, ASETools.RandomizingStreamWriter hpcScript, StreamWriter linuxScript, StreamWriter azureScript, out List<string> filesToDownload, out int nDone, out int nAddedToScript, out int nWaitingForPrerequisites)
            {
                nDone = 0;
                nAddedToScript = 0;
                nWaitingForPrerequisites = 0;
                filesToDownload = new List<string>();

                if (stateOfTheWorld.selectedGenes != null)
                {
                    nDone++;
                    return;
                }

                foreach (var caseEntry in stateOfTheWorld.cases)
                {
                    if (caseEntry.Value.extracted_maf_lines_filename == "")
                    {
                        nWaitingForPrerequisites++;
                        return;
                    }
                }

                nAddedToScript++;
                script.WriteLine(stateOfTheWorld.configuration.binariesDirectory + "SelectGenes.exe");
                hpcScript.WriteLine(jobAddString + stateOfTheWorld.configuration.hpcBinariesDirectory + "SelectGenes.exe");
            }

            public bool EvaluateDependencies(StateOfTheWorld stateOfTheWorld)
            {
                if (stateOfTheWorld.selectedGenes == null)
                {
                    return true;    // No output means no violated dependencies
                }

                var selectedGenesWriteTime = new FileInfo(stateOfTheWorld.configuration.selectedGenesFilename).LastWriteTime;

                foreach (var caseEntry in stateOfTheWorld.cases)
                {
                    var case_ = caseEntry.Value;

                    if (case_.extracted_maf_lines_filename == "" )
                    {
                        Console.WriteLine("Dependency violation: case " + case_.case_id + " does not have extracted MAF lines, but we have selected genes.");
                        return false;   // Don't worry about the others, we need to regenerate the selected genes file regardless.
                    }

                    if (new FileInfo (case_.extracted_maf_lines_filename).LastWriteTime > selectedGenesWriteTime)
                    {
                        Console.WriteLine("Dependency violation: the selected genes file is older than an extracted MAF lines file " + case_.extracted_maf_lines_filename);
                        return false;
                    }
                }

                return true;
            } // EvaluateDependencies
        } // SelectGenesProcessingStage

        class CountMappedBasesProcessingStage : ProcessingStage
        {
            public CountMappedBasesProcessingStage() { }

            public string GetStageName() { return "Count Mapped Bases"; }

            public bool NeedsCases() { return true; }

            public void EvaluateStage(StateOfTheWorld stateOfTheWorld, StreamWriter script, ASETools.RandomizingStreamWriter hpcScript, StreamWriter linuxScript, StreamWriter azureScript, out List<string> filesToDownload, out int nDone, out int nAddedToScript, out int nWaitingForPrerequisites)
            {
                nDone = 0;
                nAddedToScript = 0;
                nWaitingForPrerequisites = 0;
                filesToDownload = null;

                foreach (var caseEntry in stateOfTheWorld.cases)
                {
                    var case_ = caseEntry.Value;
                    HandleFile(stateOfTheWorld, script, hpcScript, case_.normal_dna_allcount_filename, case_.normal_dna_mapped_base_count_filename, ASETools.normalDNAMappedBaseCountExtension, ref nDone, ref nAddedToScript, ref nWaitingForPrerequisites);
                    HandleFile(stateOfTheWorld, script, hpcScript, case_.tumor_dna_allcount_filename, case_.tumor_dna_mapped_base_count_filename, ASETools.tumorDNAMappedBaseCountExtension, ref nDone, ref nAddedToScript, ref nWaitingForPrerequisites);
                    if (case_.normal_rna_file_id != "" && case_.normal_rna_file_id != null)
                    {
                        HandleFile(stateOfTheWorld, script, hpcScript, case_.normal_rna_allcount_filename, case_.normal_rna_mapped_base_count_filename, ASETools.normalRNAMappedBaseCountExtension, ref nDone, ref nAddedToScript, ref nWaitingForPrerequisites);
                    }
                    HandleFile(stateOfTheWorld, script, hpcScript, case_.tumor_rna_allcount_filename, case_.tumor_rna_mapped_base_count_filename, ASETools.tumorRNAMappedBaseCountExtension, ref nDone, ref nAddedToScript, ref nWaitingForPrerequisites);
                } // foreach case
            } // EvaluateStage

            void HandleFile(StateOfTheWorld stateOfTheWorld, StreamWriter script, ASETools.RandomizingStreamWriter hpcScript, string inputFilename, string existingOutputFilename, string outputExtension, ref int nDone, ref int nAddedToScript, ref int nWaitingForPrerequisites)
            {
                if (existingOutputFilename != "")
                {
                    nDone++;
                    return;
                }

                if (inputFilename == "")
                {
                    nWaitingForPrerequisites++;
                    return;
                }

                script.WriteLine(stateOfTheWorld.configuration.binariesDirectory + "CountMappedBases.exe " + inputFilename + " " + ASETools.GetDirectoryFromPathname(inputFilename) + @"\" + ASETools.GetFileIdFromPathname(inputFilename) + outputExtension);
                hpcScript.WriteLine(jobAddString + stateOfTheWorld.configuration.hpcBinariesDirectory + "CountMappedBases.exe " + inputFilename + " " + ASETools.GetDirectoryFromPathname(inputFilename) + @"\" + ASETools.GetFileIdFromPathname(inputFilename) + outputExtension);

                nAddedToScript++;
            } // HandleFile

            public bool EvaluateDependencies(StateOfTheWorld stateOfTheWorld)
            {
                bool worked = true;
                foreach (var caseEntry in stateOfTheWorld.cases)
                {
                    var case_ = caseEntry.Value;

                    worked &= HandleDependency(case_.normal_dna_mapped_base_count_filename, case_.normal_dna_allcount_filename);
                    worked &= HandleDependency(case_.tumor_dna_mapped_base_count_filename, case_.tumor_dna_allcount_filename);
                    worked &= HandleDependency(case_.normal_rna_mapped_base_count_filename, case_.normal_rna_allcount_filename);
                    worked &= HandleDependency(case_.tumor_rna_mapped_base_count_filename, case_.tumor_rna_allcount_filename);
                }

                return worked;
            } // EvaluateDependencies

            bool HandleDependency(string baseCountFilename, string allcountFilename)
            {
                if (baseCountFilename == "")
                {
                    return true;
                }

                if (allcountFilename == "")
                {
                    Console.WriteLine("Base count file " + baseCountFilename + " exists, but its prerequisite allcount file does not.");
                    return false;
                }

                if (new FileInfo(baseCountFilename).LastWriteTime < new FileInfo(allcountFilename).LastWriteTime)
                {
                    Console.WriteLine("Base count file " + baseCountFilename + " is older than its predecessor " + allcountFilename);
                    return false;
                }

                return true;
            } // HandleDependency

        } // CountMappedBasesProcessingStage

        class GenerateScatterGraphsProcessingStage : ProcessingStage
        {
            public GenerateScatterGraphsProcessingStage() { }

            public string GetStageName() { return "Generate Scatter Graphs"; }

            public bool NeedsCases() { return true; }

            public void EvaluateStage(StateOfTheWorld stateOfTheWorld, StreamWriter script, ASETools.RandomizingStreamWriter hpcScript, StreamWriter linuxScript, StreamWriter azureScript, out List<string> filesToDownload, out int nDone, out int nAddedToScript, out int nWaitingForPrerequisites)
            {
                filesToDownload = null;
                nDone = 0;
                nAddedToScript = 0;
                nWaitingForPrerequisites = 0;

                bool missingAnything = false;

                if (stateOfTheWorld.scatterGraphsSummaryFile == "")
                {
                    missingAnything = true;
                } else
                {
                    foreach (var selectedGene in stateOfTheWorld.selectedGenes)
                    {
                        if (!stateOfTheWorld.scatterGraphsByHugoSymbol.ContainsKey(selectedGene.Hugo_Symbol))
                        {
                            missingAnything = true;
                            break;
                        }
                    }
                }

                if (!missingAnything)
                {
                    nDone = 1;
                    return;
                }

                foreach (var caseEntry in stateOfTheWorld.cases)
                {
                    var case_ = caseEntry.Value;

                    if (case_.annotated_selected_variants_filename == "" || case_.tumor_dna_mapped_base_count_filename == "" || case_.tumor_rna_mapped_base_count_filename == "")
                    {
                        nWaitingForPrerequisites = 1;
                        return;
                    }
                }

                nAddedToScript = 1;

                script.WriteLine(stateOfTheWorld.configuration.binariesDirectory + "GenerateScatterGraphs.exe");
                hpcScript.WriteLine(jobAddString + stateOfTheWorld.configuration.hpcBinariesDirectory + "GenerateScatterGraphs.exe");
            } // EvaluateStage

            public bool EvaluateDependencies(StateOfTheWorld stateOfTheWorld)
            {
                DateTime oldestFile;
                if (stateOfTheWorld.scatterGraphsSummaryFile == "")
                {
                    return true;
                }
 
                oldestFile = new FileInfo(stateOfTheWorld.scatterGraphsSummaryFile).LastWriteTime;
                foreach (var selectedGene in stateOfTheWorld.selectedGenes)
                {
                    if (!stateOfTheWorld.scatterGraphsByHugoSymbol.ContainsKey(selectedGene.Hugo_Symbol))
                    {
                        return true;
                    }

                    var date = new FileInfo(stateOfTheWorld.scatterGraphsByHugoSymbol[selectedGene.Hugo_Symbol]).LastWriteTime;
                    if (date < oldestFile) {
                        oldestFile = date;
                    }
                }

                //
                // Now look at the dependencies.
                //
                foreach (var caseEntry in stateOfTheWorld.cases)
                {
                    var case_ = caseEntry.Value;

                    if (case_.annotated_selected_variants_filename == "" || new FileInfo(case_.annotated_selected_variants_filename).LastWriteTime > oldestFile)
                    {
                        Console.WriteLine("Case " + case_.case_id + " either doesn't have an annotated selected variants file, or it is newer than a gene scatter graph file that depends on it.");
                        return false;
                    }

                    if (case_.tumor_dna_mapped_base_count_filename == "" || new FileInfo(case_.tumor_dna_mapped_base_count_filename).LastWriteTime > oldestFile ||
                        case_.tumor_rna_mapped_base_count_filename == "" || new FileInfo(case_.tumor_rna_mapped_base_count_filename).LastWriteTime > oldestFile)
                    {
                        Console.WriteLine("Case " + case_.case_id + " either doesn't have a tumor mapped base count file, or it is newer than a gene scatter graph file that depends on it.");
                        return false;
                    }
                }

                return true;
            } // EvaluateDependencies

        } // GenerateScatterGraphsProcessingStage

        //
        // This represents the state of the world.  Processing stages look at this state and generate actions to move us along.
        //
        class StateOfTheWorld
        {
            public StateOfTheWorld(ASETools.ASEConfirguation configuration_) 
            {
                configuration = configuration_;
            }

            public ASETools.ASEConfirguation configuration;
            public Dictionary<string, ASETools.DownloadedFile> downloadedFiles = null;
            public Dictionary<string, List<ASETools.DerivedFile>> derivedFiles = null;
            public Dictionary<string, FileInfo> expressionFiles = null;            
            public Dictionary<string, ASETools.MAFInfo> mafInfo = null;
            public Dictionary<string, ASETools.Case> cases = null;
            public List<string> diseases = null;
            public Dictionary<string, string> fileIdToCaseId = null;
            public Dictionary<string, long> fileSizesFromGDC = null;
            public List<ASETools.SeletedGene> selectedGenes = null;
            public string scatterGraphsSummaryFile = "";
            public Dictionary<string, string> scatterGraphsByHugoSymbol = new Dictionary<string, string>();

            public void DetermineTheStateOfTheWorld()
            {
                ASETools.ScanFilesystems(configuration, out downloadedFiles, out derivedFiles);

                if (File.Exists(configuration.selectedGenesFilename))
                {
                    selectedGenes = ASETools.SeletedGene.LoadFromFile(configuration.selectedGenesFilename);

                    foreach (var selectedGene in selectedGenes)
                    {
                        if (File.Exists(configuration.geneScatterGraphsDirectory + selectedGene.Hugo_Symbol + ".txt"))
                        {
                            scatterGraphsByHugoSymbol.Add(selectedGene.Hugo_Symbol, configuration.geneScatterGraphsDirectory + selectedGene.Hugo_Symbol + ".txt");
                        }
                    }
                }

                if (File.Exists(configuration.geneScatterGraphsDirectory + ASETools.scatterGraphsSummaryFilename))
                {
                    scatterGraphsSummaryFile = configuration.geneScatterGraphsDirectory + ASETools.scatterGraphsSummaryFilename;
                }

                mafInfo = ASETools.MAFInfo.LoadMAFManifest(configuration.mafManifestPathname);
                cases = ASETools.Case.LoadCases(configuration.casesFilePathname);

                if (null != cases)
                {
                    diseases = new List<string>();

                    foreach (var caseEntry in cases)
                    {
                        var case_ = caseEntry.Value;

                        if (!diseases.Contains(case_.disease()))
                        {
                            diseases.Add(case_.disease());
                        }
                    }

                    fileIdToCaseId = new Dictionary<string, string>();

                    foreach (var caseEntry in cases)
                    {
                        var case_ = caseEntry.Value;

                        fileIdToCaseId.Add(case_.tumor_dna_file_id, case_.case_id);
                        fileIdToCaseId.Add(case_.tumor_rna_file_id, case_.case_id);
                        fileIdToCaseId.Add(case_.normal_dna_file_id, case_.case_id);
                        if (null != case_.normal_rna_file_id && "" != case_.normal_rna_file_id)
                        {
                            fileIdToCaseId.Add(case_.normal_rna_file_id, case_.case_id);
                        }
                        if (null != case_.tumor_methylation_file_id && "" != case_.tumor_methylation_file_id)
                        {
                            fileIdToCaseId.Add(case_.tumor_methylation_file_id, case_.case_id);
                        }
						if (null != case_.normal_methylation_file_id && "" != case_.normal_methylation_file_id)
						{
							fileIdToCaseId.Add(case_.normal_methylation_file_id, case_.case_id);
						}
					}

                    //
                    // Check that the derived file cases are real cases.
                    //

                    foreach (var derivedFileCaseEntry in derivedFiles)
                    {
                        var caseId = derivedFileCaseEntry.Key;
                        var derivedFilesForThisCase = derivedFileCaseEntry.Value;

                        if (cases.ContainsKey(caseId))
                        {
                            continue;
                        }

                        Console.Write("There's a derived files directory for case id " + caseId + ", which isn't a known case.  It contains:");
                        foreach (var badDrivedFile in derivedFilesForThisCase)
                        {
                            Console.Write(" " + badDrivedFile.fileinfo.FullName);
                            if (fileIdToCaseId.ContainsKey(badDrivedFile.derived_from_file_id))
                            {
                                Console.WriteLine(" (derived from a fileID associated with case " + fileIdToCaseId[badDrivedFile.derived_from_file_id] + ")");
                            }
                        }
                        Console.WriteLine();
                    }


                    ASETools.Case.loadAllFileLocations(cases, downloadedFiles, derivedFiles);

                    int nNormalDNA = 0, nTumorDNA = 0, nNormalRNA = 0, nTumorRNA = 0, nMethylation = 0, nCopyNumber = 0;
                    ulong bytesNormalDNA = 0, bytesTumorDNA = 0, bytesNormalRNA = 0, bytesTumorRNA = 0, bytesMethylation = 0, bytesCopyNumber = 0;

                    foreach (var caseEntry in cases)
                    {
                        var case_ = caseEntry.Value;

                        if (downloadedFiles.ContainsKey(case_.normal_dna_file_id))
                        {
                            nNormalDNA++;
                            bytesNormalDNA += (ulong)downloadedFiles[case_.normal_dna_file_id].fileInfo.Length;
                        }

                        if (downloadedFiles.ContainsKey(case_.tumor_dna_file_id))
                        {
                            nTumorDNA++;
                            bytesTumorDNA += (ulong)downloadedFiles[case_.tumor_dna_file_id].fileInfo.Length;
                        }

                        if (downloadedFiles.ContainsKey(case_.normal_rna_file_id))
                        {
                            nNormalRNA++;
                            bytesNormalRNA += (ulong)downloadedFiles[case_.normal_rna_file_id].fileInfo.Length;
                        }

                        if (downloadedFiles.ContainsKey(case_.tumor_rna_file_id))
                        {
                            nTumorRNA++;
                            bytesTumorRNA += (ulong)downloadedFiles[case_.tumor_rna_file_id].fileInfo.Length;
                        }

                        if (downloadedFiles.ContainsKey(case_.normal_methylation_file_id))
                        {
                            nMethylation++;
                            bytesMethylation += (ulong)downloadedFiles[case_.normal_methylation_file_id].fileInfo.Length;
                        }

						if (downloadedFiles.ContainsKey(case_.tumor_methylation_file_id))
						{
							nMethylation++;
							bytesMethylation += (ulong)downloadedFiles[case_.tumor_methylation_file_id].fileInfo.Length;
						}

						if (downloadedFiles.ContainsKey(case_.normal_copy_number_file_id))
                        {
                            nCopyNumber++;
                            bytesCopyNumber += (ulong)downloadedFiles[case_.normal_copy_number_file_id].fileInfo.Length;
                        }

						if (downloadedFiles.ContainsKey(case_.tumor_copy_number_file_id))
						{
							nCopyNumber++;
							bytesCopyNumber += (ulong)downloadedFiles[case_.tumor_copy_number_file_id].fileInfo.Length;
						}
					} // foreach case


                    Console.WriteLine(nNormalDNA + "(" + ASETools.SizeToUnits(bytesNormalDNA) + "B) normal DNA, " + nTumorDNA + "(" + ASETools.SizeToUnits(bytesTumorDNA) + "B) tumor DNA, " +
                                      nNormalRNA + "(" + ASETools.SizeToUnits(bytesNormalRNA) + "B) normal RNA, " + nTumorRNA + "(" + ASETools.SizeToUnits(bytesTumorRNA) + "B) tumor RNA, " +
                                      nMethylation + "(" + ASETools.SizeToUnits(bytesMethylation) + "B) methylation, " + nCopyNumber + "(" + ASETools.SizeToUnits(bytesCopyNumber) + "B) copy number");

                } // If we loaded cases

                expressionFiles = new Dictionary<string, FileInfo>();

                if (Directory.Exists(configuration.expressionFilesDirectory))
                {
                    foreach (var filename in Directory.EnumerateFiles(configuration.expressionFilesDirectory, "expression_*")) {
                        var disease = filename.Substring(filename.LastIndexOf('_') + 1).ToLower();
                        if (!diseases.Contains(disease))
                        {
                            Console.WriteLine("Found expression file that doesn't seem to correspond to a disease: " + filename);
                        }
                        else
                        {
                            expressionFiles.Add(disease, new FileInfo(filename));
                        }
                    }
                }

                fileSizesFromGDC = new Dictionary<string, long>();

                foreach (var caseEntry in cases)
                {
                    var case_ = caseEntry.Value;

                    fileSizesFromGDC.Add(case_.normal_dna_file_id, case_.normal_dna_size);
                    fileSizesFromGDC.Add(case_.tumor_dna_file_id, case_.tumor_dna_size);
                    fileSizesFromGDC.Add(case_.tumor_rna_file_id, case_.tumor_rna_size);

                    if (case_.normal_rna_file_id != "")
                    {
                        fileSizesFromGDC.Add(case_.normal_rna_file_id, case_.normal_rna_size);
                    }

                    if (case_.tumor_methylation_file_id != "")
                    {
                        fileSizesFromGDC.Add(case_.tumor_methylation_file_id, case_.tumor_methylation_size);
                    }

					if (case_.normal_methylation_file_id != "")
					{
						fileSizesFromGDC.Add(case_.normal_methylation_file_id, case_.normal_methylation_size);
					}

					if (case_.tumor_copy_number_file_id != "")
                    {
                        fileSizesFromGDC.Add(case_.tumor_copy_number_file_id, case_.tumor_copy_number_size);
                    }

					if (case_.normal_copy_number_file_id != "")
					{
						fileSizesFromGDC.Add(case_.normal_copy_number_file_id, case_.normal_copy_number_size);
					}
				}

            }

            public bool fileDownloadedAndVerified(string file_id, string expectedMD5)
            {
                return downloadedFiles.ContainsKey(file_id) && (null == expectedMD5 || "" == expectedMD5 || downloadedFiles[file_id].storedMD5 == expectedMD5);
            }

            public bool containsDerivedFile(string case_id, string derived_from_file_id, ASETools.DerivedFile.Type type)
            {
                return derivedFiles.ContainsKey(case_id) && derivedFiles[case_id].Where(x => x.derived_from_file_id == derived_from_file_id && x.type == type).Count() != 0;
            }

            public ASETools.DerivedFile getDrivedFile(string case_id, string derived_from_file_id, ASETools.DerivedFile.Type type)
            {
                if (!derivedFiles.ContainsKey(case_id))
                {
                    return null;
                }

                var set = derivedFiles[case_id].Where(x => x.derived_from_file_id == derived_from_file_id && x.type == type);

                if (set.Count() == 0)
                {
                    return null;
                }

                return set.ToList()[0];
            }
        } // StateOfTheWorld


        static void Main(string[] args)
        {
            var stopwatch = new Stopwatch();
            stopwatch.Start();

            var configuration = ASETools.ASEConfirguation.loadFromFile(args);

            if (null == configuration)
            {
                Console.WriteLine("Giving up because we were unable to load configuration.");
                return;
            }

            if (configuration.commandLineArgs.Count() > 1 || configuration.commandLineArgs.Count() == 1 && configuration.commandLineArgs[0] != "-d")
            {
                Console.WriteLine("usage: ASEProcessManager {-configuration configurationFilename} {-d}");
                Console.WriteLine("-d means to check dependencies.");
            }
            
            //
            // Delete any existing scripts.
            //
            File.Delete(configuration.scriptOutputDirectory + scriptFilename);
            File.Delete(configuration.scriptOutputDirectory + linuxScriptFilename);
            File.Delete(configuration.scriptOutputDirectory + downloadScriptFilename);
            if (configuration.hpcScriptFilename != "")
            {
                File.Delete(configuration.scriptOutputDirectory + configuration.hpcScriptFilename);
            }
            if (configuration.azureScriptFilename != "")
            {
                File.Delete(configuration.scriptOutputDirectory + configuration.azureScriptFilename);
            }

            bool checkDependencies = configuration.commandLineArgs.Count() >= 1 && configuration.commandLineArgs.Contains("-d");

            var stateOfTheWorld = new StateOfTheWorld(configuration);
            stateOfTheWorld.DetermineTheStateOfTheWorld();

            jobAddString = @"job add %1 /exclusive /numnodes:1-1 /scheduler:" + stateOfTheWorld.configuration.hpcScheduler + " ";
            
            Console.WriteLine();

            if (null != stateOfTheWorld.cases)
            {
                //
                // Rewrite the cases file, since we have just updated all of the file locations for downloaded and derived files.
                //
                ASETools.Case.SaveToFile(stateOfTheWorld.cases, configuration.casesFilePathname);
            }

            var script = ASETools.CreateStreamWriterWithRetry(configuration.scriptOutputDirectory + scriptFilename);

            if (configuration.completedVCFsDirectory != "")
            {
                //
                // Check to see if there are any completed VCFs (downloaded from Auzure) that need to be moved.
                //

                var casesByNormalDNAId = new Dictionary<string, ASETools.Case>();
                foreach (var caseEntry in stateOfTheWorld.cases) {
                    var case_ = caseEntry.Value;
                    casesByNormalDNAId.Add(case_.normal_dna_file_id, case_);
                }


                var vcfsToBeMoved = new List<string>();
                foreach (var completedVCF in Directory.EnumerateFiles(configuration.completedVCFsDirectory)) {
                    if (!completedVCF.EndsWith(ASETools.vcfExtension))
                    {
                        Console.WriteLine("Found non-VCF file in completed VCFs directory: " + completedVCF + ".  Ignoring.");
                        continue;
                    }

                    string fileId = ASETools.GetFileIdFromPathname(completedVCF);
                    if (!casesByNormalDNAId.ContainsKey(fileId)) {
                        Console.WriteLine("completed VCFs directory contains a file that doesn't seem to correspond to a normal DNA file id: " + completedVCF + ".  Ignoring.");
                        continue;
                    }

                    vcfsToBeMoved.Add(completedVCF);
                }

                if (vcfsToBeMoved.Count() > 0) {
                    var completedVCFsPathComponents = configuration.completedVCFsDirectory.Split('\\');

                    if (completedVCFsPathComponents.Count() < 2)
                    {
                        Console.WriteLine("The completed VCF directory in the configuration should be a pathname: " + configuration.completedVCFsDirectory);
                        return;
                    }


                    bool failed = false;
                    string [] dataPathComponents = null;
                    int completedComponentsToSkip = configuration.completedVCFsDirectory.EndsWith(@"\") ? 2 : 1;

                    foreach (var dataDirectory in configuration.dataDirectories)
                    {
                        dataPathComponents = dataDirectory.Split('\\');

                        failed = false;
                        for (int i = 0; i < completedVCFsPathComponents.Count() - completedComponentsToSkip; i++)
                        {
                            if (dataPathComponents[i] != completedVCFsPathComponents[i])
                            {
                                failed = true;
                                break;
                            }
                        }

                        if (!failed) {
                            break;
                        }
                    } // foreach data directory

                    if (failed) {
                        Console.WriteLine("Unable to find destination for completed VCFs (the completed VCFs directory doesn't share a parent with any data directory, and it must.)  Look at your configuration file.");
                        return;
                    }


                    string destinationDirectory = dataPathComponents[0];

                    for (int i = 1; i < completedVCFsPathComponents.Count() - completedComponentsToSkip; i++)
                    {
                        destinationDirectory += '\\' + dataPathComponents[i];
                    }

                    destinationDirectory += '\\' + configuration.derivedFilesDirectory + '\\';

                    foreach (var completedVCF in vcfsToBeMoved)
                    {
                        string normalDNAFileId = ASETools.GetFileIdFromPathname(completedVCF);

                        var case_ = casesByNormalDNAId[normalDNAFileId];
                        script.WriteLine("md " + destinationDirectory + case_.case_id);
                        script.WriteLine("mv " + completedVCF + " " + destinationDirectory + case_.case_id + @"\" + ASETools.GetFileNameFromPathname(completedVCF));
                    }

                    Console.WriteLine("Added " + vcfsToBeMoved.Count() + " vcfs to be moved from the completed_vcfs directory to their final locations.");
                }// If we had any completed VCFs to be moved.
            } // if we have a completed VCFs directory


            List<ProcessingStage> processingStages = new List<ProcessingStage>();

			var forAlleleSpecificExpression = true;

            processingStages.Add(new MAFConfigurationProcessingStage());
            processingStages.Add(new GenerateCasesProcessingStage());
            processingStages.Add(new AllcountProcesingStage());
            processingStages.Add(new DownloadProcessingStage());
            processingStages.Add(new MD5ComputationProcessingStage());
            processingStages.Add(new GermlineVariantCallingProcessingStage());
            processingStages.Add(new SelectVariantsProcessingStage());
			processingStages.Add(new AnnotateVariantsProcessingStage());
			processingStages.Add(new ExpressionDistributionProcessingStage());
            processingStages.Add(new ExtractMAFLinesProcessingStage());
            processingStages.Add(new RegionalExpressionProcessingStage());
            processingStages.Add(new ExpressionNearMutationsProcessingStage(forAlleleSpecificExpression));
            processingStages.Add(new ExtractReadsProcessingStage());
            processingStages.Add(new SelectGenesProcessingStage());
            processingStages.Add(new CountMappedBasesProcessingStage());
<<<<<<< HEAD
			processingStages.Add(new MethylationProcessingStage());
=======
            processingStages.Add(new GenerateScatterGraphsProcessingStage());
>>>>>>> a1f887f7

            if (checkDependencies)
            {
                bool allDependenciesOK = true;
                foreach (var processingStage in processingStages)
                {
                    if (stateOfTheWorld.cases != null || !processingStage.NeedsCases())
                    {
                        allDependenciesOK &= processingStage.EvaluateDependencies(stateOfTheWorld);
                    }
                }

                if (!allDependenciesOK)
                {
                    Console.WriteLine("Not generating scripts because some dependencies have been violated.  Delete the stale generated files and rerun.");
                    return;
                }
            }

            ASETools.RandomizingStreamWriter hpcScript;
            StreamWriter azureScript;

            if (configuration.hpcScriptFilename == "")  // The empty string means not to generate an output.  We do this by making a Null stream.
            {
                hpcScript = new ASETools.RandomizingStreamWriter(new StreamWriter(Stream.Null));
            }
            else
            {
                hpcScript = new ASETools.RandomizingStreamWriter(ASETools.CreateStreamWriterWithRetry(configuration.scriptOutputDirectory + configuration.hpcScriptFilename));
            }


            if (configuration.azureScriptFilename == "")
            {
                azureScript = new StreamWriter(Stream.Null);
            }
            else
            {
                azureScript = ASETools.CreateStreamWriterWithRetry(configuration.scriptOutputDirectory + configuration.azureScriptFilename);
            }

            var linuxScript = ASETools.CreateStreamWriterWithRetry(configuration.scriptOutputDirectory + linuxScriptFilename);

            var allFilesToDownload = new List<string>();

            int longestStageName = 0;

            foreach (var processingStage in processingStages)
            {
                longestStageName = Math.Max(longestStageName, processingStage.GetStageName().Count());
            }

            const string stageNameHeader = "Stage Name";

            Console.Write(stageNameHeader);
            int paddingSize = Math.Max(0, longestStageName - stageNameHeader.Count());
            for (int i = 0; i < paddingSize; i++)
            {
                Console.Write(" ");
            }

            Console.WriteLine(" # Done  # Added  # Waiting  # Downloads");

            for (int i = 0; i < stageNameHeader.Count() + paddingSize; i++) {
                Console.Write("-");
            }
            Console.WriteLine(" ------  -------  ---------  -----------");



            foreach (var processingStage in processingStages)
            {
                int nDone;
                int nAddedToScript;
                int nWaitingForPrerequisites;
                List<string> stageFilesToDownload;

                if (stateOfTheWorld.cases != null || !processingStage.NeedsCases())
                {
                    processingStage.EvaluateStage(stateOfTheWorld, script, hpcScript, linuxScript, azureScript, out stageFilesToDownload, out nDone, out nAddedToScript, out nWaitingForPrerequisites);
                }
                else
                {
                    nDone = 0;
                    nAddedToScript = 0;
                    nWaitingForPrerequisites = 1;
                    stageFilesToDownload = null;
                }

                int nDownloadsRequested = 0;
                if (null != stageFilesToDownload)
                {
                    foreach (var file in stageFilesToDownload)
                    {
                        if (!allFilesToDownload.Contains(file))
                        {
                            nDownloadsRequested++;
                            allFilesToDownload.Add(file);
                        }
                    }
                }

                Console.WriteLine(String.Format("{0," + (stageNameHeader.Count() + paddingSize) + "}", processingStage.GetStageName()) + " " + String.Format("{0,6}", nDone) + " " + String.Format("{0,8}", nAddedToScript) + " " +
                    String.Format("{0,10}", nWaitingForPrerequisites) + " " + String.Format("{0,11}", nDownloadsRequested));
            } // foreach stage

            //
            // Now put downloads in their own script. They're separated out because they need to be run in one of the download
            // directories, and the user may want to split them across machines.
            //

            long bytesToDownload = 0;
            if (allFilesToDownload.Count() == 0)
            {
                File.Delete(configuration.scriptOutputDirectory + downloadScriptFilename);
            } 
            else
            {
                var downloadScript = ASETools.CreateStreamWriterWithRetry(configuration.scriptOutputDirectory + downloadScriptFilename);

                foreach (var file in allFilesToDownload)
                {
                    downloadScript.WriteLine(configuration.binariesDirectory + "gdc-client download --no-file-md5sum --token-file " + configuration.accessTokenPathname + " " + file);    // use the no MD5 sum option because we compute it ourselves later (and all a failed check does is print a message that we'll never see anyway)
                    bytesToDownload += stateOfTheWorld.fileSizesFromGDC[file];
                }

                downloadScript.Close();
            }

            script.Close();
            hpcScript.Close();
            linuxScript.Close();
            azureScript.Close();

            Console.WriteLine();
            Console.WriteLine("Downloading " + ASETools.SizeToUnits((ulong)bytesToDownload) + "B in " + allFilesToDownload.Count() + " files.");
            Console.WriteLine("ASEProcessManager took " + ASETools.ElapsedTimeInSeconds(stopwatch) + " and finished at " + DateTime.Now.ToLocalTime().ToString());
        }
    }
}<|MERGE_RESOLUTION|>--- conflicted
+++ resolved
@@ -2030,11 +2030,8 @@
             processingStages.Add(new ExtractReadsProcessingStage());
             processingStages.Add(new SelectGenesProcessingStage());
             processingStages.Add(new CountMappedBasesProcessingStage());
-<<<<<<< HEAD
 			processingStages.Add(new MethylationProcessingStage());
-=======
             processingStages.Add(new GenerateScatterGraphsProcessingStage());
->>>>>>> a1f887f7
 
             if (checkDependencies)
             {
