﻿using System;
using System.Diagnostics;
using System.Collections.Generic;
using System.Linq;
using System.Threading.Tasks;
using System.Threading;
using System.IO;
using ASELib;
using ExpressionNearMutations;
using GenomeBuild;

namespace MethylationAnalysis

{

	class Program
	{
		static ASETools.GeneLocationsByNameAndChromosome geneLocationInformation;

		static Dictionary<string, List<GenomeBuild.Interval>> enhancers = new Dictionary<string, List<GenomeBuild.Interval>>();

		static void ProcessFile(ASETools.Case case_, bool forTumor)
		{
			// select metadata whether processing normal or tumor methylation data

			var methylation_filename = forTumor ? case_.tumor_methylation_filename : case_.normal_methylation_filename;
			var methylation_file_id = forTumor ? case_.tumor_methylation_file_id : case_.normal_methylation_file_id;

			// Load MAF file for this case
			var mafLines = ASETools.MAFLine.ReadFile(case_.extracted_maf_lines_filename, case_.maf_file_id, false);

		    Dictionary <string, ASETools.GeneExpression> geneExpressions = new Dictionary<string, ASETools.GeneExpression>();

			// 2. for each gene in the genelocations, count the number of mutations and get the methylation values for this gene. These will be 
			// used later.
			// for each gene, count the methylation averages as you get farther and farther away from the gene (inc, chr, autosome)
			foreach (var geneLocation in geneLocationInformation.genesByName.Values)
			{
				if (!geneExpressions.ContainsKey(geneLocation.hugoSymbol))
				{
					geneExpressions.Add(geneLocation.hugoSymbol, new ASETools.GeneExpression(geneLocation));
				}

				// get mutation counts from MAFLines
				var mutationCount = mafLines.Where(r => r.Hugo_Symbol == geneLocation.hugoSymbol).Count();
				geneExpressions[geneLocation.hugoSymbol].mutationCount += mutationCount;
			}
			var expressionValues = new ExpressionNearMutations.Program.RegionalSignal(geneExpressions, geneLocationInformation, false);

			// read in methylation file 
			var annotations = ASETools.AnnotationLine.ReadFile(methylation_filename, methylation_file_id, false);
			var initialCount = annotations.Count();
			var count = 0;

			var timer = new Stopwatch();
			timer.Start();

			// filter out annotations that are not by an enhancer or promotor
			var filteredAnnotations = new List<ASETools.AnnotationLine>();
			var filteredCount = 0;
			foreach (var r in annotations)
			{
				filteredCount++;
				List<GenomeBuild.Interval> chrEnhancers;
				enhancers.TryGetValue(ASETools.chromosomeNameToNonChrForm(r.compositeREF.Chromosome), out chrEnhancers);
				if (chrEnhancers != null)
				{
					if (r.compositeREF.Position_to_TSS.Average() <= 2000 ||
					chrEnhancers.Where(x => x.overlaps(new GenomeBuild.Interval(ASETools.chromosomeNameToNonChrForm(r.compositeREF.Chromosome), r.compositeREF.Start, r.compositeREF.End))).Count() > 0
					)
					{
						filteredAnnotations.Add(r);
					}

				}
				else if (r.compositeREF.Position_to_TSS.Average() <= 2000)
				{
					filteredAnnotations.Add(r);
				}
			}


			timer.Stop();

			Console.WriteLine("Lost " + (initialCount - filteredAnnotations.Count()) + " annotations for case" + case_.case_id);

			foreach (var annotation in filteredAnnotations)
			{
				count++;

				if (count % 100000 == 0 && false)
				{
					Console.WriteLine("processed " + count + "annotations out of " + filteredAnnotations.Count());
				}

				// get non chr form
				var chromosome = ASETools.chromosomeNameToNonChrForm(annotation.compositeREF.Chromosome);

				// filter out regions in promotor and enhancer regions
				expressionValues.Add(annotation.compositeREF.Chromosome, annotation.compositeREF.Start, annotation.M_Value, 0, false);

			}

			// Save values

			var allExpressions = new List<ASETools.GeneExpression>();
			foreach (var expressionEntry in expressionValues.geneExpressions)
			{
				allExpressions.Add(expressionEntry.Value);
			}

			allExpressions.Sort(ASETools.GeneExpression.CompareByGeneName);

			string directory = ASETools.GetDirectoryPathFromFullyQualifiedFilename(case_.extracted_maf_lines_filename);

			var extension = forTumor ? ASETools.tumorRegionalMethylationExtension : ASETools.normalRegionalMethylationExtension;
			var outputFilename = directory + case_.case_id + extension;
			Console.WriteLine("Saving to file " + outputFilename);

			var fileHeader = "Methylation Analysis " + case_.case_id;
			var output = new ASETools.RegionalSignalFile(fileHeader,
					allExpressions,
					expressionValues.wholeAutosomeRegionalExpression,
					expressionValues.allButThisChromosomeAutosomalRegionalExpressionState,
					expressionValues.perChromosomeRegionalExpressionState);

			var columnSuffix = forTumor ? "tumor M-val" : "normal M-val";
			var printMu = false;
			var isTumor = true;
			output.WriteFile(outputFilename, printMu, 1, columnSuffix, isTumor);
		}


		static void ProcessCases(List<ASETools.Case> cases)
		{
			while (true)
			{
				ASETools.Case case_;
				lock (cases)
				{
					if (cases.Count() == 0)
					{
						//
						// No more work, we're done.
						//
						return;
					}

					Console.WriteLine(cases.Count() + " remaining...");

					case_ = cases[0];

					cases.RemoveAt(0);
				}


<<<<<<< HEAD
				// verify methylation file exists for tumor data
				if (!case_.tumor_methylation_filename.Contains("HumanMethylation450") || case_.extracted_maf_lines_filename == "" || case_.tumor_rna_filename == "")
=======
				// verify methylation file exists
				if (!case_.tumor_methylation_filename.Contains("HumanMethylation450") || case_.extracted_maf_lines_filename == "")
>>>>>>> fafa7313
				{
					Console.WriteLine("No tumor methylation data for case " + case_.case_id + ". Skipping...");
					continue;
				}
<<<<<<< HEAD
				else
				{
					ProcessFile(case_, true);
				}
=======
				// process only tumor files
				ProcessFile(case_, true, gene);

			}
		}
>>>>>>> fafa7313

				// verify methylation file exists for normal data
				if (!case_.normal_methylation_filename.Contains("HumanMethylation450") || case_.extracted_maf_lines_filename == "" || case_.normal_rna_filename == "")
				{
					Console.WriteLine("No normal methylation data for case " + case_.case_id + ". Skipping...");
				}
				else
				{
					ProcessFile(case_, false);
				}

			}
		}

		static void saveEnhancers()
		{
			Console.WriteLine("saving enhancers");

			// hg19 to hg38 build
			var build = new GenomeBuild.LiftOver();
			build.readChainFile(ASETools.Configuration.hg19Tohg38ChainFile);

			// read in enhancers
			string[] fileEntries = Directory.GetFiles(ASETools.Configuration.defaultBaseDirectory + "enhancers");
			List<GenomeBuild.Interval> enhancers = new List<GenomeBuild.Interval>();

			foreach (string fileName in fileEntries)
			{
				var bedLines = ASETools.BedLine.ReadFile(fileName)
					.Select(r => new GenomeBuild.Interval(r.Chromosome, r.Start_Position, r.End_Position)).ToList();
				bedLines.Sort();
				enhancers.AddRange(GenomeBuild.Interval.collapse(bedLines));
				Console.WriteLine("Finished file " + fileName);
			}
			Console.WriteLine(enhancers.Count() + " enhancers");

			enhancers = enhancers.SelectMany(r => build.mapCoordinates(r))
				.Select(r => new GenomeBuild.Interval(ASETools.chromosomeNameToNonChrForm(r.name), r.start, r.end)).ToList();
			Console.WriteLine(enhancers.Count() + "enhancers after running genome build");

			var collapsed = GenomeBuild.Interval.collapse(enhancers);
			Console.WriteLine(enhancers.Count() + "enhancers after running final collapse");

			var enhancerLines = collapsed.Select(r => new ASETools.BedLine(r.name, Convert.ToInt32(r.start), Convert.ToInt32(r.end), "enhancer", 1000, r.strand, r.start, r.end)).ToList();
			var enhancerFile = ASETools.Configuration.defaultBaseDirectory + @"enhancers\allEnhancers.bed";
			ASETools.BedLine.writeFile(enhancerFile, enhancerLines);
		}

		static void PrintUsageMessage()
		{
			Console.WriteLine("usage: MethylationAnalysis -450 casesToProcess");
		}

<<<<<<< HEAD
		static void Main(string[] args)
=======
		static void printUsageMessage()
		{
			Console.WriteLine("MethylationAnalysis chr");
		}

		static int Main(string[] args)
>>>>>>> fafa7313
		{

			var timer = new Stopwatch();
			timer.Start();

			var configuration = ASETools.Configuration.loadFromFile(args);
			enhancers = ASETools.BedLine.ReadFile(ASETools.Configuration.defaultBaseDirectory + @"enhancers\allEnhancers.bed")
					.Select(r => new GenomeBuild.Interval(r.Chromosome, r.Start_Position, r.End_Position, r.strand)).GroupBy(r => r.name)
					.ToDictionary(x => x.Key, x => x.Select(r => r).ToList());

<<<<<<< HEAD
			if (configuration.commandLineArgs.Count() < 1)
=======
			if (configuration.commandLineArgs.Count() != 1)
			{
				printUsageMessage();
				return 0;
			}
			var chromosome = configuration.commandLineArgs[0];
			// make sure in chr form
			chromosome = ASETools.ChromosomeIndexToName(ASETools.ChromosomeNameToIndex(chromosome), true);

			if (null == cases)
>>>>>>> fafa7313
			{
				PrintUsageMessage();
				return;
			}

			int argsConsumed = 0;
			bool onlyProcess450 = false;

<<<<<<< HEAD
			if (configuration.commandLineArgs[0] == "-450") {
				onlyProcess450 = true;
				argsConsumed += 1;
			}

			// lines to print out
			var lines = new List<string>();

			var cases = ASETools.Case.LoadCases(configuration.casesFilePathname);
			
			if (null == cases)
=======
			var methyl_dir = @"\\msr-genomics-0\d$\gdc\bisulfate\methylationSites\";

			// read in file of valid Composite REFs for methylation data
			compositeREFs = ASETools.CompositeREFInfoLine.ReadFile(ASETools.Configuration.methylationREFsFilename).ToDictionary(x => x.Key, x => x.Value)
				.Where(r => r.Value.chromosome == chromosome).ToDictionary(x => x.Key, x => x.Value);

			var threads = new List<Thread>();
			ASETools.Shuffle<ASETools.Case>(selectedCases);
			for (int i = 0; i < Environment.ProcessorCount; i++)
>>>>>>> fafa7313
			{
				Console.WriteLine("You must have selected cases before you can analyze methylation data.");
				return;
			}

<<<<<<< HEAD
			var selectedCases = new List<ASETools.Case>();
			for (int i = argsConsumed; i < configuration.commandLineArgs.Count(); i++)
			{
				if (!cases.ContainsKey(configuration.commandLineArgs[i]))
				{
					Console.WriteLine(configuration.commandLineArgs[i] + " is not a valid case ID. Skipping...");
					continue;
				}
				selectedCases.Add(cases[configuration.commandLineArgs[i]]);
			}

			// Get information for current genome build in chr form
			geneLocationInformation = new ASETools.GeneLocationsByNameAndChromosome(ASETools.readKnownGeneFile(ASETools.Configuration.defaultGeneLocationInformationFilename));
=======
			threads.ForEach(th => th.Start());
			threads.ForEach(th => th.Join());

			//MethylationMannWhitney();

			var targetDisease = "all";

			var compositeRefsFilename =  methyl_dir + "CompositeMatrix_" + targetDisease + ".txt";

			var countMutationFilename = methyl_dir + "mutationCounts_" + targetDisease + ".txt";

			var compositeRefsFile = ASETools.CreateStreamWriterWithRetry(compositeRefsFilename);

			// Write header: all file ids
			var caseIds = fileInfo.Keys.ToList();
			caseIds.Sort();

			var header = "Composite_REF\t" + String.Join("\t", caseIds);
			compositeRefsFile.WriteLine(header);

			// write out caseMethylation lines to file
			foreach (KeyValuePair<string, List<Tuple<string, double>>> entry in casesMethylation)
			{

				// write all Beta-values for this composite REF
				compositeRefsFile.Write(entry.Key);

				// dictionary of (case id, beta values) for this REF
				var casesForREF = entry.Value.ToDictionary(x => x.Item1, x => x.Item2);

				foreach (var case_id in caseIds)
				{
					// if case was found for this ref, put in value. Otherwise, assign 'NA'.
					if (casesForREF.ContainsKey(case_id)) {
						compositeRefsFile.Write("\t" + casesForREF[case_id]);
					} else {
						compositeRefsFile.Write("\tna");
					}
				}

				compositeRefsFile.WriteLine();

			}

			compositeRefsFile.Close();

			// write out mutations
			var countOutputFile = ASETools.CreateStreamWriterWithRetry(countMutationFilename);
			var countHeader = "Hugo_Symbol\t" + String.Join("\t", fileInfo.Keys );
			countOutputFile.WriteLine(header);
>>>>>>> fafa7313

			var threads = new List<Thread>();
			for (int i = 0; i < Environment.ProcessorCount; i++)
			{
				threads.Add(new Thread(() => ProcessCases(selectedCases)));
			}

			threads.ForEach(th => th.Start());
			threads.ForEach(th => th.Join());


			return;

		}
	}
}<|MERGE_RESOLUTION|>--- conflicted
+++ resolved
@@ -6,132 +6,167 @@
 using System.Threading;
 using System.IO;
 using ASELib;
-using ExpressionNearMutations;
-using GenomeBuild;
 
 namespace MethylationAnalysis
-
 {
+	class MethylationPoint : IComparer<MethylationPoint>
+	{
+		public string compositeREF;
+		public double mValue;
+		public bool isSingle;
+
+		public int Compare(MethylationPoint a, MethylationPoint b)
+		{
+			return xCompare(a, b);
+		}
+
+		static public int xCompare(MethylationPoint a, MethylationPoint b)
+		{
+			if (a.mValue > b.mValue) return 1;
+			if (a.mValue < b.mValue) return -1;
+			return 0;
+		}
+	}
 
 	class Program
 	{
-		static ASETools.GeneLocationsByNameAndChromosome geneLocationInformation;
-
-		static Dictionary<string, List<GenomeBuild.Interval>> enhancers = new Dictionary<string, List<GenomeBuild.Interval>>();
-
-		static void ProcessFile(ASETools.Case case_, bool forTumor)
+
+		// Dictionary storing methylation REF, where key is Composite Ref and Value is (case_id, M value) tuple
+		static Dictionary<string, List<Tuple<string, Double>>> casesMethylation = new Dictionary<string, List<Tuple<string, Double>>>();
+
+		// Dictionary storing Composite REF information. Key is Composite REF, for which we store GeneLocationInfo tuples
+		static Dictionary<string, ASETools.GeneLocationInfo> compositeREFs = new Dictionary<string, ASETools.GeneLocationInfo>();
+
+		// Dictionary storing case data. Keys are case ids and values are (disease, label, arrayType) tuples
+		static Dictionary<string, Tuple<string, string, int>> fileInfo = new Dictionary<string, Tuple<string, string, int>>();
+
+		// dictionary of hugo symbol, (case id, mutation counts) tuples
+		static Dictionary<string, List<Tuple<string, int>>> mutationCounts = new Dictionary<string, List<Tuple<string, int>>>();
+
+		// lines to write to file
+		static List<ASETools.OutputLine> outputLines = new List<ASETools.OutputLine>();
+
+		// saves a list of Composite REFs from methylation files that overlap both 27k and 450k
+		public static void processCompositeREFs(ASETools.Case case_27k, ASETools.Case case_450k)
+		{
+			ProcessFile(case_27k, true);
+			ProcessFile(case_450k, true);
+
+			// get REFs that are found in both the 27k anbd 450k files
+			var overlap = casesMethylation.Where(r => r.Value.Count() > 1).Select(r => r.Key).ToList();
+
+			var intersectingREFs = new List<KeyValuePair<string, ASETools.GeneLocationInfo>>();
+
+			// add remaining CompositeREFs to list of merged
+			foreach (var compositeREF in overlap)
+			{
+				intersectingREFs.Add(new KeyValuePair<string, ASETools.GeneLocationInfo>(compositeREF, compositeREFs[compositeREF]));
+			}
+				
+		
+			Console.WriteLine(intersectingREFs.First());
+
+			// write intersecting refs to file
+			var outputFile = ASETools.CreateStreamWriterWithRetry(ASETools.Configuration.methylationREFsFilename);
+
+			// Write header
+			outputFile.WriteLine("CompositeREF\tChromosome\tPosition\tHugo Symbol\tPositionToTSS");
+
+			foreach (KeyValuePair<string, ASETools.GeneLocationInfo> entry in intersectingREFs)
+			{
+				outputFile.WriteLine(entry.Key + "\t" + entry.Value.chromosome + "\t" + entry.Value.minLocus + "\t" + entry.Value.hugoSymbol);
+			}
+
+			outputFile.Close();
+
+		}
+
+
+		static void ProcessFile(ASETools.Case case_, bool isTumor, string gene = null)
 		{
 			// select metadata whether processing normal or tumor methylation data
-
-			var methylation_filename = forTumor ? case_.tumor_methylation_filename : case_.normal_methylation_filename;
-			var methylation_file_id = forTumor ? case_.tumor_methylation_file_id : case_.normal_methylation_file_id;
-
-			// Load MAF file for this case
+			var label = isTumor?"Tumor":"Normal";
+			var methylation_filename = isTumor ? case_.tumor_methylation_filename : case_.normal_methylation_filename;
+			var methylation_file_id = isTumor ? case_.tumor_methylation_file_id : case_.normal_methylation_file_id;
+
+			var arrayType = methylation_filename.Contains("HumanMethylation450") ? 1 : 0;
+
+			// read in tumor methylation file 
+			var annotations = ASELib.ASETools.AnnotationLine.ReadFile(methylation_filename, methylation_file_id, false);
+
+			// add case to caseInfo
+			if (fileInfo.ContainsKey(case_.case_id))
+			{
+				Console.WriteLine("Error: already processed methylation file " + methylation_file_id + " for case " + case_.case_id);
+				return;
+			}
+
+			fileInfo.Add(case_.case_id, new Tuple<string, string, int>(case_.disease(), label, arrayType));
+
+			foreach (var annotation in annotations)
+			{
+				if (gene != null && annotation.compositeREF.Gene_Symbol[0] != gene) {
+					continue;
+				}
+
+				if (!compositeREFs.ContainsKey(annotation.compositeREF.Composite_Element_REF))
+				{
+					// Composite REF does not overlap REF intersection. Throw it away
+					continue;
+				}
+
+				Tuple<String, Double> d = new Tuple<String, Double>(case_.case_id, annotation.Beta_Value);
+
+				lock (casesMethylation)
+				{
+					if (!casesMethylation.ContainsKey(annotation.compositeREF.Composite_Element_REF))
+					{
+						// initialize file id to methylation
+						casesMethylation.Add(annotation.compositeREF.Composite_Element_REF, new List<Tuple<string, double>>());
+					}
+
+					// append annotation to existing REF
+					casesMethylation[annotation.compositeREF.Composite_Element_REF].Add(d);
+				}
+
+			}
+
+			// read in maf file for counting mutations
 			var mafLines = ASETools.MAFLine.ReadFile(case_.extracted_maf_lines_filename, case_.maf_file_id, false);
 
-		    Dictionary <string, ASETools.GeneExpression> geneExpressions = new Dictionary<string, ASETools.GeneExpression>();
-
-			// 2. for each gene in the genelocations, count the number of mutations and get the methylation values for this gene. These will be 
-			// used later.
-			// for each gene, count the methylation averages as you get farther and farther away from the gene (inc, chr, autosome)
-			foreach (var geneLocation in geneLocationInformation.genesByName.Values)
-			{
-				if (!geneExpressions.ContainsKey(geneLocation.hugoSymbol))
-				{
-					geneExpressions.Add(geneLocation.hugoSymbol, new ASETools.GeneExpression(geneLocation));
-				}
-
-				// get mutation counts from MAFLines
-				var mutationCount = mafLines.Where(r => r.Hugo_Symbol == geneLocation.hugoSymbol).Count();
-				geneExpressions[geneLocation.hugoSymbol].mutationCount += mutationCount;
-			}
-			var expressionValues = new ExpressionNearMutations.Program.RegionalSignal(geneExpressions, geneLocationInformation, false);
-
-			// read in methylation file 
-			var annotations = ASETools.AnnotationLine.ReadFile(methylation_filename, methylation_file_id, false);
-			var initialCount = annotations.Count();
-			var count = 0;
-
-			var timer = new Stopwatch();
-			timer.Start();
-
-			// filter out annotations that are not by an enhancer or promotor
-			var filteredAnnotations = new List<ASETools.AnnotationLine>();
-			var filteredCount = 0;
-			foreach (var r in annotations)
-			{
-				filteredCount++;
-				List<GenomeBuild.Interval> chrEnhancers;
-				enhancers.TryGetValue(ASETools.chromosomeNameToNonChrForm(r.compositeREF.Chromosome), out chrEnhancers);
-				if (chrEnhancers != null)
-				{
-					if (r.compositeREF.Position_to_TSS.Average() <= 2000 ||
-					chrEnhancers.Where(x => x.overlaps(new GenomeBuild.Interval(ASETools.chromosomeNameToNonChrForm(r.compositeREF.Chromosome), r.compositeREF.Start, r.compositeREF.End))).Count() > 0
-					)
-					{
-						filteredAnnotations.Add(r);
-					}
-
-				}
-				else if (r.compositeREF.Position_to_TSS.Average() <= 2000)
-				{
-					filteredAnnotations.Add(r);
-				}
-			}
-
-
-			timer.Stop();
-
-			Console.WriteLine("Lost " + (initialCount - filteredAnnotations.Count()) + " annotations for case" + case_.case_id);
-
-			foreach (var annotation in filteredAnnotations)
-			{
-				count++;
-
-				if (count % 100000 == 0 && false)
-				{
-					Console.WriteLine("processed " + count + "annotations out of " + filteredAnnotations.Count());
-				}
-
-				// get non chr form
-				var chromosome = ASETools.chromosomeNameToNonChrForm(annotation.compositeREF.Chromosome);
-
-				// filter out regions in promotor and enhancer regions
-				expressionValues.Add(annotation.compositeREF.Chromosome, annotation.compositeREF.Start, annotation.M_Value, 0, false);
-
-			}
-
-			// Save values
-
-			var allExpressions = new List<ASETools.GeneExpression>();
-			foreach (var expressionEntry in expressionValues.geneExpressions)
-			{
-				allExpressions.Add(expressionEntry.Value);
-			}
-
-			allExpressions.Sort(ASETools.GeneExpression.CompareByGeneName);
-
-			string directory = ASETools.GetDirectoryPathFromFullyQualifiedFilename(case_.extracted_maf_lines_filename);
-
-			var extension = forTumor ? ASETools.tumorRegionalMethylationExtension : ASETools.normalRegionalMethylationExtension;
-			var outputFilename = directory + case_.case_id + extension;
-			Console.WriteLine("Saving to file " + outputFilename);
-
-			var fileHeader = "Methylation Analysis " + case_.case_id;
-			var output = new ASETools.RegionalSignalFile(fileHeader,
-					allExpressions,
-					expressionValues.wholeAutosomeRegionalExpression,
-					expressionValues.allButThisChromosomeAutosomalRegionalExpressionState,
-					expressionValues.perChromosomeRegionalExpressionState);
-
-			var columnSuffix = forTumor ? "tumor M-val" : "normal M-val";
-			var printMu = false;
-			var isTumor = true;
-			output.WriteFile(outputFilename, printMu, 1, columnSuffix, isTumor);
-		}
-
-
-		static void ProcessCases(List<ASETools.Case> cases)
+			// group MAFLines by hugo symbol to count mutations over symbol
+			// TODO: this can be a function in ASETools
+			var caseMutations = mafLines.GroupBy(r => r.Hugo_Symbol)
+				.Select(group => new
+				{
+					Hugo_Symbol = group.Key,
+					Count = group.Count()
+				});
+
+			// traverse through all mutations and save to corresponding hugo symbols
+			foreach (var i in caseMutations)
+			{
+				if (gene != null && i.Hugo_Symbol != gene) {
+					continue;
+				}
+				lock (mutationCounts)
+				{
+					if (!mutationCounts.ContainsKey(i.Hugo_Symbol))
+					{
+						mutationCounts.Add(i.Hugo_Symbol, new List<Tuple<string, int>>());
+					}
+
+					mutationCounts[i.Hugo_Symbol].Add(new Tuple<string, int>(case_.case_id, i.Count));
+				}
+
+			}
+		}
+
+		static Dictionary<string, int> arrayOverlap = new Dictionary<string, int>();
+
+
+
+		static void ProcessCases(List<ASETools.Case> cases, string gene = null)
 		{
 			while (true)
 			{
@@ -154,105 +189,142 @@
 				}
 
 
-<<<<<<< HEAD
-				// verify methylation file exists for tumor data
-				if (!case_.tumor_methylation_filename.Contains("HumanMethylation450") || case_.extracted_maf_lines_filename == "" || case_.tumor_rna_filename == "")
-=======
 				// verify methylation file exists
 				if (!case_.tumor_methylation_filename.Contains("HumanMethylation450") || case_.extracted_maf_lines_filename == "")
->>>>>>> fafa7313
 				{
 					Console.WriteLine("No tumor methylation data for case " + case_.case_id + ". Skipping...");
 					continue;
 				}
-<<<<<<< HEAD
-				else
-				{
-					ProcessFile(case_, true);
-				}
-=======
 				// process only tumor files
 				ProcessFile(case_, true, gene);
 
 			}
 		}
->>>>>>> fafa7313
-
-				// verify methylation file exists for normal data
-				if (!case_.normal_methylation_filename.Contains("HumanMethylation450") || case_.extracted_maf_lines_filename == "" || case_.normal_rna_filename == "")
-				{
-					Console.WriteLine("No normal methylation data for case " + case_.case_id + ". Skipping...");
-				}
-				else
-				{
-					ProcessFile(case_, false);
-				}
-
-			}
-		}
-
-		static void saveEnhancers()
-		{
-			Console.WriteLine("saving enhancers");
-
-			// hg19 to hg38 build
-			var build = new GenomeBuild.LiftOver();
-			build.readChainFile(ASETools.Configuration.hg19Tohg38ChainFile);
-
-			// read in enhancers
-			string[] fileEntries = Directory.GetFiles(ASETools.Configuration.defaultBaseDirectory + "enhancers");
-			List<GenomeBuild.Interval> enhancers = new List<GenomeBuild.Interval>();
-
-			foreach (string fileName in fileEntries)
-			{
-				var bedLines = ASETools.BedLine.ReadFile(fileName)
-					.Select(r => new GenomeBuild.Interval(r.Chromosome, r.Start_Position, r.End_Position)).ToList();
-				bedLines.Sort();
-				enhancers.AddRange(GenomeBuild.Interval.collapse(bedLines));
-				Console.WriteLine("Finished file " + fileName);
-			}
-			Console.WriteLine(enhancers.Count() + " enhancers");
-
-			enhancers = enhancers.SelectMany(r => build.mapCoordinates(r))
-				.Select(r => new GenomeBuild.Interval(ASETools.chromosomeNameToNonChrForm(r.name), r.start, r.end)).ToList();
-			Console.WriteLine(enhancers.Count() + "enhancers after running genome build");
-
-			var collapsed = GenomeBuild.Interval.collapse(enhancers);
-			Console.WriteLine(enhancers.Count() + "enhancers after running final collapse");
-
-			var enhancerLines = collapsed.Select(r => new ASETools.BedLine(r.name, Convert.ToInt32(r.start), Convert.ToInt32(r.end), "enhancer", 1000, r.strand, r.start, r.end)).ToList();
-			var enhancerFile = ASETools.Configuration.defaultBaseDirectory + @"enhancers\allEnhancers.bed";
-			ASETools.BedLine.writeFile(enhancerFile, enhancerLines);
-		}
-
-		static void PrintUsageMessage()
-		{
-			Console.WriteLine("usage: MethylationAnalysis -450 casesToProcess");
-		}
-
-<<<<<<< HEAD
-		static void Main(string[] args)
-=======
+
+
+		private static void MethylationMannWhitney(List<KeyValuePair<string, ASETools.GeneLocationInfo>> compositeREFs_) {
+
+			outputLines = new List<ASETools.OutputLine>();
+
+			while (true)
+			{
+				KeyValuePair<string, ASETools.GeneLocationInfo> compositeREF;
+
+				lock (compositeREFs_)
+				{
+					if (compositeREFs_.Count() == 0)
+					{
+						//
+						// No more work, we're done.
+						//
+						return;
+					}
+
+					Console.WriteLine(compositeREFs_.Count() + " remaining...");
+					compositeREF = compositeREFs_[0];
+
+					compositeREFs_.RemoveAt(0);
+				}
+				Console.WriteLine(Thread.CurrentThread.ToString() + ": " + compositeREF.Key);
+				Dictionary<string, int> geneCounts = new Dictionary<string, int>();
+
+				try
+				{
+					// get per gene information (tuples of file id, mutation count)
+					geneCounts = mutationCounts[compositeREF.Value.hugoSymbol].ToDictionary(x => x.Item1, x => x.Item2);
+				}
+				catch (Exception)
+				{
+					// Gene does not have any mutations, and should not be included in analysis
+					continue;
+
+				}
+
+				var methylationPoints = casesMethylation[compositeREF.Key].Select(r =>
+				{
+					var mutations = 0;
+					try
+					{
+						mutations = geneCounts[r.Item1];
+					}
+					catch (Exception)
+					{
+						// no op
+					}
+					// Tuple of M-value, mutations
+					return new Tuple<double, int>(r.Item2, mutations);
+				}).Where(r => r.Item2 < 2).Select(r => {    // filter out more than 1 mutation and format to comparative MethylationPoints
+					var m = new MethylationPoint();
+					m.mValue = ASETools.AnnotationLine.betaToM(r.Item1);
+					m.isSingle = r.Item2 == 0;
+					m.compositeREF = compositeREF.Key;
+					return m;
+				}).ToList();
+
+				// run MannWhitney test for this methylation point
+				ASETools.MannWhitney<MethylationPoint>.GetValue getValue = new ASETools.MannWhitney<MethylationPoint>.GetValue(m => m.mValue);
+				ASETools.MannWhitney<MethylationPoint>.WhichGroup whichGroup = new ASETools.MannWhitney<MethylationPoint>.WhichGroup(m => m.isSingle);
+
+				double nSingle = 0;
+				double nMultiple = 0;
+				double p;
+				bool reversed;
+				double U;
+				double z;
+
+				bool enoughData;
+
+				p = ASETools.MannWhitney<MethylationPoint>.ComputeMannWhitney(methylationPoints, methylationPoints[0], whichGroup, getValue, out enoughData, out reversed, out nSingle, out nMultiple, out U, out z);
+				if (!enoughData)
+				{
+					continue;
+				}
+				
+				var outputLine = new ASETools.OutputLine();
+				outputLine.line = compositeREF.Value.hugoSymbol + "\t" + compositeREF.Key + "\t" + nSingle + "\t" + nMultiple + "\t" + U + "\t" + z;
+				outputLine.p = p;
+				outputLines.Add(outputLine);
+
+			}
+		}
+
+		static void MethylationMannWhitney()
+		{
+			// total number of REFs for Bonferroni correction
+			int compositeREFCount = compositeREFs.Keys.Count();
+
+			MethylationMannWhitney(compositeREFs.ToList());
+
+
+			// open file
+			var output = new StreamWriter(@"\\msr-genomics-0\d$\gdc\methyl_temp\MannWhitney_with450.txt");
+
+			// write header
+			output.WriteLine("Gene\tCompositeREF\tnSingle\tnMultiple\tU\tz\tp\tp_Bonferroni\t");
+
+			var compositeCount = outputLines.Count();
+
+			foreach (var outputLine in outputLines)
+			{
+				output.WriteLine(outputLine.line + "\t" + outputLine.p + "\t" + outputLine.p * compositeCount);
+			}
+
+			output.Close();
+		}
+
 		static void printUsageMessage()
 		{
 			Console.WriteLine("MethylationAnalysis chr");
 		}
 
 		static int Main(string[] args)
->>>>>>> fafa7313
-		{
-
+		{
 			var timer = new Stopwatch();
 			timer.Start();
 
 			var configuration = ASETools.Configuration.loadFromFile(args);
-			enhancers = ASETools.BedLine.ReadFile(ASETools.Configuration.defaultBaseDirectory + @"enhancers\allEnhancers.bed")
-					.Select(r => new GenomeBuild.Interval(r.Chromosome, r.Start_Position, r.End_Position, r.strand)).GroupBy(r => r.name)
-					.ToDictionary(x => x.Key, x => x.Select(r => r).ToList());
-
-<<<<<<< HEAD
-			if (configuration.commandLineArgs.Count() < 1)
-=======
+			var cases = ASETools.Case.LoadCases(configuration.casesFilePathname);
+
 			if (configuration.commandLineArgs.Count() != 1)
 			{
 				printUsageMessage();
@@ -263,28 +335,13 @@
 			chromosome = ASETools.ChromosomeIndexToName(ASETools.ChromosomeNameToIndex(chromosome), true);
 
 			if (null == cases)
->>>>>>> fafa7313
-			{
-				PrintUsageMessage();
-				return;
-			}
-
-			int argsConsumed = 0;
-			bool onlyProcess450 = false;
-
-<<<<<<< HEAD
-			if (configuration.commandLineArgs[0] == "-450") {
-				onlyProcess450 = true;
-				argsConsumed += 1;
-			}
-
-			// lines to print out
-			var lines = new List<string>();
-
-			var cases = ASETools.Case.LoadCases(configuration.casesFilePathname);
-			
-			if (null == cases)
-=======
+			{
+				Console.WriteLine("You must have selected cases before you can analyze methylation data.");
+				return 1;
+			}
+
+			var selectedCases = cases.Select(kv => kv.Value).ToList();
+
 			var methyl_dir = @"\\msr-genomics-0\d$\gdc\bisulfate\methylationSites\";
 
 			// read in file of valid Composite REFs for methylation data
@@ -294,27 +351,10 @@
 			var threads = new List<Thread>();
 			ASETools.Shuffle<ASETools.Case>(selectedCases);
 			for (int i = 0; i < Environment.ProcessorCount; i++)
->>>>>>> fafa7313
-			{
-				Console.WriteLine("You must have selected cases before you can analyze methylation data.");
-				return;
-			}
-
-<<<<<<< HEAD
-			var selectedCases = new List<ASETools.Case>();
-			for (int i = argsConsumed; i < configuration.commandLineArgs.Count(); i++)
-			{
-				if (!cases.ContainsKey(configuration.commandLineArgs[i]))
-				{
-					Console.WriteLine(configuration.commandLineArgs[i] + " is not a valid case ID. Skipping...");
-					continue;
-				}
-				selectedCases.Add(cases[configuration.commandLineArgs[i]]);
-			}
-
-			// Get information for current genome build in chr form
-			geneLocationInformation = new ASETools.GeneLocationsByNameAndChromosome(ASETools.readKnownGeneFile(ASETools.Configuration.defaultGeneLocationInformationFilename));
-=======
+			{
+				threads.Add(new Thread(() => ProcessCases(selectedCases)));
+			}
+
 			threads.ForEach(th => th.Start());
 			threads.ForEach(th => th.Join());
 
@@ -365,20 +405,44 @@
 			var countOutputFile = ASETools.CreateStreamWriterWithRetry(countMutationFilename);
 			var countHeader = "Hugo_Symbol\t" + String.Join("\t", fileInfo.Keys );
 			countOutputFile.WriteLine(header);
->>>>>>> fafa7313
-
-			var threads = new List<Thread>();
-			for (int i = 0; i < Environment.ProcessorCount; i++)
-			{
-				threads.Add(new Thread(() => ProcessCases(selectedCases)));
-			}
-
-			threads.ForEach(th => th.Start());
-			threads.ForEach(th => th.Join());
-
-
-			return;
-
+
+			// for each hugo symbol, get mutation counts for all cases
+			foreach (KeyValuePair<string, List<Tuple<string, int>>> entry in mutationCounts)
+			{
+
+				// get case ids and set initial mutation counts to 0
+				var countByCase = fileInfo.Keys.ToDictionary(x => x, x => 0);
+
+				foreach (var v in entry.Value)
+				{
+					if (countByCase.ContainsKey(v.Item1))
+					{
+						countByCase[v.Item1] = v.Item2;
+					}
+				}
+				
+				// write all mutation counts for this Hugo Symbol
+				countOutputFile.WriteLine(entry.Key + "\t" + String.Join("\t", countByCase.Values.ToList()));
+
+			}
+
+			countOutputFile.Close();
+
+			// Write metadata for cases
+			var caseFilename = methyl_dir + "CASEMETADATA_" + targetDisease + ".txt";
+			var outputFile = ASETools.CreateStreamWriterWithRetry(caseFilename);
+
+			// Write header
+			outputFile.WriteLine("File_Id\tdisease\tType\tis450");
+
+			foreach (KeyValuePair<string, Tuple<string, string, int>> entry in fileInfo)
+			{
+				outputFile.WriteLine(entry.Key + "\t" + entry.Value.Item1 + "\t" + entry.Value.Item2 + "\t" + entry.Value.Item3);
+			}
+
+			outputFile.Close();
+
+			return 0;
 		}
 	}
 }