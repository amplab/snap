/*++

Module Name:

    ChimericPairedEndAligner.cpp

Abstract:

    A paired-end aligner calls into a different paired-end aligner, and if
    it fails to find an alignment, aligns each of the reads singly.  This handles
    chimeric reads that would otherwise be unalignable.

Authors:

    Bill Bolosky, June, 2013

Environment:

    User mode service.

Revision History:

--*/


#include "stdafx.h"
#include "ChimericPairedEndAligner.h"
#include "mapq.h"
#include "directions.h"
#include "BigAlloc.h"
#include "Util.h"

using namespace std;

#ifdef TRACE_PAIRED_ALIGNER
#define TRACE printf
#else
#define TRACE(...) {}
#endif

ChimericPairedEndAligner::ChimericPairedEndAligner(
        GenomeIndex         *index_,
        unsigned            maxReadSize,
        unsigned            maxHits,
        unsigned            maxK,
        unsigned            maxSeedsFromCommandLine,
        double              seedCoverage,
		unsigned            minWeightToCheck,
        bool                forceSpacing_,
        unsigned            extraSearchDepth_,
        bool                noUkkonen,
        bool                noOrderedEvaluation,
		bool				noTruncation,
        bool                useAffineGap,
        bool                ignoreAlignmentAdjustmentsForOm,
		bool				altAwareness,
        bool                emitALTAlignments_,
        PairedEndAligner    *underlyingPairedEndAligner_,
	    unsigned            minReadLength_,
        int                 maxSecondaryAlignmentsPerContig,
        int                 maxScoreGapToPreferNonAltAlignment,
        int                 flattenMAPQAtOrBelow_,
        bool                useSoftClipping_,
        unsigned            matchReward,
        unsigned            subPenalty,
        unsigned            gapOpenPenalty,
        unsigned            gapExtendPenalty,
        int                 minScoreRealignment_,
        int                 minScoreGapRealignmentALT_,
        int                 minAGScoreImprovement_,
        bool                enableHammingScoringBaseAligner_,
        BigAllocator        *allocator)
		: underlyingPairedEndAligner(underlyingPairedEndAligner_), forceSpacing(forceSpacing_), index(index_), minReadLength(minReadLength_), emitALTAlignments(emitALTAlignments_), 
           maxKSingleEnd(maxK / 2), maxKPairedEnd(maxK), extraSearchDepth(extraSearchDepth_),
<<<<<<< HEAD
           minScoreRealignment(minScoreRealignment_), minScoreGapRealignmentALT(minScoreGapRealignmentALT_), minAGScoreImprovement(minAGScoreImprovement_), useSoftClipping(useSoftClipping_),
           flattenMAPQAtOrBelow(flattenMAPQAtOrBelow_)
=======
           minScoreRealignment(minScoreRealignment_), minScoreGapRealignmentALT(minScoreGapRealignmentALT_), minAGScoreImprovement(minAGScoreImprovement_),
           enableHammingScoringBaseAligner(enableHammingScoringBaseAligner_)
>>>>>>> 6ceee9cb
{
    // Create single-end aligners.
    singleAligner = new (allocator) BaseAligner(index, maxHits, maxK / 2  /* allocate half to each end instead of letting it float like when they're aligned together */, maxReadSize,
                                                maxSeedsFromCommandLine, seedCoverage, minWeightToCheck, extraSearchDepth, 
                                                noUkkonen, noOrderedEvaluation, noTruncation, useAffineGap, 
                                                ignoreAlignmentAdjustmentsForOm, altAwareness, emitALTAlignments, maxScoreGapToPreferNonAltAlignment,
                                                maxSecondaryAlignmentsPerContig, &lv, &reverseLV,
                                                matchReward, subPenalty, gapOpenPenalty, gapExtendPenalty,
                                                NULL, allocator);
    
    underlyingPairedEndAligner->setLandauVishkin(&lv, &reverseLV);

    ag.init(matchReward, subPenalty, gapOpenPenalty, gapExtendPenalty);
    reverseAG.init(matchReward, subPenalty, gapOpenPenalty, gapExtendPenalty);

    underlyingPairedEndAligner->setAffineGap(&ag, &reverseAG);

    singleSecondary[0] = singleSecondary[1] = NULL;

}

    size_t 
ChimericPairedEndAligner::getBigAllocatorReservation(
        GenomeIndex *   index, 
        unsigned        maxReadSize, 
        unsigned        maxHits, 
        unsigned        seedLen, 
        unsigned        maxSeedsFromCommandLine, 
        double          seedCoverage,
        unsigned        maxEditDistanceToConsider, 
        unsigned        maxExtraSearchDepth, 
        unsigned        maxCandidatePoolSize,
        int             maxSecondaryAlignmentsPerContig)
{
    return BaseAligner::getBigAllocatorReservation(index, false, maxHits, maxReadSize, seedLen, maxSeedsFromCommandLine, seedCoverage, maxSecondaryAlignmentsPerContig, maxExtraSearchDepth) + sizeof(ChimericPairedEndAligner)+sizeof(_uint64);
}


ChimericPairedEndAligner::~ChimericPairedEndAligner()
{
    singleAligner->~BaseAligner();
}

#ifdef _DEBUG
extern bool _DumpAlignments;
#endif // _DEBUG


bool ChimericPairedEndAligner::align(
        Read                  *read0,
        Read                  *read1,
        PairedAlignmentResult *result,
        PairedAlignmentResult *firstALTResult,
        int                    maxEditDistanceForSecondaryResults,
        _int64                 secondaryResultBufferSize,
        _int64                *nSecondaryResults,
        PairedAlignmentResult *secondaryResults,             // The caller passes in a buffer of secondaryResultBufferSize and it's filled in by AlignRead()
        _int64                 singleSecondaryBufferSize,
        _int64                 maxSecondaryAlignmentsToReturn,
        _int64                *nSingleEndSecondaryResultsForFirstRead,
        _int64                *nSingleEndSecondaryResultsForSecondRead,
        SingleAlignmentResult *singleEndSecondaryResults,     // Single-end secondary alignments for when the paired-end alignment didn't work properly
        _int64                 maxPairedCandidatesForAffineGapBufferSize,
        _int64                *nPairedCandidatesForAffineGap,
        PairedAlignmentResult *pairedCandidatesForAffineGap,
        _int64                 maxSingleCandidatesForAffineGapBufferSize,
        _int64                *nSingleCandidatesForAffineGapFirstRead,
        _int64                *nSingleCandidatesForAffineGapSecondRead,
        SingleAlignmentResult *singleCandidatesForAffineGap,
        int                    maxK
	)
{
	result->status[0] = result->status[1] = NotFound;
    *nSecondaryResults = 0;
    *nSingleEndSecondaryResultsForFirstRead = 0;
    *nSingleEndSecondaryResultsForSecondRead = 0;
    result->usedAffineGapScoring[0] = result->usedAffineGapScoring[1] = false;
    result->basesClippedBefore[0] = result->basesClippedBefore[1] = 0;
    result->basesClippedAfter[0] = result->basesClippedAfter[1] = 0;
    result->clippingForReadAdjustment[0] = result->clippingForReadAdjustment[1] = 0;
    result->agScore[0] = result->agScore[1] = 0;
    result->agForcedSingleAlignerCall = false;

    firstALTResult->status[0] = firstALTResult->status[1] = NotFound;

    *nPairedCandidatesForAffineGap = 0;
    *nSingleCandidatesForAffineGapFirstRead = 0;
    *nSingleCandidatesForAffineGapSecondRead = 0;

	if (read0->getDataLength() < minReadLength && read1->getDataLength() < minReadLength) {
        TRACE("Reads are both too short -- returning");
		for (int whichRead = 0; whichRead < NUM_READS_PER_PAIR; whichRead++) {
			result->location[whichRead] = InvalidGenomeLocation;
			result->mapq[whichRead] = 0;
			result->score[whichRead] = 0;
			result->status[whichRead] = NotFound;
		}
		result->alignedAsPair = false;
		result->nanosInAlignTogether = 0;
		result->nLVCalls = 0;
		result->nSmallHits = 0;
		return true;
    }

    _int64 start = timeInNanos();
    int pairAGScore = 0, sumPairScore = 0, sumPairScoreAlt = 0;
    bool compareWithSingleEndAlignment = false;
	if (read0->getDataLength() >= minReadLength && read1->getDataLength() >= minReadLength) {
		//
		// Let the LVs use the cache that we built up.
		//
        bool fitInSecondaryBuffer = 
		underlyingPairedEndAligner->align(read0, read1, result, firstALTResult, maxEditDistanceForSecondaryResults, secondaryResultBufferSize, nSecondaryResults, secondaryResults,
            singleSecondaryBufferSize, maxSecondaryAlignmentsToReturn, nSingleEndSecondaryResultsForFirstRead, nSingleEndSecondaryResultsForSecondRead, 
            singleEndSecondaryResults, maxPairedCandidatesForAffineGapBufferSize, nPairedCandidatesForAffineGap, pairedCandidatesForAffineGap, maxSingleCandidatesForAffineGapBufferSize,
            nSingleCandidatesForAffineGapFirstRead, nSingleCandidatesForAffineGapSecondRead, singleCandidatesForAffineGap, maxKPairedEnd);

        if (*nPairedCandidatesForAffineGap > maxPairedCandidatesForAffineGapBufferSize) {
            *nSecondaryResults = *nSingleEndSecondaryResultsForFirstRead = *nSingleEndSecondaryResultsForSecondRead = 0;
            *nPairedCandidatesForAffineGap = maxPairedCandidatesForAffineGapBufferSize + 1; // So the caller knows it's the paired LV candidate buffer that overflowed
            return false;
        }

        if (!fitInSecondaryBuffer) {
            *nSingleEndSecondaryResultsForFirstRead = *nSingleEndSecondaryResultsForSecondRead = 0;
            *nPairedCandidatesForAffineGap = 0;
            *nSecondaryResults = secondaryResultBufferSize + 1; // So the caller knows it's the paired secondary buffer that overflowed
            return false;
        }

		_int64 end = timeInNanos();

		result->nanosInAlignTogether = end - start;
		result->alignedAsPair = true;

		if (forceSpacing) {
			if (result->status[0] == NotFound) {
				result->alignedAsPair = false;
			} else {
				_ASSERT(result->status[1] != NotFound); // If one's not found, so is the other
			}
			return true;
		}
        
        int maxScore = __max(result->score[0], result->score[1]);
        sumPairScore = result->score[0] + result->score[1];
        sumPairScoreAlt = firstALTResult->score[0] + firstALTResult->score[1];

        //
        // If the command line requests zeroing out low mapqs, do it now.  There's one other place we need to check below.
        //
        result->mapq[0] = result->mapq[0] <= flattenMAPQAtOrBelow ? 0 : result->mapq[0];
        result->mapq[1] = result->mapq[1] <= flattenMAPQAtOrBelow ? 0 : result->mapq[1];

        // If we have already seen a good ALT pair, don't separate them with by running the single end aligner
        bool seenBetterAltResult = (firstALTResult->status[0] != NotFound)
                                   && (firstALTResult->status[1] != NotFound)
                                   && (sumPairScoreAlt <= sumPairScore - minScoreGapRealignmentALT);

        if ((result->usedAffineGapScoring[0] || result->usedAffineGapScoring[1]) && maxScore >= minScoreRealignment && !seenBetterAltResult) {
            compareWithSingleEndAlignment = true;
        }
        
		if (result->status[0] != NotFound && result->status[1] != NotFound && (!compareWithSingleEndAlignment)) {
			//
			// Not a chimeric read.
			//
			return true;
		}
	}

    int scoreLimitLeft = maxKSingleEnd;
    if (compareWithSingleEndAlignment) {
        scoreLimitLeft = sumPairScore;
        if (result->status[0] != NotFound && result->status[1] != NotFound) {
            result->agForcedSingleAlignerCall = true;   // Only set this if we wouldn't have done it anyway.
        }
    }

    //
    // If the intersecting aligner didn't find an alignment for these reads (or we're double checking because of affine gap alignments), then they may be
    // chimeric and so we should just align them with the single end aligner and apply a MAPQ penalty.
    //
    Read *read[NUM_READS_PER_PAIR] = {read0, read1};
    _int64 *resultCount[2] = {nSingleEndSecondaryResultsForFirstRead, nSingleEndSecondaryResultsForSecondRead};
    _int64 *affineCandidates[2] = { nSingleCandidatesForAffineGapFirstRead, nSingleCandidatesForAffineGapSecondRead };

    SingleAlignmentResult singleResult[NUM_READS_PER_PAIR];
    SingleAlignmentResult firstSingleALTResult[NUM_READS_PER_PAIR];
    int singleEndAGScore = 0;
    bool chooseSingleEndMapq = true;
    for (int r = 0; r < NUM_READS_PER_PAIR; r++) {
        _int64 singleEndSecondaryResultsThisTime = 0;
        _int64 singleEndAffineCandidatesThisTime = 0;

        if (compareWithSingleEndAlignment) {
            pairAGScore += result->agScore[r];
        }

        // Reset max edit distance for single end aligner
        singleAligner->setMaxK(maxKSingleEnd);

        if (read[r]->getDataLength() < minReadLength) {
            result->status[r] = NotFound;
            result->mapq[r] = 0;
            result->direction[r] = FORWARD;
            result->location[r] = InvalidGenomeLocation;
            result->score[r] = 0;
            result->usedAffineGapScoring[r] = false;
            result->basesClippedBefore[r] = 0;
            result->basesClippedAfter[r] = 0;
            result->agScore[r] = 0;
            result->alignedAsPair = false;
            result->clippingForReadAdjustment[r] = 0;

            firstALTResult->status[r] = NotFound;   // Don't need to fill in the rest, this suppresses writing it
            chooseSingleEndMapq = false;
        } else {
            if (compareWithSingleEndAlignment) {
                // Single-end alignments are not good enough to be considered
                if (scoreLimitLeft < 0) {
                    break;
                }
                int maxKForRead = __min(maxKSingleEnd, __min(result->score[r], scoreLimitLeft));
                singleAligner->setMaxK(maxKForRead);
            }

            // We're using *nSingleEndSecondaryResultsForFirstRead because it's either 0 or what all we've seen (i.e., we know NUM_READS_PER_PAIR is 2)
            bool fitInSecondaryBuffer =
                singleAligner->AlignRead(read[r], &singleResult[r], &firstSingleALTResult[r], maxEditDistanceForSecondaryResults,
                    singleSecondaryBufferSize - *nSingleEndSecondaryResultsForFirstRead, &singleEndSecondaryResultsThisTime,
                    maxSecondaryAlignmentsToReturn, singleEndSecondaryResults + *nSingleEndSecondaryResultsForFirstRead,
                    maxSingleCandidatesForAffineGapBufferSize - *nSingleCandidatesForAffineGapFirstRead, &singleEndAffineCandidatesThisTime,
                    singleCandidatesForAffineGap + *nSingleCandidatesForAffineGapFirstRead);

            if (singleEndAffineCandidatesThisTime > (maxSingleCandidatesForAffineGapBufferSize - *nSingleCandidatesForAffineGapFirstRead)) {
                *nSecondaryResults = *nSingleEndSecondaryResultsForFirstRead = *nSingleEndSecondaryResultsForSecondRead = 0;
                *nSingleCandidatesForAffineGapFirstRead = maxSingleCandidatesForAffineGapBufferSize + 1; // So the caller knows it's the single end candidate buffer that overflowed
                return false;
            }

            if (!fitInSecondaryBuffer) {
                *nSecondaryResults = 0;
                *nSingleEndSecondaryResultsForFirstRead = singleSecondaryBufferSize + 1;
                *nSingleEndSecondaryResultsForSecondRead = 0;
                return false;
            }

            if (enableHammingScoringBaseAligner) {
                //
                // Try Hamming distance scoring to find alignments that have large soft clips and missed by Landau Vishkin
                //
                if (singleResult[r].status == NotFound && result->status[r] != NotFound) {

                    singleAligner->AlignRead(read[r], &singleResult[r], &firstSingleALTResult[r], maxEditDistanceForSecondaryResults,
                        singleSecondaryBufferSize - *nSingleEndSecondaryResultsForFirstRead, &singleEndSecondaryResultsThisTime,
                        maxSecondaryAlignmentsToReturn, singleEndSecondaryResults + *nSingleEndSecondaryResultsForFirstRead,
                        maxSingleCandidatesForAffineGapBufferSize - *nSingleCandidatesForAffineGapFirstRead, &singleEndAffineCandidatesThisTime,
                        singleCandidatesForAffineGap + *nSingleCandidatesForAffineGapFirstRead, true);

                    if (singleEndAffineCandidatesThisTime > (maxSingleCandidatesForAffineGapBufferSize - *nSingleCandidatesForAffineGapFirstRead)) {
                        *nSecondaryResults = *nSingleEndSecondaryResultsForFirstRead = *nSingleEndSecondaryResultsForSecondRead = 0;
                        *nSingleCandidatesForAffineGapFirstRead = maxSingleCandidatesForAffineGapBufferSize + 1; // So the caller knows it's the single end candidate buffer that overflowed
                        return false;
                    }

                    if (!fitInSecondaryBuffer) {
                        *nSecondaryResults = 0;
                        *nSingleEndSecondaryResultsForFirstRead = singleSecondaryBufferSize + 1;
                        *nSingleEndSecondaryResultsForSecondRead = 0;
                        return false;
                    }

                    singleAligner->alignAffineGap(read[r], &singleResult[r], &firstSingleALTResult[r], 
                        singleEndAffineCandidatesThisTime, singleCandidatesForAffineGap + *nSingleCandidatesForAffineGapFirstRead);
                }
            }

            *(resultCount[r]) = singleEndSecondaryResultsThisTime;
            *(affineCandidates[r]) = singleEndAffineCandidatesThisTime;

            if (compareWithSingleEndAlignment) {
                if (singleResult[r].score != ScoreAboveLimit && singleResult[r].score != BaseAligner::UnusedScoreValue) {
                    scoreLimitLeft -= singleResult[r].score;
                } else {
                    scoreLimitLeft = ScoreAboveLimit;
                }
                singleEndAGScore += singleResult[r].agScore;
                if (result->agScore[r] >= singleResult[r].agScore) {
                    chooseSingleEndMapq = false;
                }
            }
        } // Not too short
    } // For each read in the pair

    if (chooseSingleEndMapq) {
        for (int r = 0; r < NUM_READS_PER_PAIR; r++) {
            //
            // If the single-end aligner returns a lower MAPQ choose that for the result
            //
            result->mapq[r] = __min(result->mapq[r], singleResult[r].mapq);

            //
            // If the command line requests zeroing out low mapqs, do it now.  There's one other place we need to check below.
            //  
            if (result->mapq[r] <= flattenMAPQAtOrBelow) {
                result->mapq[r] = 0;
            } // if we flatten
        } // for each read
    } // choose single end mapq


    if (!compareWithSingleEndAlignment || (singleEndAGScore >= pairAGScore + minAGScoreImprovement)) {
        for (int r = 0; r < NUM_READS_PER_PAIR; r++) {
            if (read[r]->getDataLength() < minReadLength) {
                result->status[r] = NotFound;
                result->mapq[r] = 0;
                result->direction[r] = FORWARD;
                result->location[r] = InvalidGenomeLocation;
                result->score[r] = 0;
                result->usedAffineGapScoring[r] = false;
                result->basesClippedBefore[r] = 0;
                result->basesClippedAfter[r] = 0;
                result->agScore[r] = 0;
                result->clippingForReadAdjustment[r] = 0;

                firstALTResult->status[r] = NotFound;   // Don't need to fill in the rest, this suppresses writing it
            } else {
                result->status[r] = singleResult[r].status;
                result->mapq[r] = singleResult[r].mapq / 3;   // Heavy quality penalty for chimeric reads
                result->mapq[r] = result->mapq[r] <= 3 ? 0 : result->mapq[r];
                result->direction[r] = singleResult[r].direction;
                result->location[r] = singleResult[r].location;
                result->score[r] = singleResult[r].score;
                result->scorePriorToClipping[r] = singleResult[r].scorePriorToClipping;
                result->usedAffineGapScoring[r] = singleResult[r].usedAffineGapScoring;
                result->basesClippedBefore[r] = singleResult[r].basesClippedBefore;
                result->basesClippedAfter[r] = singleResult[r].basesClippedAfter;
                result->agScore[r] = singleResult[r].agScore;
                _ASSERT(result->basesClippedAfter[r] >= 0);
                _ASSERT(result->basesClippedBefore[r] >= 0);
            }
        }
        result->alignedAsPair = false;
    }

#ifdef _DEBUG
    if (_DumpAlignments) {
        printf("ChimericPairedEndAligner: (%s:%llu, %s:%llu) score (%d, %d), MAPQ (%d, %d)\n\n\n",
            index->getGenome()->getContigAtLocation(result->location[0])->name, result->location[0] - index->getGenome()->getContigAtLocation(result->location[0])->beginningLocation,
            index->getGenome()->getContigAtLocation(result->location[1])->name, result->location[1] - index->getGenome()->getContigAtLocation(result->location[1])->beginningLocation,
            result->score[0], result->score[1], result->mapq[0], result->mapq[1]);
    }
#endif // _DEBUG

    return true;                    
}<|MERGE_RESOLUTION|>--- conflicted
+++ resolved
@@ -72,13 +72,8 @@
         BigAllocator        *allocator)
 		: underlyingPairedEndAligner(underlyingPairedEndAligner_), forceSpacing(forceSpacing_), index(index_), minReadLength(minReadLength_), emitALTAlignments(emitALTAlignments_), 
            maxKSingleEnd(maxK / 2), maxKPairedEnd(maxK), extraSearchDepth(extraSearchDepth_),
-<<<<<<< HEAD
            minScoreRealignment(minScoreRealignment_), minScoreGapRealignmentALT(minScoreGapRealignmentALT_), minAGScoreImprovement(minAGScoreImprovement_), useSoftClipping(useSoftClipping_),
-           flattenMAPQAtOrBelow(flattenMAPQAtOrBelow_)
-=======
-           minScoreRealignment(minScoreRealignment_), minScoreGapRealignmentALT(minScoreGapRealignmentALT_), minAGScoreImprovement(minAGScoreImprovement_),
-           enableHammingScoringBaseAligner(enableHammingScoringBaseAligner_)
->>>>>>> 6ceee9cb
+           flattenMAPQAtOrBelow(flattenMAPQAtOrBelow_), enableHammingScoringBaseAligner(enableHammingScoringBaseAligner_)
 {
     // Create single-end aligners.
     singleAligner = new (allocator) BaseAligner(index, maxHits, maxK / 2  /* allocate half to each end instead of letting it float like when they're aligned together */, maxReadSize,
@@ -324,14 +319,18 @@
                 *nSecondaryResults = 0;
                 *nSingleEndSecondaryResultsForFirstRead = singleSecondaryBufferSize + 1;
                 *nSingleEndSecondaryResultsForSecondRead = 0;
+                *nSingleCandidatesForAffineGapFirstRead = 0;
                 return false;
             }
 
-            if (enableHammingScoringBaseAligner) {
+            bool usedHammingScoreingBaseAligner = false;
+            if (useSoftClipping && enableHammingScoringBaseAligner) {
                 //
-                // Try Hamming distance scoring to find alignments that have large soft clips and missed by Landau Vishkin
+                // Try Hamming distance scoring to align any unmapped reads
                 //
-                if (singleResult[r].status == NotFound && result->status[r] != NotFound) {
+                if (singleResult[r].status == NotFound && result->status[r] == NotFound) {
+                    
+                    usedHammingScoreingBaseAligner = true;
 
                     singleAligner->AlignRead(read[r], &singleResult[r], &firstSingleALTResult[r], maxEditDistanceForSecondaryResults,
                         singleSecondaryBufferSize - *nSingleEndSecondaryResultsForFirstRead, &singleEndSecondaryResultsThisTime,
@@ -349,6 +348,7 @@
                         *nSecondaryResults = 0;
                         *nSingleEndSecondaryResultsForFirstRead = singleSecondaryBufferSize + 1;
                         *nSingleEndSecondaryResultsForSecondRead = 0;
+                        *nSingleCandidatesForAffineGapFirstRead = 0;
                         return false;
                     }
 
@@ -361,10 +361,15 @@
             *(affineCandidates[r]) = singleEndAffineCandidatesThisTime;
 
             if (compareWithSingleEndAlignment) {
-                if (singleResult[r].score != ScoreAboveLimit && singleResult[r].score != BaseAligner::UnusedScoreValue) {
-                    scoreLimitLeft -= singleResult[r].score;
-                } else {
-                    scoreLimitLeft = ScoreAboveLimit;
+                //
+                // Do not lower scoreLimit for mate if we used Hamming scoring for the base aligner
+                //
+                if (!usedHammingScoreingBaseAligner) {
+                    if (singleResult[r].score != ScoreAboveLimit && singleResult[r].score != BaseAligner::UnusedScoreValue) {
+                        scoreLimitLeft -= singleResult[r].score;
+                    } else {
+                        scoreLimitLeft = ScoreAboveLimit;
+                    }
                 }
                 singleEndAGScore += singleResult[r].agScore;
                 if (result->agScore[r] >= singleResult[r].agScore) {
