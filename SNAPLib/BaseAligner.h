--- conflicted
+++ resolved
@@ -33,20 +33,15 @@
 #include "ProbabilityDistance.h"
 #include "AlignerStats.h"
 #include "directions.h"
-<<<<<<< HEAD
+#include "GenomeIndex.h"
 #include <map>
 #include <set>
 
 typedef std::map<unsigned, std::set<unsigned> > seed_map;
 
-class BaseAligner: public Aligner {
-=======
-#include "GenomeIndex.h"
-
 extern bool doAlignerPrefetch;
 
 class BaseAligner {
->>>>>>> 055a9e58
 public:
 
     BaseAligner(
