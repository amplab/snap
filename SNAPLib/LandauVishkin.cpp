#include "stdafx.h"
#include "Compat.h"
#include "LandauVishkin.h"
#include "mapq.h"
#include "Read.h"
#include "BaseAligner.h"
#include "Bam.h"
#include "exit.h"
#include <vector>

using std::make_pair;
using std::min;

LandauVishkinWithCigar::LandauVishkinWithCigar()
{
    for (int i = 0; i < MAX_K+1; i++) {
        for (int j = 0; j < 2*MAX_K+1; j++) {
            L[i][j] = -2;
        }
    }
}

/*++
    Write cigar to buffer, return true if it fits
    null-terminates buffer if it returns false (i.e. fills up buffer)
--*/
bool writeCigar(char** o_buf, int* o_buflen, int count, char code, CigarFormat format, std::vector<unsigned> &tokens)
{

    tokens.push_back(count);
    tokens.push_back(code);

    _ASSERT(count >= 0);
    if (count <= 0) {
        return true;
    }
    switch (format) {
    case EXPANDED_CIGAR_STRING: {
        int n = min(*o_buflen, count);
        for (int i = 0; i < n; i++) {
            *(*o_buf)++ = code;
        }
        *o_buflen -= n;
        if (*o_buflen == 0) {
            *(*o_buf - 1) = '\0';
        }
        return *o_buflen > 0;
    }
    case COMPACT_CIGAR_STRING: {
        if (*o_buflen == 0) {
            *(*o_buf - 1) = '\0';
            return false;
        }
        int written = snprintf(*o_buf, *o_buflen, "%d%c", count, code);
        if (written > *o_buflen - 1) {
            *o_buf = '\0';
            return false;
        } else {
            *o_buf += written;
            *o_buflen -= written;
            return true;
        }
    }
    case COMPACT_CIGAR_BINARY:
        // binary format with non-zero count byte followed by char (easier to examine programmatically)
        while (true) {
            if (*o_buflen < 3) {
                *(*o_buf) = '\0';
                return false;
            }
            *(*o_buf)++ = min(count, 255);
            *(*o_buf)++ = code;
            *o_buflen -= 2;
            if (count <= 255) {
                return true;
            }
            count -= 255;
        }
    case BAM_CIGAR_OPS:
        if (*o_buflen < 4 || count >= (1 << 28)) {
            return false;
        }
        *(_uint32*)*o_buf = (count << 4) | BAMAlignment::CigarToCode[code];
        *o_buf += 4;
        *o_buflen -= 4;
        return true;
    default:
        printf("invalid cigar format %d\n", format);
        soft_exit(1);
        return false;        // Not reached.  This is just here to suppress a compiler warning.
    } // switch
}

#if 0
inline void validateAction(char& last, char current)
{
    _ASSERT(last != current);
    last = current;
}
#else
inline void validateAction(char& last, char current) {}
#endif


    void
LandauVishkinWithCigar::printLinear(
    char* buffer,
    int bufferSize,
    unsigned variant)
{
    _ASSERT(bufferSize >= 12);
    int inserts = (variant >> CigarInsertCShift) & CigarInsertCount;
    if (inserts > 0) {
        *buffer++ = '0' + inserts;
        *buffer++ = 'I';
        for (int i = 0; i < inserts; i++) {
            *buffer++ = VALUE_BASE[(variant >> (CigarInsertBShift + 2 * i)) & 3];
        }
    }
    unsigned op = variant & CigarOpcode;
    if (op >= CigarReplace && op < CigarDelete) {
        *buffer++ = 'X';
        *buffer++ = VALUE_BASE[op - CigarReplace];
    } else if (op == CigarDelete) {
        *buffer++ = 'D';
    }
    *buffer++ = 0;
}

<<<<<<< HEAD
int LandauVishkinWithCigar::insertSpliceJunctions(
    const GTFReader *gtf,
    std::vector<unsigned> tokens, 
    std::string transcript_id, 
    unsigned pos,
    char *cigarNew, 
    int cigarNewLen, 
    CigarFormat format)
{

    //Create array to store new tokens
    std::vector<unsigned> final;

    //Keep pointer to beginning
    char* cigarBufStart = cigarNew;
    
    //If the length of tokens is odd, something is wrong
    if (tokens.size() % 2 != 0) {
        fprintf(stderr, "Error: Size of CIGAR tokens is odd (%d)\n", tokens.size());
        exit(1);
    }

    //printf("%d %s %u\n", gtf->Size(), transcript_id.c_str(), pos);  
    unsigned prev = pos;
    unsigned current = pos;
    std::string new_cigar;
    int numCigarOps = 0;

    //Loop over all the operators
    for (std::vector<unsigned>::iterator it = tokens.begin(); it != tokens.end(); it+=2) {
       
        //Get the size of the operator and the operator character
        unsigned length = *it;
        char op = *(it+1);
   
        //printf("%u %c\n", length, op);
   
        if (op == 'I') {
            if (! writeCigar(&cigarNew, &cigarNewLen, length, op, format, final)) {
                return -2;
            }
            numCigarOps++;
        }
        else if (op == 'S') {
            if (! writeCigar(&cigarNew, &cigarNewLen, length, op, format, final)) {
                return -2;
            }
            numCigarOps++;
        }
        else {
      
            //Get the end of this operator
            current += length-1;
            
            //Get the junctions
            //printf("Querying with pos: %d length: %d\n", prev, length);
            std::vector<junction> junctions;
            gtf->GetTranscript(transcript_id).Junctions(prev, length, junctions);

            //If this operator crosses a splice junction, we must add it into the CIGAR operator
            if (junctions.size() > 0) {
            
                //printf("Junctions: %d Remainder: %d\n", junctions.size(), length);
            
                // Add any junctions to the CIGAR operator
                unsigned remainder = length;
                          
                //Iterate over the junctions
                for (std::vector<junction>::iterator jit = junctions.begin(); jit != junctions.end(); ++jit) {
                                    
                    // Special case 1: the read begins right on the splice
                    // junction: in this case we do not insert the junction
                    if (jit->first == pos) {
                        continue; 
                    }
                                            
                    // Junction[0] is the position in transcript space where the
                    // splice junction begins (end of exon + 1)
                    int step = jit->first - prev;
                    remainder = remainder - step;
                    
                    //printf("%u %u %u %d %u\n", jit->first, jit->second, prev, step, remainder);
                              
                    // Add in portion of operator
                    if (step > 0) {
                        if (! writeCigar(&cigarNew, &cigarNewLen, step, op, format, final)) {
                            return -2;
                        }
                        numCigarOps++;
                    }   
                                                
                    // Add in splice junction spacer only if this is not the first operator
                    if (! writeCigar(&cigarNew, &cigarNewLen, jit->second->Length(), 'N', format, final)) {
                        return -2;
                    }
                    numCigarOps++;
                                               
                    // Increment the amount we move through the transcript
                    prev = prev + step;  
                    
                }                      
                        
                // Add in remainder of current operator
                if (remainder > 0) {
                    if (! writeCigar(&cigarNew, &cigarNewLen, remainder, op, format, final)) {
                        return -2;
                    }
                    numCigarOps++;
                }

        
            // If there are no splice junctions, just print the operator as-is
            } else {            
                if (! writeCigar(&cigarNew, &cigarNewLen, length, op, format, final)) {
                    return -2;
                }
                numCigarOps++;
            }
            
            // We begin at the next position for the next operator
            current = current + 1;           
            prev = current;
        }
    }

    if (format != BAM_CIGAR_OPS) {
        *(cigarNew - (cigarNewLen == 0 ? 1 : 0)) = '\0'; // terminate string
    }

    return numCigarOps;

}

=======
>>>>>>> f4ad1fa5
static const int PrevDelta[3][3] = 
    {{+1, 0, -1},    // d < 0
    {0, -1, +1},    // d == 0
    {-1, 0, +1}};   // d > 0

int LandauVishkinWithCigar::computeEditDistance(
    const char* text, int textLen,
    const char* pattern, int patternLen,
    int k,
<<<<<<< HEAD
    char *cigarBuf, int cigarBufLen, bool useM,
    std::vector<unsigned> &tokens,
=======
    char *cigarBuf, int cigarBufLen, bool useM, 
>>>>>>> f4ad1fa5
    CigarFormat format, int* o_cigarBufUsed, int* o_textUsed)
{
    _ASSERT(patternLen >= 0 && textLen >= 0);
    _ASSERT(k < MAX_K);
    const char* p = pattern;
    const char* t = text;
    char* cigarBufStart = cigarBuf;
    if (NULL == text) {
        return -1;            // This happens when we're trying to read past the end of the genome.
    }

    int end = min(patternLen, textLen);
    const char* pend = pattern + end;
    while (p < pend) {
        _uint64 x = *((_uint64*) p) ^ *((_uint64*) t);
        if (x) {
            unsigned long zeroes;
            CountTrailingZeroes(x, zeroes);
            zeroes >>= 3;
            L[0][MAX_K] = min((int)(p - pattern) + (int)zeroes, end);
            goto done1;
        }
        p += 8;
        t += 8;
    }
    L[0][MAX_K] = end;
done1:
    if (L[0][MAX_K] == end) {
        // We matched the text exactly; fill the CIGAR string with all ='s (or M's)
		if (useM) {
			if (! writeCigar(&cigarBuf, &cigarBufLen, patternLen, 'M', format, tokens)) {
				return -2;
			}
            // todo: should this also write X's like '=' case? or is 'M' special?
		} else {
			if (! writeCigar(&cigarBuf, &cigarBufLen, end, '=', format, tokens)) {
				return -2;
			}
			if (patternLen > end) {
				// Also need to write a bunch of X's past the end of the text
				if (! writeCigar(&cigarBuf, &cigarBufLen, patternLen - end, 'X', format, tokens)) {
					return -2;
				}
			}
		}
        // todo: should this null-terminate?
        if (o_cigarBufUsed != NULL) {
            *o_cigarBufUsed = (int)(cigarBuf - cigarBufStart);
        }
        if (o_textUsed != NULL) {
            *o_textUsed = end;
        }
        return 0;
    }

    char lastAction = '*';

    for (int e = 1; e <= k; e++) {
        // Go through the offsets, d, in the order 0, -1, 1, -2, 2, etc, in order to find CIGAR strings
        // with few indels first if possible.
        for (int d = 0; d != -(e+1); d = (d >= 0 ? -(d+1) : -d)) {
            int bestdelta = 0;
            int bestbest = -1;
            //  extend previous solutions as far as possible, pick best, minimizing indels
            int dy = (d >= 0) + (d > 0);
            for (int dx = 0; dx < 3; dx++) {
                int delta = PrevDelta[dy][dx];
                int best = L[e-1][MAX_K+d + delta] + (delta >= 0);
                if (best < 0) {
                    continue;
                }
                const char* p = pattern + best;
                const char* t = (text + d) + best;
                if (*p == *t) {
                    int end = min(patternLen, textLen - d);
                    const char* pend = pattern + end;

                    while (true) {
                        _uint64 x = *((_uint64*) p) ^ *((_uint64*) t);
                        if (x) {
                            unsigned long zeroes;
                            CountTrailingZeroes(x, zeroes);
                            zeroes >>= 3;
                            best = min((int)(p - pattern) + (int)zeroes, end);
                            break;
                        }
                        p += 8;
                        if (p >= pend) {
                            best = end;
                            break;
                        }
                        t += 8;
                    }
                }
                if (best > bestbest) {
                    bestbest = best;
                    bestdelta = delta;
                }
            }
            int best = bestbest;
            A[e][MAX_K+d] = "DXI"[bestdelta + 1];

            L[e][MAX_K+d] = best;

            if (best == patternLen) {
                // We're done. First, let's see whether we can reach e errors with no indels. Otherwise, we'll
                // trace back through the dynamic programming array to build up the CIGAR string.
                
                int straightMismatches = 0;
                for (int i = 0; i < end; i++) {
                    if (pattern[i] != text[i]) {
                        straightMismatches++;
                    }
                }
                straightMismatches += patternLen - end;
                if (straightMismatches == e) {
                    // We can match with no indels; let's do that
					if (useM) {
						//
						// No inserts or deletes, and with useM equal and SNP look the same, so just
						// emit a simple string.
						//
                        validateAction(lastAction, 'M');
<<<<<<< HEAD
						if (!writeCigar(&cigarBuf, &cigarBufLen, patternLen, 'M', format, tokens)) {
=======
						if (!writeCigar(&cigarBuf, &cigarBufLen, patternLen, 'M', format)) {
>>>>>>> f4ad1fa5
							return -2;
						}
					} else {
						int streakStart = 0;
						bool matching = (pattern[0] == text[0]);
						for (int i = 0; i < end; i++) {
							bool newMatching = (pattern[i] == text[i]);
							if (newMatching != matching) {
                                validateAction(lastAction, matching ? '=' : 'X');
<<<<<<< HEAD
								if (!writeCigar(&cigarBuf, &cigarBufLen, i - streakStart, (matching ? '=' : 'X'), format, tokens)) {
=======
								if (!writeCigar(&cigarBuf, &cigarBufLen, i - streakStart, (matching ? '=' : 'X'), format)) {
>>>>>>> f4ad1fa5
									return -2;
								}
								matching = newMatching;
								streakStart = i;
							}
						}
					
						// Write the last '=' or 'X' streak
						if (patternLen > streakStart) {
							if (!matching) {
								// Write out X's all the way to patternLen
                                validateAction(lastAction, 'X');
<<<<<<< HEAD
								if (!writeCigar(&cigarBuf, &cigarBufLen, patternLen - streakStart, 'X', format, tokens)) {
=======
								if (!writeCigar(&cigarBuf, &cigarBufLen, patternLen - streakStart, 'X', format)) {
>>>>>>> f4ad1fa5
									return -2;
								}
							} else {
								// Write out some ='s and then possibly X's if pattern is longer than text
                                validateAction(lastAction, '=');
<<<<<<< HEAD
								if (!writeCigar(&cigarBuf, &cigarBufLen, end - streakStart, '=', format, tokens)) {
=======
								if (!writeCigar(&cigarBuf, &cigarBufLen, end - streakStart, '=', format)) {
>>>>>>> f4ad1fa5
									return -2;
								}
                                    validateAction(lastAction, 'X');
								if (patternLen > end) {
<<<<<<< HEAD
									if (!writeCigar(&cigarBuf, &cigarBufLen, patternLen - end, 'X', format, tokens)) {
=======
                                    validateAction(lastAction, 'X');
									if (!writeCigar(&cigarBuf, &cigarBufLen, patternLen - end, 'X', format)) {
>>>>>>> f4ad1fa5
										return -2;
									}
								}
							}
						}
					}
                    *(cigarBuf - (cigarBufLen == 0 ? 1 : 0)) = '\0'; // terminate string
                    if (o_cigarBufUsed != NULL) {
                        *o_cigarBufUsed = (int)(cigarBuf - cigarBufStart);
                    }
                    if (o_textUsed != NULL) {
                        *o_textUsed = end;
                    }
                    return e;
                }
                
#ifdef TRACE_LV
                // Dump the contents of the various arrays
                printf("Done with e=%d, d=%d\n", e, d);
                for (int ee = 0; ee <= e; ee++) {
                    for (int dd = -e; dd <= e; dd++) {
                        if (dd >= -ee && dd <= ee)
                            printf("%3d ", L[ee][MAX_K+dd]);
                        else
                            printf("    ");
                    }
                    printf("\n");
                }
                for (int ee = 0; ee <= e; ee++) {
                    for (int dd = -e; dd <= e; dd++) {
                        if (dd >= -ee && dd <= ee)
                            printf("%3c ", A[ee][MAX_K+dd]);
                        else
                            printf("    ");
                    }
                    printf("\n");
                }
#endif

                // Trace backward to build up the CIGAR string.  We do this by filling in the backtraceAction,
                // backtraceMatched and backtraceD arrays, then going through them in the forward direction to
                // figure out our string.
                int curD = d;
                for (int curE = e; curE >= 1; curE--) {
                    backtraceAction[curE] = A[curE][MAX_K+curD];
                    if (backtraceAction[curE] == 'I') {
                        backtraceD[curE] = curD + 1;
                        backtraceMatched[curE] = L[curE][MAX_K+curD] - L[curE-1][MAX_K+curD+1] - 1;
                    } else if (backtraceAction[curE] == 'D') {
                        backtraceD[curE] = curD - 1;
                        backtraceMatched[curE] = L[curE][MAX_K+curD] - L[curE-1][MAX_K+curD-1];
                    } else { // backtraceAction[curE] == 'X'
                        backtraceD[curE] = curD;
                        backtraceMatched[curE] = L[curE][MAX_K+curD] - L[curE-1][MAX_K+curD] - 1;
                    }
                    curD = backtraceD[curE];
#ifdef TRACE_LV
                    printf("%d %d: %d %c %d %d\n", curE, curD, L[curE][MAX_K+curD], 
                        backtraceAction[curE], backtraceD[curE], backtraceMatched[curE]);
#endif
                }

				int accumulatedMs;	// Count of Ms that we need to emit before an I or D (or ending).
				if (useM) {
					accumulatedMs = L[0][MAX_K+0];
				} else {
					// Write out ='s for the first patch of exact matches that brought us to L[0][0]
					if (L[0][MAX_K+0] > 0) {
                        validateAction(lastAction, '=');
<<<<<<< HEAD
						if (! writeCigar(&cigarBuf, &cigarBufLen, L[0][MAX_K+0], '=', format, tokens)) {
=======
						if (! writeCigar(&cigarBuf, &cigarBufLen, L[0][MAX_K+0], '=', format)) {
>>>>>>> f4ad1fa5
							return -2;
						}
					}
				}

                int curE = 1;
                while (curE <= e) {
                    // First write the action, possibly with a repeat if it occurred multiple times with no exact matches
                    char action = backtraceAction[curE];
                    int actionCount = 1;
                    while (curE+1 <= e && backtraceMatched[curE] == 0 && backtraceAction[curE+1] == action) {
                        actionCount++;
                        curE++;
                    }
					if (useM) {
						if (action == '=' || action == 'X') {
							accumulatedMs += actionCount;
						} else {
							if (accumulatedMs != 0) {
                                validateAction(lastAction, 'M');
<<<<<<< HEAD
								if (!writeCigar(&cigarBuf, &cigarBufLen, accumulatedMs, 'M', format, tokens)) {
=======
								if (!writeCigar(&cigarBuf, &cigarBufLen, accumulatedMs, 'M', format)) {
>>>>>>> f4ad1fa5
									return -2;
								}
								accumulatedMs = 0;
							}
                            validateAction(lastAction, action);
<<<<<<< HEAD
						if (!writeCigar(&cigarBuf, &cigarBufLen, actionCount, action, format, tokens)) {
=======
                            if (!writeCigar(&cigarBuf, &cigarBufLen, actionCount, action, format)) {
>>>>>>> f4ad1fa5
								return -2;
							}
						}
					} else {
                        validateAction(lastAction, action);
<<<<<<< HEAD
					if (! writeCigar(&cigarBuf, &cigarBufLen, actionCount, action, format, tokens)) {
=======
                        if (! writeCigar(&cigarBuf, &cigarBufLen, actionCount, action, format)) {
>>>>>>> f4ad1fa5
							return -2;
						}
					}
                    // Next, write out ='s for the exact match
                    if (backtraceMatched[curE] > 0) {
						if (useM) {
							accumulatedMs += backtraceMatched[curE];
						} else {
                            validateAction(lastAction, '=');
<<<<<<< HEAD
			    if (! writeCigar(&cigarBuf, &cigarBufLen, backtraceMatched[curE], '=', format, tokens)) {
=======
                            if (! writeCigar(&cigarBuf, &cigarBufLen, backtraceMatched[curE], '=', format)) {
>>>>>>> f4ad1fa5
								return -2;
							}
						}
                    }
                    curE++;
                }
				if (useM && accumulatedMs != 0) {
					//
					// Write out the trailing Ms.
					//
                    validateAction(lastAction, 'M');
<<<<<<< HEAD
					if (!writeCigar(&cigarBuf, &cigarBufLen, accumulatedMs, 'M', format, tokens)) {
=======
					if (!writeCigar(&cigarBuf, &cigarBufLen, accumulatedMs, 'M', format)) {
>>>>>>> f4ad1fa5
						return -2;
					}
				}
                if (format != BAM_CIGAR_OPS) {
                    *(cigarBuf - (cigarBufLen == 0 ? 1 : 0)) = '\0'; // terminate string
                }
                if (o_cigarBufUsed != NULL) {
                    *o_cigarBufUsed = (int)(cigarBuf - cigarBufStart);
                }
                if (o_textUsed != NULL) {
                    *o_textUsed = min(textLen, best + d);
                }
                return e;
            }
        }
    }

    // Could not align strings with at most K edits
    *(cigarBuf - (cigarBufLen == 0 ? 1 : 0)) = '\0'; // terminate string
    return -1;
}

int LandauVishkinWithCigar::computeEditDistanceNormalized(
    const char* text, int textLen,
    const char* pattern, int patternLen,
    int k,
    char *cigarBuf, int cigarBufLen, bool useM, 
<<<<<<< HEAD
    std::vector<unsigned> &tokens,
=======
>>>>>>> f4ad1fa5
    CigarFormat format, int* cigarBufUsed)
{
    if (format != BAM_CIGAR_OPS && format != COMPACT_CIGAR_STRING) {
        fprintf(stderr, "LandauVishkinWithCigar::computeEditDistanceNormalized invalid parameter\n");
        soft_exit(1);
    }
    int bamBufLen = (format == BAM_CIGAR_OPS ? 1 : 2) * cigarBufLen; // should be enough
    char* bamBuf = (char*) alloca(bamBufLen);
    int bamBufUsed, textUsed;
    int score = computeEditDistance(text, textLen, pattern, patternLen, k, bamBuf, bamBufLen,
<<<<<<< HEAD
        useM, tokens, BAM_CIGAR_OPS, &bamBufUsed, &textUsed);
=======
        useM, BAM_CIGAR_OPS, &bamBufUsed, &textUsed);
>>>>>>> f4ad1fa5
    if (score < 0) {
        return score;
    }
    _uint32* bamOps = (_uint32*) bamBuf;
    int bamOpCount = bamBufUsed / sizeof(_uint32);
    bool hasIndels = false;
    for (int i = 0; i < bamOpCount && ! hasIndels; i++) {
        char c = BAMAlignment::CodeToCigar[BAMAlignment::GetCigarOpCode(bamOps[i])];
        hasIndels = c == 'I' || c == 'D';
    }
    if (hasIndels) {
        // run it again in reverse so it pushes indels towards the beginning
        char* text2 = (char*) alloca(textLen + 1);
        _ASSERT(textUsed <= textLen);
        util::memrevcpy(text2, text, textUsed);
        char* pattern2 = (char*) alloca(patternLen + 1);
        util::memrevcpy(pattern2, pattern, patternLen);
        char* bamBuf2 = (char*) alloca(bamBufLen);
        int bamBufUsed2, textUsed2;
        int score2 = computeEditDistance(text2, textUsed, pattern2, patternLen, k, bamBuf2, bamBufLen,
<<<<<<< HEAD
            useM, tokens, BAM_CIGAR_OPS, &bamBufUsed2, &textUsed2);
=======
            useM, BAM_CIGAR_OPS, &bamBufUsed2, &textUsed2);
>>>>>>> f4ad1fa5
        if (score == score2 /* && bamBufUsed2 == bamBufUsed && textUsed2 == textUsed*/) {
            bamBuf = bamBuf2;
            bamBufUsed = bamBufUsed2;
            bamOpCount = bamBufUsed2 / sizeof(_uint32);
            textUsed = textUsed2;
            // reverse the operations
            for (int i = 0; i < bamOpCount; i++) {
                bamOps[i] = ((_uint32*) bamBuf2)[bamOpCount - 1 - i];
            }
        } else if (false) { // debugging
            text2[textUsed2] = 0;
            pattern2[patternLen] = 0;
            printf("inconsistent forward/reverse comparison\nreverse score %d, textUsed %d, bamUsed %d, text/pattern:\n%s\n%s\n",
                score2, textUsed2, bamBufUsed2, text2, pattern2);
            memcpy(text2, text, textLen);
            text2[textLen] = 0;
            memcpy(pattern2, pattern, patternLen);
            pattern2[patternLen] = 0;
            printf("forward score %d, textUsed %d, bamUsed %d, text/pattern:\n%s\n%s\n",
                score, textUsed, bamBufUsed, text2, pattern2);
        }
    }
    // copy out cigar info
    if (format == BAM_CIGAR_OPS) {
        memcpy(cigarBuf, bamOps, bamBufUsed);
        if (cigarBufUsed != NULL) {
            *cigarBufUsed = bamBufUsed;
        }
    } else {
        bool ok = BAMAlignment::decodeCigar(cigarBuf, cigarBufLen, bamOps, bamOpCount);
        if (! ok) {
            return -1;
        }
        if (cigarBufUsed != NULL) {
            *cigarBufUsed = (int) strlen(cigarBuf) + 1;
        }
    }
    return score;
}

    int
LandauVishkinWithCigar::linearizeCompactBinary(
    _uint16* o_linear,
    int referenceSize,
    char* cigar,
    int cigarSize,
    char* sample,
    int sampleSize)
{
    memset(o_linear, 0, referenceSize * 2); // zero-init
    int ic = 0, ir = 0, is = 0; // index into cigar, linear/reference, and sample
    while (ic < cigarSize) {
        int n = (unsigned char) cigar[ic++];
        char code = cigar[ic++];
        int ii, base;
        for (int i = 0; i < n; i++) {
            if ((code != 'I' && ir >= referenceSize) || (code != 'D' && is >= sampleSize)) {
                return ir;
            }
            if (code != 'D') {
                base = sample[is] != 'N' ? BASE_VALUE[sample[is]] : 0;
                is++;
            }
            switch (code) {
            case '=':
                ir++;
                break;
            case 'X':
                o_linear[ir++] |= CigarReplace + base;
                break;
            case 'D':
                o_linear[ir++] |= CigarDelete;
                break;
            case 'I':
                ii = (o_linear[ir] >> CigarInsertCShift) & CigarInsertCount;
                if (ii < 4) {
                    o_linear[ir] = (base << (2 * ii + CigarInsertBShift)) | ((ii + 1) << CigarInsertCShift);
                } else if (ii < 7) {
                    o_linear[ir] = (o_linear[ir] & CigarInsertBases) | ((ii + 1) << CigarInsertCShift);
                }
                break;
            default:
                _ASSERT(false);
            }
        }
    }
    return ir;
}

    void 
setLVProbabilities(double *i_indelProbabilities, double *i_phredToProbability, double mutationProbability)
{
    lv_indelProbabilities = i_indelProbabilities;

    //
    // Compute the phred table to incorporate the mutation probability, assuming that machine errors and mutations
    // are independent (which there's no reason not to think is the case).  If P(A) and P(B) are independent, then
    // P(A or B) = P(not (not-A and not-B)) = 1-(1-P(A))(1-P(B)).
    //
    for (unsigned i = 0; i < 255; i++) {
        lv_phredToProbability[i] = 1.0-(1.0 - i_phredToProbability[i]) * (1.0 - mutationProbability);
    }
}

    void
initializeLVProbabilitiesToPhredPlus33()
{
    static bool alreadyInitialized = false;
    if (alreadyInitialized) {
        return;
    }
    alreadyInitialized = true;

    //
    // indel probability is .0001 for any indel (10% of a SNP real difference), and then 10% worse for each longer base.
    //
    _ASSERT(NULL == lv_phredToProbability);
    lv_phredToProbability = (double *)BigAlloc(sizeof(double) * 256);

    static const int maxIndels = 10000; // Way more than we'll see, and in practice enough to result in p=0.0;
    _ASSERT(NULL == lv_indelProbabilities);
    lv_indelProbabilities = (double *)BigAlloc(sizeof(double) * maxIndels);
 
    const double mutationRate = SNP_PROB;
    lv_indelProbabilities = new double[maxIndels+1];
    lv_indelProbabilities[0] = 1.0;
    lv_indelProbabilities[1] = GAP_OPEN_PROB;
    for (int i = 2; i <= maxIndels; i++) {
        lv_indelProbabilities[i] = lv_indelProbabilities[i-1] * GAP_EXTEND_PROB;
    }

    //
    // Use 0.001 as the probability of a real SNP, then or it with the Phred+33 probability.
    //
    for (int i = 0; i < 33; i++) {
        lv_phredToProbability[i] = mutationRate;  // This isn't a sensible Phred score
    }
    for (int i = 33; i <= 93 + 33; i++) {
         lv_phredToProbability[i] = 1.0-(1.0 - pow(10.0,-1.0 * (i - 33.0) / 10.0)) * (1.0 - mutationRate);
    }
    for (int i = 93 + 33 + 1; i < 256; i++) {
        lv_phredToProbability[i] = mutationRate;   // This isn't a sensible Phred score
    }

    _ASSERT(NULL == lv_perfectMatchProbability);
    lv_perfectMatchProbability = new double[MaxReadLength+1];
    lv_perfectMatchProbability[0] = 1.0;
    for (unsigned i = 1; i <= MaxReadLength; i++) {
        lv_perfectMatchProbability[i] = lv_perfectMatchProbability[i - 1] * (1 - SNP_PROB);
    }

    initializeMapqTables();
}

double *lv_phredToProbability = NULL;
double *lv_indelProbabilities = NULL;
double *lv_perfectMatchProbability = NULL;<|MERGE_RESOLUTION|>--- conflicted
+++ resolved
@@ -127,7 +127,6 @@
     *buffer++ = 0;
 }
 
-<<<<<<< HEAD
 int LandauVishkinWithCigar::insertSpliceJunctions(
     const GTFReader *gtf,
     std::vector<unsigned> tokens, 
@@ -261,8 +260,6 @@
 
 }
 
-=======
->>>>>>> f4ad1fa5
 static const int PrevDelta[3][3] = 
     {{+1, 0, -1},    // d < 0
     {0, -1, +1},    // d == 0
@@ -272,12 +269,8 @@
     const char* text, int textLen,
     const char* pattern, int patternLen,
     int k,
-<<<<<<< HEAD
     char *cigarBuf, int cigarBufLen, bool useM,
     std::vector<unsigned> &tokens,
-=======
-    char *cigarBuf, int cigarBufLen, bool useM, 
->>>>>>> f4ad1fa5
     CigarFormat format, int* o_cigarBufUsed, int* o_textUsed)
 {
     _ASSERT(patternLen >= 0 && textLen >= 0);
@@ -401,11 +394,7 @@
 						// emit a simple string.
 						//
                         validateAction(lastAction, 'M');
-<<<<<<< HEAD
 						if (!writeCigar(&cigarBuf, &cigarBufLen, patternLen, 'M', format, tokens)) {
-=======
-						if (!writeCigar(&cigarBuf, &cigarBufLen, patternLen, 'M', format)) {
->>>>>>> f4ad1fa5
 							return -2;
 						}
 					} else {
@@ -415,11 +404,7 @@
 							bool newMatching = (pattern[i] == text[i]);
 							if (newMatching != matching) {
                                 validateAction(lastAction, matching ? '=' : 'X');
-<<<<<<< HEAD
 								if (!writeCigar(&cigarBuf, &cigarBufLen, i - streakStart, (matching ? '=' : 'X'), format, tokens)) {
-=======
-								if (!writeCigar(&cigarBuf, &cigarBufLen, i - streakStart, (matching ? '=' : 'X'), format)) {
->>>>>>> f4ad1fa5
 									return -2;
 								}
 								matching = newMatching;
@@ -432,31 +417,18 @@
 							if (!matching) {
 								// Write out X's all the way to patternLen
                                 validateAction(lastAction, 'X');
-<<<<<<< HEAD
 								if (!writeCigar(&cigarBuf, &cigarBufLen, patternLen - streakStart, 'X', format, tokens)) {
-=======
-								if (!writeCigar(&cigarBuf, &cigarBufLen, patternLen - streakStart, 'X', format)) {
->>>>>>> f4ad1fa5
 									return -2;
 								}
 							} else {
 								// Write out some ='s and then possibly X's if pattern is longer than text
                                 validateAction(lastAction, '=');
-<<<<<<< HEAD
 								if (!writeCigar(&cigarBuf, &cigarBufLen, end - streakStart, '=', format, tokens)) {
-=======
-								if (!writeCigar(&cigarBuf, &cigarBufLen, end - streakStart, '=', format)) {
->>>>>>> f4ad1fa5
 									return -2;
 								}
+								if (patternLen > end) {
                                     validateAction(lastAction, 'X');
-								if (patternLen > end) {
-<<<<<<< HEAD
 									if (!writeCigar(&cigarBuf, &cigarBufLen, patternLen - end, 'X', format, tokens)) {
-=======
-                                    validateAction(lastAction, 'X');
-									if (!writeCigar(&cigarBuf, &cigarBufLen, patternLen - end, 'X', format)) {
->>>>>>> f4ad1fa5
 										return -2;
 									}
 								}
@@ -526,11 +498,7 @@
 					// Write out ='s for the first patch of exact matches that brought us to L[0][0]
 					if (L[0][MAX_K+0] > 0) {
                         validateAction(lastAction, '=');
-<<<<<<< HEAD
 						if (! writeCigar(&cigarBuf, &cigarBufLen, L[0][MAX_K+0], '=', format, tokens)) {
-=======
-						if (! writeCigar(&cigarBuf, &cigarBufLen, L[0][MAX_K+0], '=', format)) {
->>>>>>> f4ad1fa5
 							return -2;
 						}
 					}
@@ -551,31 +519,19 @@
 						} else {
 							if (accumulatedMs != 0) {
                                 validateAction(lastAction, 'M');
-<<<<<<< HEAD
 								if (!writeCigar(&cigarBuf, &cigarBufLen, accumulatedMs, 'M', format, tokens)) {
-=======
-								if (!writeCigar(&cigarBuf, &cigarBufLen, accumulatedMs, 'M', format)) {
->>>>>>> f4ad1fa5
 									return -2;
 								}
 								accumulatedMs = 0;
 							}
                             validateAction(lastAction, action);
-<<<<<<< HEAD
 						if (!writeCigar(&cigarBuf, &cigarBufLen, actionCount, action, format, tokens)) {
-=======
-                            if (!writeCigar(&cigarBuf, &cigarBufLen, actionCount, action, format)) {
->>>>>>> f4ad1fa5
 								return -2;
 							}
 						}
 					} else {
                         validateAction(lastAction, action);
-<<<<<<< HEAD
 					if (! writeCigar(&cigarBuf, &cigarBufLen, actionCount, action, format, tokens)) {
-=======
-                        if (! writeCigar(&cigarBuf, &cigarBufLen, actionCount, action, format)) {
->>>>>>> f4ad1fa5
 							return -2;
 						}
 					}
@@ -585,11 +541,7 @@
 							accumulatedMs += backtraceMatched[curE];
 						} else {
                             validateAction(lastAction, '=');
-<<<<<<< HEAD
 			    if (! writeCigar(&cigarBuf, &cigarBufLen, backtraceMatched[curE], '=', format, tokens)) {
-=======
-                            if (! writeCigar(&cigarBuf, &cigarBufLen, backtraceMatched[curE], '=', format)) {
->>>>>>> f4ad1fa5
 								return -2;
 							}
 						}
@@ -601,11 +553,7 @@
 					// Write out the trailing Ms.
 					//
                     validateAction(lastAction, 'M');
-<<<<<<< HEAD
 					if (!writeCigar(&cigarBuf, &cigarBufLen, accumulatedMs, 'M', format, tokens)) {
-=======
-					if (!writeCigar(&cigarBuf, &cigarBufLen, accumulatedMs, 'M', format)) {
->>>>>>> f4ad1fa5
 						return -2;
 					}
 				}
@@ -633,10 +581,7 @@
     const char* pattern, int patternLen,
     int k,
     char *cigarBuf, int cigarBufLen, bool useM, 
-<<<<<<< HEAD
     std::vector<unsigned> &tokens,
-=======
->>>>>>> f4ad1fa5
     CigarFormat format, int* cigarBufUsed)
 {
     if (format != BAM_CIGAR_OPS && format != COMPACT_CIGAR_STRING) {
@@ -647,11 +592,7 @@
     char* bamBuf = (char*) alloca(bamBufLen);
     int bamBufUsed, textUsed;
     int score = computeEditDistance(text, textLen, pattern, patternLen, k, bamBuf, bamBufLen,
-<<<<<<< HEAD
         useM, tokens, BAM_CIGAR_OPS, &bamBufUsed, &textUsed);
-=======
-        useM, BAM_CIGAR_OPS, &bamBufUsed, &textUsed);
->>>>>>> f4ad1fa5
     if (score < 0) {
         return score;
     }
@@ -672,11 +613,7 @@
         char* bamBuf2 = (char*) alloca(bamBufLen);
         int bamBufUsed2, textUsed2;
         int score2 = computeEditDistance(text2, textUsed, pattern2, patternLen, k, bamBuf2, bamBufLen,
-<<<<<<< HEAD
             useM, tokens, BAM_CIGAR_OPS, &bamBufUsed2, &textUsed2);
-=======
-            useM, BAM_CIGAR_OPS, &bamBufUsed2, &textUsed2);
->>>>>>> f4ad1fa5
         if (score == score2 /* && bamBufUsed2 == bamBufUsed && textUsed2 == textUsed*/) {
             bamBuf = bamBuf2;
             bamBufUsed = bamBufUsed2;
