--- conflicted
+++ resolved
@@ -974,25 +974,8 @@
 
     bool waitWithTimeout(_int64 timeoutInMillis) {
         struct timespec wakeTime;
-<<<<<<< HEAD
-        #if defined(__linux__)
-          clock_gettime(CLOCK_REALTIME, &wakeTime); // Works on Linux
-        #elif defined(__MACH__)
-          clock_serv_t cclock;
-          mach_timespec_t mts;
-          host_get_clock_service(mach_host_self(), CALENDAR_CLOCK, &cclock);
-          clock_get_time(cclock, &mts);
-          mach_port_deallocate(mach_task_self(), cclock);
-          wakeTime.tv_sec = mts.tv_sec;
-          wakeTime.tv_nsec = mts.tv_nsec;
-        #else
-          #error "Don't know how to get time in nanos on your platform"
-        #endif
-
-=======
 #ifdef __LINUX__
         clock_gettime(CLOCK_REALTIME, &wakeTime);
->>>>>>> 891f5f0f
         wakeTime.tv_nsec += timeoutInMillis * 1000000;
 #elif defined(__MACH__)
         clock_serv_t cclock;
