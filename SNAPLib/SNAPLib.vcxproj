--- conflicted
+++ resolved
@@ -1,275 +1,3 @@
-<<<<<<< HEAD
-﻿<?xml version="1.0" encoding="utf-8"?>
-<Project DefaultTargets="Build" ToolsVersion="4.0" xmlns="http://schemas.microsoft.com/developer/msbuild/2003">
-  <ItemGroup Label="ProjectConfigurations">
-    <ProjectConfiguration Include="Debug|Win32">
-      <Configuration>Debug</Configuration>
-      <Platform>Win32</Platform>
-    </ProjectConfiguration>
-    <ProjectConfiguration Include="Debug|x64">
-      <Configuration>Debug</Configuration>
-      <Platform>x64</Platform>
-    </ProjectConfiguration>
-    <ProjectConfiguration Include="Release|Win32">
-      <Configuration>Release</Configuration>
-      <Platform>Win32</Platform>
-    </ProjectConfiguration>
-    <ProjectConfiguration Include="Release|x64">
-      <Configuration>Release</Configuration>
-      <Platform>x64</Platform>
-    </ProjectConfiguration>
-  </ItemGroup>
-  <PropertyGroup Label="Globals">
-    <ProjectGuid>{E620DC13-195C-41EF-B33B-8FE7DE9F8ADC}</ProjectGuid>
-    <Keyword>Win32Proj</Keyword>
-    <RootNamespace>SNAPLib</RootNamespace>
-  </PropertyGroup>
-  <Import Project="$(VCTargetsPath)\Microsoft.Cpp.Default.props" />
-  <PropertyGroup Condition="'$(Configuration)|$(Platform)'=='Debug|Win32'" Label="Configuration">
-    <ConfigurationType>StaticLibrary</ConfigurationType>
-    <UseDebugLibraries>true</UseDebugLibraries>
-    <PlatformToolset>v110</PlatformToolset>
-    <CharacterSet>MultiByte</CharacterSet>
-  </PropertyGroup>
-  <PropertyGroup Condition="'$(Configuration)|$(Platform)'=='Debug|x64'" Label="Configuration">
-    <ConfigurationType>StaticLibrary</ConfigurationType>
-    <UseDebugLibraries>true</UseDebugLibraries>
-    <PlatformToolset>v110</PlatformToolset>
-    <CharacterSet>MultiByte</CharacterSet>
-  </PropertyGroup>
-  <PropertyGroup Condition="'$(Configuration)|$(Platform)'=='Release|Win32'" Label="Configuration">
-    <ConfigurationType>StaticLibrary</ConfigurationType>
-    <UseDebugLibraries>false</UseDebugLibraries>
-    <PlatformToolset>v110</PlatformToolset>
-    <WholeProgramOptimization>true</WholeProgramOptimization>
-    <CharacterSet>MultiByte</CharacterSet>
-  </PropertyGroup>
-  <PropertyGroup Condition="'$(Configuration)|$(Platform)'=='Release|x64'" Label="Configuration">
-    <ConfigurationType>StaticLibrary</ConfigurationType>
-    <UseDebugLibraries>false</UseDebugLibraries>
-    <PlatformToolset>v110</PlatformToolset>
-    <WholeProgramOptimization>true</WholeProgramOptimization>
-    <CharacterSet>MultiByte</CharacterSet>
-  </PropertyGroup>
-  <Import Project="$(VCTargetsPath)\Microsoft.Cpp.props" />
-  <ImportGroup Label="ExtensionSettings">
-  </ImportGroup>
-  <ImportGroup Label="PropertySheets" Condition="'$(Configuration)|$(Platform)'=='Debug|Win32'">
-    <Import Project="$(UserRootDir)\Microsoft.Cpp.$(Platform).user.props" Condition="exists('$(UserRootDir)\Microsoft.Cpp.$(Platform).user.props')" Label="LocalAppDataPlatform" />
-  </ImportGroup>
-  <ImportGroup Condition="'$(Configuration)|$(Platform)'=='Debug|x64'" Label="PropertySheets">
-    <Import Project="$(UserRootDir)\Microsoft.Cpp.$(Platform).user.props" Condition="exists('$(UserRootDir)\Microsoft.Cpp.$(Platform).user.props')" Label="LocalAppDataPlatform" />
-  </ImportGroup>
-  <ImportGroup Label="PropertySheets" Condition="'$(Configuration)|$(Platform)'=='Release|Win32'">
-    <Import Project="$(UserRootDir)\Microsoft.Cpp.$(Platform).user.props" Condition="exists('$(UserRootDir)\Microsoft.Cpp.$(Platform).user.props')" Label="LocalAppDataPlatform" />
-  </ImportGroup>
-  <ImportGroup Condition="'$(Configuration)|$(Platform)'=='Release|x64'" Label="PropertySheets">
-    <Import Project="$(UserRootDir)\Microsoft.Cpp.$(Platform).user.props" Condition="exists('$(UserRootDir)\Microsoft.Cpp.$(Platform).user.props')" Label="LocalAppDataPlatform" />
-  </ImportGroup>
-  <PropertyGroup Label="UserMacros" />
-  <PropertyGroup Condition="'$(Configuration)|$(Platform)'=='Debug|Win32'">
-    <OutDir>$(SolutionDir)obj\lib\$(Configuration)\$(Platform)\</OutDir>
-    <IntDir>$(SolutionDir)obj\obj\snaplib\$(Configuration)\$(Platform)\</IntDir>
-  </PropertyGroup>
-  <PropertyGroup Condition="'$(Configuration)|$(Platform)'=='Debug|x64'">
-    <OutDir>$(SolutionDir)obj\lib\$(Configuration)\$(Platform)\</OutDir>
-    <IntDir>$(SolutionDir)obj\obj\snaplib\$(Configuration)\$(Platform)\</IntDir>
-  </PropertyGroup>
-  <PropertyGroup Condition="'$(Configuration)|$(Platform)'=='Release|Win32'">
-    <OutDir>$(SolutionDir)obj\lib\$(Configuration)\$(Platform)\</OutDir>
-    <IntDir>$(SolutionDir)obj\obj\snaplib\$(Configuration)\$(Platform)\</IntDir>
-  </PropertyGroup>
-  <PropertyGroup Condition="'$(Configuration)|$(Platform)'=='Release|x64'">
-    <OutDir>$(SolutionDir)obj\lib\$(Configuration)\$(Platform)\</OutDir>
-    <IntDir>$(SolutionDir)obj\obj\snaplib\$(Configuration)\$(Platform)\</IntDir>
-  </PropertyGroup>
-  <ItemDefinitionGroup Condition="'$(Configuration)|$(Platform)'=='Debug|Win32'">
-    <ClCompile>
-      <PrecompiledHeader>Use</PrecompiledHeader>
-      <WarningLevel>Level3</WarningLevel>
-      <Optimization>Full</Optimization>
-      <PreprocessorDefinitions>WIN32;_DEBUG;_CONSOLE;%(PreprocessorDefinitions);_CRT_SECURE_NO_WARNINGS</PreprocessorDefinitions>
-      <FavorSizeOrSpeed>Speed</FavorSizeOrSpeed>
-      <WholeProgramOptimization>true</WholeProgramOptimization>
-      <EnableEnhancedInstructionSet>StreamingSIMDExtensions2</EnableEnhancedInstructionSet>
-      <IntrinsicFunctions>true</IntrinsicFunctions>
-      <AdditionalIncludeDirectories>..\import\</AdditionalIncludeDirectories>
-    </ClCompile>
-    <Link>
-      <SubSystem>Windows</SubSystem>
-      <GenerateDebugInformation>true</GenerateDebugInformation>
-    </Link>
-  </ItemDefinitionGroup>
-  <ItemDefinitionGroup Condition="'$(Configuration)|$(Platform)'=='Debug|x64'">
-    <ClCompile>
-      <PrecompiledHeader>Use</PrecompiledHeader>
-      <WarningLevel>Level3</WarningLevel>
-      <Optimization>Disabled</Optimization>
-      <PreprocessorDefinitions>_CRT_SECURE_NO_WARNINGS;WIN32;_DEBUG;_LIB;SNAP_HDFS;%(PreprocessorDefinitions)</PreprocessorDefinitions>
-      <FavorSizeOrSpeed>Speed</FavorSizeOrSpeed>
-      <WholeProgramOptimization>true</WholeProgramOptimization>
-      <EnableEnhancedInstructionSet>NotSet</EnableEnhancedInstructionSet>
-      <IntrinsicFunctions>true</IntrinsicFunctions>
-      <AdditionalIncludeDirectories>..\import\;..\import\pdclibhdfs\inc</AdditionalIncludeDirectories>
-    </ClCompile>
-    <Link>
-      <SubSystem>Windows</SubSystem>
-      <GenerateDebugInformation>true</GenerateDebugInformation>
-    </Link>
-  </ItemDefinitionGroup>
-  <ItemDefinitionGroup Condition="'$(Configuration)|$(Platform)'=='Release|Win32'">
-    <ClCompile>
-      <WarningLevel>Level3</WarningLevel>
-      <PrecompiledHeader>Use</PrecompiledHeader>
-      <Optimization>Full</Optimization>
-      <FunctionLevelLinking>true</FunctionLevelLinking>
-      <IntrinsicFunctions>true</IntrinsicFunctions>
-      <PreprocessorDefinitions>WIN32;NDEBUG;_CONSOLE;%(PreprocessorDefinitions);_CRT_SECURE_NO_WARNINGS</PreprocessorDefinitions>
-      <FavorSizeOrSpeed>Speed</FavorSizeOrSpeed>
-      <EnableEnhancedInstructionSet>StreamingSIMDExtensions2</EnableEnhancedInstructionSet>
-      <AdditionalIncludeDirectories>..\import\</AdditionalIncludeDirectories>
-    </ClCompile>
-    <Link>
-      <SubSystem>Windows</SubSystem>
-      <GenerateDebugInformation>true</GenerateDebugInformation>
-      <EnableCOMDATFolding>true</EnableCOMDATFolding>
-      <OptimizeReferences>true</OptimizeReferences>
-    </Link>
-  </ItemDefinitionGroup>
-  <ItemDefinitionGroup Condition="'$(Configuration)|$(Platform)'=='Release|x64'">
-    <ClCompile>
-      <WarningLevel>Level3</WarningLevel>
-      <PrecompiledHeader>Use</PrecompiledHeader>
-      <Optimization>Full</Optimization>
-      <FunctionLevelLinking>true</FunctionLevelLinking>
-      <IntrinsicFunctions>true</IntrinsicFunctions>
-      <PreprocessorDefinitions>_CRT_SECURE_NO_WARNINGS;WIN32;NDEBUG;_LIB;%(PreprocessorDefinitions)</PreprocessorDefinitions>
-      <FavorSizeOrSpeed>Speed</FavorSizeOrSpeed>
-      <EnableEnhancedInstructionSet>NotSet</EnableEnhancedInstructionSet>
-      <AdditionalIncludeDirectories>..\import\</AdditionalIncludeDirectories>
-    </ClCompile>
-    <Link>
-      <SubSystem>Windows</SubSystem>
-      <GenerateDebugInformation>true</GenerateDebugInformation>
-      <EnableCOMDATFolding>true</EnableCOMDATFolding>
-      <OptimizeReferences>true</OptimizeReferences>
-    </Link>
-  </ItemDefinitionGroup>
-  <ItemGroup>
-    <ClInclude Include="Aligner.h" />
-    <ClInclude Include="AlignerContext.h" />
-    <ClInclude Include="AlignerOptions.h" />
-    <ClInclude Include="AlignerStats.h" />
-    <ClInclude Include="ApproximateCounter.h" />
-    <ClInclude Include="Bam.h" />
-    <ClInclude Include="BaseAligner.h" />
-    <ClInclude Include="BigAlloc.h" />
-    <ClInclude Include="BufferedAsync.h" />
-    <ClInclude Include="ChimericPairedEndAligner.h" />
-    <ClInclude Include="Compat.h" />
-    <ClInclude Include="DataReader.h" />
-    <ClInclude Include="DataWriter.h" />
-    <ClInclude Include="directions.h" />
-    <ClInclude Include="exit.h" />
-    <ClInclude Include="FASTA.h" />
-    <ClInclude Include="FASTQ.h" />
-    <ClInclude Include="FileFormat.h" />
-    <ClInclude Include="FixedSizeMap.h" />
-    <ClInclude Include="FixedSizeSet.h" />
-    <ClInclude Include="FixedSizeVector.h" />
-    <ClInclude Include="GenericFile.h" />
-    <ClInclude Include="GenericFile_HDFS.h" />
-    <ClInclude Include="GenericFile_stdio.h" />
-    <ClInclude Include="Genome.h" />
-    <ClInclude Include="GenomeIndex.h" />
-    <ClInclude Include="GzipDataWriter.h" />
-    <ClInclude Include="HashTable.h" />
-    <ClInclude Include="Histogram.h" />
-    <ClInclude Include="IntersectingPairedEndAligner.h" />
-    <ClInclude Include="LandauVishkin.h" />
-    <ClInclude Include="mapq.h" />
-    <ClInclude Include="MultiInputReadSupplier.h" />
-    <ClInclude Include="options.h" />
-    <ClInclude Include="PairedAligner.h" />
-    <ClInclude Include="PairedEndAligner.h" />
-    <ClInclude Include="ParallelTask.h" />
-    <ClInclude Include="PriorityQueue.h" />
-    <ClInclude Include="ProbabilityDistance.h" />
-    <ClInclude Include="Range.h" />
-    <ClInclude Include="RangeSplitter.h" />
-    <ClInclude Include="Read.h" />
-    <ClInclude Include="ReadSupplierQueue.h" />
-    <ClInclude Include="SAM.h" />
-    <ClInclude Include="Seed.h" />
-    <ClInclude Include="SeedSequencer.h" />
-    <ClInclude Include="SingleAligner.h" />
-    <ClInclude Include="stdafx.h" />
-    <ClInclude Include="Tables.h" />
-    <ClInclude Include="targetver.h" />
-    <ClInclude Include="Util.h" />
-    <ClInclude Include="VariableSizeMap.h" />
-    <ClInclude Include="VariableSizeVector.h" />
-    <ClInclude Include="WGsim.h" />
-    <ClInclude Include="WindowsFileMapper.h" />
-  </ItemGroup>
-  <ItemGroup>
-    <ClCompile Include="AlignerContext.cpp" />
-    <ClCompile Include="AlignerOptions.cpp" />
-    <ClCompile Include="AlignerStats.cpp" />
-    <ClCompile Include="ApproximateCounter.cpp" />
-    <ClCompile Include="Bam.cpp" />
-    <ClCompile Include="BaseAligner.cpp" />
-    <ClCompile Include="BiasTables.cpp" />
-    <ClCompile Include="BigAlloc.cpp" />
-    <ClCompile Include="BufferedAsync.cpp" />
-    <ClCompile Include="ChimericPairedEndAligner.cpp" />
-    <ClCompile Include="Compat.cpp" />
-    <ClCompile Include="DataReader.cpp" />
-    <ClCompile Include="DataWriter.cpp" />
-    <ClCompile Include="exit.cpp" />
-    <ClCompile Include="FASTA.cpp" />
-    <ClCompile Include="FASTQ.cpp" />
-    <ClCompile Include="GenericFile.cpp" />
-    <ClCompile Include="GenericFile_HDFS.cpp" />
-    <ClCompile Include="GenericFile_stdio.cpp" />
-    <ClCompile Include="Genome.cpp" />
-    <ClCompile Include="GenomeIndex.cpp" />
-    <ClCompile Include="GzipDataWriter.cpp" />
-    <ClCompile Include="HashTable.cpp" />
-    <ClCompile Include="Histogram.cpp" />
-    <ClCompile Include="IntersectingPairedEndAligner.cpp" />
-    <ClCompile Include="LandauVishkin.cpp" />
-    <ClCompile Include="mapq.cpp" />
-    <ClCompile Include="MultiInputReadSupplier.cpp" />
-    <ClCompile Include="PairedAligner.cpp" />
-    <ClCompile Include="PairedReadMatcher.cpp" />
-    <ClCompile Include="ParallelTask.cpp" />
-    <ClCompile Include="ProbabilityDistance.cpp" />
-    <ClCompile Include="Range.cpp" />
-    <ClCompile Include="RangeSplitter.cpp" />
-    <ClCompile Include="Read.cpp" />
-    <ClCompile Include="ReadReader.cpp" />
-    <ClCompile Include="ReadSupplierQueue.cpp" />
-    <ClCompile Include="ReadWriter.cpp" />
-    <ClCompile Include="SAM.cpp" />
-    <ClCompile Include="Seed.cpp" />
-    <ClCompile Include="SeedSequencer.cpp" />
-    <ClCompile Include="SingleAligner.cpp" />
-    <ClCompile Include="SortedDataWriter.cpp" />
-    <ClCompile Include="stdafx.cpp">
-      <PrecompiledHeader Condition="'$(Configuration)|$(Platform)'=='Debug|Win32'">Create</PrecompiledHeader>
-      <PrecompiledHeader Condition="'$(Configuration)|$(Platform)'=='Debug|x64'">Create</PrecompiledHeader>
-      <PrecompiledHeader Condition="'$(Configuration)|$(Platform)'=='Release|Win32'">Create</PrecompiledHeader>
-      <PrecompiledHeader Condition="'$(Configuration)|$(Platform)'=='Release|x64'">Create</PrecompiledHeader>
-    </ClCompile>
-    <ClCompile Include="Tables.cpp" />
-    <ClCompile Include="Util.cpp" />
-    <ClCompile Include="WGsim.cpp" />
-  </ItemGroup>
-  <Import Project="$(VCTargetsPath)\Microsoft.Cpp.targets" />
-  <ImportGroup Label="ExtensionTargets">
-  </ImportGroup>
-=======
 ﻿<?xml version="1.0" encoding="utf-8"?>
 <Project DefaultTargets="Build" ToolsVersion="4.0" xmlns="http://schemas.microsoft.com/developer/msbuild/2003">
   <ItemGroup Label="ProjectConfigurations">
@@ -536,5 +264,4 @@
   <Import Project="$(VCTargetsPath)\Microsoft.Cpp.targets" />
   <ImportGroup Label="ExtensionTargets">
   </ImportGroup>
->>>>>>> f878a8c8
 </Project>