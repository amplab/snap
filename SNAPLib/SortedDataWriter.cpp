/*++

Module Name:

    SortedDataWriter.cpp

Abstract:

    File writer that sorts records using a temporary file.

Environment:

    User mode service.

    Not thread safe.

--*/

#include "stdafx.h"
#include "BigAlloc.h"
#include "Compat.h"
#include "Util.h"
#include "DataWriter.h"
#include "BufferedAsync.h"
#include "VariableSizeVector.h"
#include "FileFormat.h"
#include "PriorityQueue.h"
#include "exit.h"
#include "Bam.h"
#include "Error.h"

#define USE_DEVTEAM_OPTIONS 1
//#define VALIDATE_SORT 1

using std::max;

#pragma pack(push, 4)
struct SortEntry
{
    SortEntry() : offset(0), length(0), location(0) {}
    SortEntry(size_t i_offset, GenomeDistance i_length, GenomeLocation i_location)
        : offset(i_offset), length(i_length), location(i_location) {}
    size_t                      offset; // offset in file
    GenomeDistance              length; // number of bytes
    GenomeLocation              location; // location in genome
    static bool comparator(const SortEntry& e1, const SortEntry& e2)
    {
        return e1.location < e2.location;
    }
};
#pragma pack(pop)

typedef VariableSizeVector<SortEntry,150,true> SortVector;

struct SortBlock
{
#ifdef VALIDATE_SORT
    SortBlock() : start(0), bytes(0), location(0), length(0), reader(NULL), minLocation(0), maxLocation(0) {}
#else
    SortBlock() : start(0), bytes(0), location(0), length(0), reader(NULL), dataReaderIsBuffer(false), data(NULL) {}
    SortBlock(DataReader* bufferDataReader) : start(0), bytes(0), location(0), length(0), reader(bufferDataReader), dataReaderIsBuffer(bufferDataReader != NULL) {}
#endif
	SortBlock(const SortBlock& other) { *this = other; }
    void operator=(const SortBlock& other);

    size_t      start;
    size_t      bytes;
#ifdef VALIDATE_SORT
	GenomeLocation	minLocation, maxLocation;
#endif
    // for mergesort phase
    DataReader* reader;
    GenomeLocation    location; // genome location of current read
    char*       data; // read data in read buffer
    GenomeDistance    length; // length in bytes
    bool dataReaderIsBuffer;
};

    void
SortBlock::operator=(
    const SortBlock& other)
{
    start = other.start;
    bytes = other.bytes;
    location = other.location;
    length = other.length;
    reader = other.reader;
#ifdef VALIDATE_SORT
	minLocation = other.minLocation;
	maxLocation = other.maxLocation;
#endif
}

typedef VariableSizeVector<SortBlock> SortBlockVector;
    
class SortedDataFilterSupplier;

class SortedDataFilter : public DataWriter::Filter
{
public:
    SortedDataFilter(SortedDataFilterSupplier* i_parent)
        : Filter(DataWriter::CopyFilter), parent(i_parent), locations(10000000), seenLastBatch(false)
    {}

    virtual ~SortedDataFilter() 
    {
        _ASSERT(seenLastBatch);
    }

    virtual void onAdvance(DataWriter* writer, size_t batchOffset, char* data, GenomeDistance bytes, GenomeLocation location);

    virtual size_t onNextBatch(DataWriter* writer, size_t offset, size_t bytes, bool lastBatch = false);

private:
    SortedDataFilterSupplier*   parent;
    SortVector                  locations;
    bool                        seenLastBatch;
};

class SortedDataFilterSupplier : public DataWriter::FilterSupplier
{
public:

    SortedDataFilterSupplier(
        const FileFormat* i_fileFormat,
        const Genome* i_genome,
        const char* i_tempFileName,
        const char* i_sortedFileName,
        DataWriter::FilterSupplier* i_sortedFilterSupplier,
        size_t i_bufferSize,
        size_t i_bufferSpace,
        bool i_emitInternalScore,
        char *i_internalScoreTag,
        FileEncoder* i_encoder,
        int i_numThreads)
        :
        format(i_fileFormat),
        genome(i_genome),
        FilterSupplier(DataWriter::CopyFilter),
        encoder(i_encoder),
        tempFileName(i_tempFileName),
        sortedFileName(i_sortedFileName),
        sortedFilterSupplier(i_sortedFilterSupplier),
        bufferSize(i_bufferSize),
        bufferSpace(i_bufferSpace),
        blocks(),
        emitInternalScore(i_emitInternalScore),
        totalReadsSorted(0),
        numThreads(i_numThreads)
    {
        if (emitInternalScore) {
            if (strlen(i_internalScoreTag) != 2) {  // This should never happen, since the command line parser should catch it first.  Still, since we're about to strcpy into a fixed-length buffer, safety first.
                WriteErrorMessage("SortedDataFilterSupplier: improper internal score tag\n");
                soft_exit(1);
            }
            strcpy(internalScoreTag, i_internalScoreTag);
        } else {
            internalScoreTag[0] = '\0';
        }
        InitializeExclusiveLock(&lock);
    }

    virtual ~SortedDataFilterSupplier()
    {
        DestroyExclusiveLock(&lock);
    }

    virtual DataWriter::Filter* getFilter();

    virtual void onClosing(DataWriterSupplier* supplier) {}
    virtual void onClosed(DataWriterSupplier* supplier);

    void setHeaderSize(size_t bytes)
    { headerSize = bytes; }

#ifndef VALIDATE_SORT
	void addBlock(size_t start, size_t bytes, DataReader *reader = NULL);
#else
    void addBlock(size_t start, size_t bytes, GenomeLocation minLocation, GenomeLocation maxLocation);
#endif

private:
    bool mergeSort();
    void mergeSortThread(SortBlockVector* blocksForThisThread, DataWriter *writer);
    static void MergeSortThreadMain(void* threadParameter);

    void mergeSortNode(DataReader* readers, int nReaders, DataWriter* writer);  // Merges the data from the readers, and writes it to the writers.

    const Genome*                   genome;
    const FileFormat*               format;
    const char*                     tempFileName;
    const char*                     sortedFileName;
    DataWriter::FilterSupplier*     sortedFilterSupplier;
    FileEncoder*                    encoder;
    size_t                          headerSize;
    ExclusiveLock                   lock; // for adding blocks
    SortBlockVector                 blocks;
    size_t                          bufferSize;
    size_t                          bufferSpace;
    bool                            emitInternalScore;
    char                            internalScoreTag[3];
    _int64                          totalReadsSorted;
    int                             numThreads;

	friend class SortedDataFilter;
};

class ParallelQueue
{
public:
    ParallelQueue(int maxQueueDepth_);
    ~ParallelQueue();

    void enqueue(void* data);
    void* dequeue();

    //
    // It's born with one writer.  When all the writers are gone and all the elements
    // have been dequeued, dequeue will return NULL.
    //
    void addWriter();
    void releaseWriter();

private:
 
    int maxQueueDepth;

    struct QueueElement
    {
        void* data;
        QueueElement* next;
        QueueElement* prev;

        QueueElement()
        {
            data = NULL;
            next = prev = NULL;
        }

        void add(QueueElement* head) 
        {
            next = head;
            prev = head->prev;
            next->prev = this;
            prev->next = this;
        }

        void remove()
        {
            next->prev = prev;
            prev->next = next;

            next = prev = NULL;
        }

        //
        // These methods are only to be called on queue heads.
        //
        void initQueueHead()
        {
            next = prev = this;
        }

        bool isEmpty()
        {
            return next == this;
        }

        QueueElement* removeFirst()
        {
            _ASSERT(!isEmpty());

            QueueElement* element = next;
            element->remove();
            return element;
        }
    };

    QueueElement readyQueueHead;
    QueueElement freeQueueElementHead;
    QueueElement* queueElements;    // maxQueueDepth total elements

    EventObject queueNotFullEvent;
    EventObject queueHasDataEvent;

    int nWriters;

    ExclusiveLock queueLock;
};

ParallelQueue::ParallelQueue(int maxQueueDepth_)
{
    maxQueueDepth = maxQueueDepth_;
    queueElements = new QueueElement[maxQueueDepth];

    readyQueueHead.initQueueHead();
    freeQueueElementHead.initQueueHead();

    for (int i = 0; i < maxQueueDepth; i++) 
    {
        queueElements[i].add(&freeQueueElementHead);
    }

    InitializeExclusiveLock(&queueLock);
    CreateEventObject(&queueNotFullEvent);
    CreateEventObject(&queueHasDataEvent);

    AllowEventWaitersToProceed(&queueNotFullEvent);
    PreventEventWaitersFromProceeding(&queueHasDataEvent);

    nWriters = 1;
} // ParallelQueue::ParallelQueue

ParallelQueue::~ParallelQueue()
{
    DestroyExclusiveLock(&queueLock);
    DestroyEventObject(&queueNotFullEvent);
    DestroyEventObject(&queueHasDataEvent);
    delete[] queueElements;
}

    void
ParallelQueue::enqueue(void* data) 
{
        AcquireExclusiveLock(&queueLock);
        while (freeQueueElementHead.isEmpty()) 
        {
            ReleaseExclusiveLock(&queueLock);
            WaitForEvent(&queueNotFullEvent);
            AcquireExclusiveLock(&queueLock);
        }

        ParallelQueue::QueueElement* element = freeQueueElementHead.removeFirst();
        
        if (freeQueueElementHead.isEmpty()) 
        {
            PreventEventWaitersFromProceeding(&queueNotFullEvent);
        }

        element->data = data;
        element->add(&readyQueueHead);
        AllowEventWaitersToProceed(&queueHasDataEvent);

        ReleaseExclusiveLock(&queueLock);

} // ParallelQueue::enqueue


    void *
ParallelQueue::dequeue()
{
    AcquireExclusiveLock(&queueLock);
    while (readyQueueHead.isEmpty() && nWriters > 0)
    {
        ReleaseExclusiveLock(&queueLock);
        WaitForEvent(&queueHasDataEvent);
        AcquireExclusiveLock(&queueLock);
    }

    if (readyQueueHead.isEmpty()) 
    {
        ReleaseExclusiveLock(&queueLock);
        return NULL;
    }

    QueueElement* element = readyQueueHead.removeFirst();
    if (readyQueueHead.isEmpty()) 
    {
        PreventEventWaitersFromProceeding(&queueHasDataEvent);
    }
    
    void* data = element->data;
    element->add(&freeQueueElementHead);
    AllowEventWaitersToProceed(&queueNotFullEvent);

    ReleaseExclusiveLock(&queueLock);
    return data;
}

void
ParallelQueue::addWriter()
{
    AcquireExclusiveLock(&queueLock);
    _ASSERT(nWriters > 0);
    nWriters++;
    ReleaseExclusiveLock(&queueLock);
} // ParallelQueue::addWriter()

void
ParallelQueue::releaseWriter()
{
    AcquireExclusiveLock(&queueLock);
    _ASSERT(nWriters > 0);
    nWriters--;
    if (0 == nWriters)
    {
        AllowEventWaitersToProceed(&queueHasDataEvent);
    }
    ReleaseExclusiveLock(&queueLock);
} // ParallelQueue::releaseWriter()

//
// A fixed-capacity multi-thread queue where the input and output are implemented as DataWriters and DataReaders.
//
class DataQueueReader;
class DataQueueWriter;
class DataQueue 
{
public:
    DataQueue(int nBuffers_, size_t bufferSize_);
    ~DataQueue();

    DataQueueReader* getReader();
    DataQueueWriter* getWriter();

private:

    ParallelQueue* freeBufferQueue;
    ParallelQueue* readyBufferQueue;

    //
    // These are what're on the queues.
    //
    struct Buffer {
        char* buffer;
        size_t usedBufferSpace;
    };

    int nBuffers;
    size_t bufferSize;
    Buffer* buffers;
 
    ExclusiveLock queueLock;
    int nWriters;
    int nReaders;

    void releaseReader();
    void releaseWriter();

    friend class DataQueueWriter;
    friend class DataQueueReader;
};

    void
DataQueue::releaseReader()
{
    AcquireExclusiveLock(&queueLock);
    _ASSERT(nReaders > 0);
    nReaders--;

    if (nReaders == 0) 
    {
        freeBufferQueue->releaseWriter();
    }
    ReleaseExclusiveLock(&queueLock);
}

    void
DataQueue::releaseWriter()
{
    AcquireExclusiveLock(&queueLock);
    _ASSERT(nWriters > 0);
    nWriters--;

    if (nWriters == 0)
    {
        readyBufferQueue->releaseWriter();
    }
    ReleaseExclusiveLock(&queueLock);
}


DataQueue::DataQueue(int nBuffers_, size_t bufferSize_)
{
    _ASSERT(bufferSize > 0);
    nBuffers = nBuffers_;
    bufferSize = bufferSize_;
    nWriters = 0;
    nReaders = 0;

    freeBufferQueue = new ParallelQueue(nBuffers);
    readyBufferQueue = new ParallelQueue(nBuffers);

    buffers = new Buffer[nBuffers];
    for (int i = 0; i < nBuffers; i++)
    {
        buffers[i].buffer = (char*)BigAlloc(bufferSize);
        buffers[i].usedBufferSpace = 0; // Though this is meaningless for free buffers anyway.

        freeBufferQueue->enqueue(&buffers[i]);
    }

    InitializeExclusiveLock(&queueLock);
}

DataQueue::~DataQueue()
{
    _ASSERT(nReaders == 0 && nWriters == 0);

    DestroyExclusiveLock(&queueLock);
    delete freeBufferQueue;
    delete readyBufferQueue;

    for (int i = 0; i < nBuffers; i++) 
    {
        BigDealloc(buffers[i].buffer);
    }

    delete[] buffers;
}

class DataQueueWriter : public DataWriter 
{
public:
    DataQueueWriter(DataQueue *queue_) : DataWriter(NULL), currentBuffer(NULL)
    {
        queue = queue_;
        nextBatch();
    }

    // get remaining space in current buffer for writing
    virtual bool getBuffer(char** o_buffer, size_t* o_size)
    {
        if (currentBuffer == NULL || currentBuffer->usedBufferSpace >= queue->bufferSize) 
        {
///*BJB*/ fprintf(stderr, "DataQueueWriter::getBuffer: buffer is 0x%llx, free space %lld\n", currentBuffer, currentBuffer == NULL ? 0 : queue->bufferSize - currentBuffer->usedBufferSpace);
            *o_buffer = NULL;
            *o_size = 0;
            return false;
        }

        *o_buffer = currentBuffer->buffer + currentBuffer->usedBufferSpace;
        *o_size = queue->bufferSize - currentBuffer->usedBufferSpace;

        return true;
    }

    // advance within current buffer, reducing available space
    // should be called on each read, with the location
    virtual void advance(_int64 bytes, GenomeLocation location = 0)
    {
        _ASSERT(currentBuffer != NULL && currentBuffer->usedBufferSpace + bytes <= queue->bufferSize);
        currentBuffer->usedBufferSpace += bytes;
    }

    // get complete data buffer in batch, relative==0 is current, relative==-1 is previous, etc.
    // if negative gets old data written, else waits for write to complete so you can write into it
    // o_offset gets physical offset (e.g. compressed), o_logical gets data offset (e.g. uncompressed)
    virtual bool getBatch(int relative, char** o_buffer, size_t* o_size = NULL, size_t* o_used = NULL, size_t* o_offset = NULL, size_t* o_logicalUsed = 0, size_t* o_logicalOffset = NULL)
    {
        WriteErrorMessage("DataQueueWriter: getBatch not implemented\n");
        soft_exit(1);
        return false;
    }

    // advance to next buffer
    virtual bool nextBatch(bool lastBatch = false)
    {
        if (currentBuffer != NULL) 
        {
///*BJB*/ fprintf(stderr, "DataQueueWriter::nextBatch() enqueueing buffer at 0x%llx\n", currentBuffer);
            queue->readyBufferQueue->enqueue(currentBuffer);
            currentBuffer = NULL;
        }

        currentBuffer = (DataQueue::Buffer *)queue->freeBufferQueue->dequeue();
        currentBuffer->usedBufferSpace = 0;
///*BJB*/ fprintf(stderr, "DataQueueWriter::nextBatch() set next buffer to 0x%llx, used bytes %lld\n", currentBuffer, currentBuffer->usedBufferSpace);

        return true;
    }

    // this thread is complete
    virtual void close()
    {
        if (currentBuffer != NULL && currentBuffer->usedBufferSpace != 0) 
        {   
            //
            // Write out what we've got.
            //
            nextBatch(true);
        }
        queue->releaseWriter();
    }
private:

    DataQueue* queue;
    DataQueue::Buffer* currentBuffer;
};

class DataQueueReader : public DataReader
{
public:
    DataQueueReader(DataQueue* queue_) : queue(queue_), currentBuffer(NULL), readOffsetInCurrentBuffer(0)
    {
    }

    ~DataQueueReader()
    {
        if (NULL != queue)
        {
            queue->releaseReader();
        }
    }

    bool init(const char* fileName) { return true;  }
    char* readHeader(_int64* io_headerSize)
    {
        if (io_headerSize != NULL)
        {
            *io_headerSize = 0;
        }

        return NULL;
    }

    // seek to a particular range in the file
    virtual void reinit(_int64 startingOffset, _int64 amountOfFileToProcess)
    {
        WriteErrorMessage("DataQueueReader: reinit not supported\n");
        soft_exit(1);
    }

    // get all remaining data in current batch
    // return false if no more data in current batch
    // startBytes is data "owned" by this block in which reads may start
    // validBytes may also include overflow bytes to handle records spanning batches
    // if you advance() past startBytes, nextBatch() will start offset at that point
    virtual bool getData(char** o_buffer, _int64* o_validBytes, _int64* o_startBytes = NULL);

    // advance through data in current batch, reducing results from next getData call
    virtual void advance(_int64 bytes)
    {
        _ASSERT(readOffsetInCurrentBuffer + bytes <= currentBuffer->usedBufferSpace);
        readOffsetInCurrentBuffer += bytes;
    }

    // advance to next batch
    // by default automatically releases previous batch
    virtual void nextBatch();

    // whether current batch is last in file
    virtual bool isEOF()
    {
        WriteErrorMessage("DataQueueReader: isEOF not supported\n");
        soft_exit(1);
        return false;
    }

    // get current batch identifier
    virtual DataBatch getBatch()
    {
        return DataBatch(); // No real identifier here
    }

    // hold buffers associated with this batch for reuse, increments refcount
    // NOTE: this may be called from another thread,
    // so anything it touches must be thread-safe!
    virtual void holdBatch(DataBatch batch)
    {
        WriteErrorMessage("DataQueueReader: holdbatch not supported\n");
        soft_exit(1);
    }

    // release buffers associated with this batch for reuse
    // decrements refcount, returns true if last release
    // NOTE: this may be called from another thread,
    // so anything it touches must be thread-safe!
    virtual bool releaseBatch(DataBatch batch)
    {
        WriteErrorMessage("DataQueueReader: releaseBatch not supported\n");
        soft_exit(1);
        return true;
    }
    // get current offset into file
    virtual _int64 getFileOffset()
    {
        WriteErrorMessage("DataQueueReader: getFileOffset not supported\n");
        soft_exit(1);
        return -1;
    }

    // get pointer to extra data area for current batch
    // todo: allow this to grow dynamically while keeping stable pointers to previous data
    virtual void getExtra(char** o_extra, _int64* o_length)
    {
        WriteErrorMessage("DataQueueReader: getExtra not supported\n");
        soft_exit(1);
    }

    // get filename for debugging / error printing
    virtual const char* getFilename()
    {
        return "DataQueue";
    }
private:

    DataQueue* queue;
    DataQueue::Buffer* currentBuffer;
    size_t readOffsetInCurrentBuffer;
};


DataQueueReader*
DataQueue::getReader()
{
    AcquireExclusiveLock(&queueLock);
    nReaders++;
    ReleaseExclusiveLock(&queueLock);

    return new DataQueueReader(this);
}

DataQueueWriter*
DataQueue::getWriter()
{
    AcquireExclusiveLock(&queueLock);
    nWriters++;
    ReleaseExclusiveLock(&queueLock);

    return new DataQueueWriter(this);
}

    bool 
DataQueueReader::getData(char** o_buffer, _int64* o_validBytes, _int64* o_startBytes)
{
    _ASSERT(o_startBytes == NULL);  // this isn't used, so we don't fill it in

    if (currentBuffer == NULL || readOffsetInCurrentBuffer >= currentBuffer->usedBufferSpace) 
    {
        *o_buffer = NULL;
        *o_validBytes = 0;
        return false;
    }

    *o_buffer = currentBuffer->buffer + readOffsetInCurrentBuffer;
    *o_validBytes = currentBuffer->usedBufferSpace - readOffsetInCurrentBuffer;

    return true;
} // DataQueueReader::getData


    void
DataQueueReader::nextBatch()
{
    if (queue == NULL) 
    {
        _ASSERT(currentBuffer == NULL);
        return;
    }

    if (currentBuffer != NULL) 
    {
        queue->freeBufferQueue->enqueue(currentBuffer);
    }

    currentBuffer = (DataQueue::Buffer *)queue->readyBufferQueue->dequeue();

    if (currentBuffer == NULL) 
    {
        queue->releaseReader();
        queue = NULL;
    }
    
    readOffsetInCurrentBuffer = 0;
} // DataQueueReader::nextBatch()

class BufferDataReader : public DataReader
{
public:
    BufferDataReader(size_t dataSize_) : dataSize(dataSize_), readOffsetInBuffer(0)
    {
        buffer = (char*)BigAlloc(dataSize + 4096);   // Allow a little empty space at the end
        memset(buffer, 0, dataSize + 4096);         // Write it sequentially, because random causes a lot of system work.
        //
        // It's up to the caller to write the data into the buffer.
        //
    }

    char* getBuffer() 
    {
        return buffer;
    }

    ~BufferDataReader()
    {
        BigDealloc(buffer);
    }

    bool init(const char* fileName) { return true; }
    char* readHeader(_int64* io_headerSize)
    {
        if (io_headerSize != NULL)
        {
            *io_headerSize = 0;
        }

        return NULL;
    }

    // seek to a particular range in the file
    virtual void reinit(_int64 startingOffset, _int64 amountOfFileToProcess)
    {
        WriteErrorMessage("BufferDataReader: reinit() called.\\n");
        soft_exit(1);
    }

    // get all remaining data in current batch
    // return false if no more data in current batch
    // startBytes is data "owned" by this block in which reads may start
    // validBytes may also include overflow bytes to handle records spanning batches
    // if you advance() past startBytes, nextBatch() will start offset at that point
    virtual bool getData(char** o_buffer, _int64* o_validBytes, _int64* o_startBytes = NULL)
    {
        *o_buffer = buffer + readOffsetInBuffer;
        *o_validBytes = dataSize - readOffsetInBuffer;

        return *o_validBytes > 0;
    }

    // advance through data in current batch, reducing results from next getData call
    virtual void advance(_int64 bytes)
    {
        _ASSERT(readOffsetInBuffer + bytes <= dataSize);
        readOffsetInBuffer += bytes;
    }

    // advance to next batch
    // by default automatically releases previous batch
    // We never have more than our initial data.
    virtual void nextBatch()
    {
        readOffsetInBuffer = dataSize;
    }

    // whether current batch is last in file
    virtual bool isEOF()
    {
        return readOffsetInBuffer >= dataSize;
    }

    // get current batch identifier
    virtual DataBatch getBatch()
    {
        return DataBatch(); // No real identifier here
    }

    // hold buffers associated with this batch for reuse, increments refcount
    // NOTE: this may be called from another thread,
    // so anything it touches must be thread-safe!
    virtual void holdBatch(DataBatch batch)
    {
        WriteErrorMessage("BufferDataReader: holdbatch not supported\n");
        soft_exit(1);
    }

    // release buffers associated with this batch for reuse
    // decrements refcount, returns true if last release
    // NOTE: this may be called from another thread,
    // so anything it touches must be thread-safe!
    virtual bool releaseBatch(DataBatch batch)
    {
        WriteErrorMessage("BufferDataReader: releaseBatch not supported\n");
        soft_exit(1);
        return true;
    }
    // get current offset into file
    virtual _int64 getFileOffset()
    {
        WriteErrorMessage("BufferDataReader: getFileOffset not supported\n");
        soft_exit(1);
        return -1;
    }

    // get pointer to extra data area for current batch
    // todo: allow this to grow dynamically while keeping stable pointers to previous data
    virtual void getExtra(char** o_extra, _int64* o_length)
    {
        WriteErrorMessage("BufferDataReader: getExtra not supported\n");
        soft_exit(1);
    }

    // get filename for debugging / error printing
    virtual const char* getFilename()
    {
        return "BufferDataReader";
    }
private:

    char* buffer;
    size_t dataSize;
    size_t readOffsetInBuffer;
}; // BufferDataReader


    void
SortedDataFilter::onAdvance(
    DataWriter* writer,
    size_t batchOffset,
    char* data,
    GenomeDistance bytes,
    GenomeLocation location)
{
    SortEntry entry(batchOffset, bytes, location);
#ifdef VALIDATE_SORT
		if (memcmp(data, "BAM", 3) != 0 && memcmp(data, "@HD", 3) != 0) { // skip header block
            GenomeLocation loc;
			GenomeDistance len;
			parent->format->getSortInfo(parent->genome, data, bytes, &loc, &len);
			_ASSERT(loc == location);
		}
#endif
    locations.push_back(entry);
}

    size_t
SortedDataFilter::onNextBatch(
    DataWriter* writer,
    size_t offset,
    size_t bytes,
    bool lastBatch)
{
    _ASSERT(!seenLastBatch);
    seenLastBatch |= lastBatch;

    // sort buffered reads by location for later merge sort
    std::stable_sort(locations.begin(), locations.end(), SortEntry::comparator);
    
    // copy from previous buffer into current in sorted order
    char* fromBuffer;
    size_t fromSize, fromUsed;
    char* toBuffer;
    size_t toSize, toUsed;
    BufferDataReader* reader;

    if (!writer->getBatch(-1, &fromBuffer, &fromSize, &fromUsed)) 
    {
        WriteErrorMessage("SortedDataFilter::onNextBatch getBatch of old buffer failed\n");
    }

    if (!lastBatch || offset == 0 || bytes == 0) {    // Don't do the last batch optimization at offset 0, because we have special handling for the header.
        if (!writer->getBatch(0, &toBuffer, &toSize, &toUsed))
        {
            WriteErrorMessage("SortedDataFilter::onNextBatch getBatch of new buffer failed\n");
            soft_exit(1);
        }
        reader = NULL;
    } else {
        //
        // For the last batch, we just copy the data into memory instead of writing it to disk and use a BufferDataReader.
        // Get the data reader here, which allocates the buffer that we'll then copy the data into in sorted order.
        //
        reader = new BufferDataReader(bytes);
        toSize = fromSize;
        toBuffer = reader->getBuffer();
        toUsed = 0;
    }

    size_t target = 0;
	GenomeLocation previous = 0;
    for (VariableSizeVector<SortEntry>::iterator i = locations.begin(); i != locations.end(); i++) {
#ifdef VALIDATE_SORT
		if (locations.size() > 1) { // skip header block
            GenomeLocation loc;
            GenomeDistance len;
			parent->format->getSortInfo(parent->genome, fromBuffer + i->offset, i->length, &loc, &len);
			_ASSERT(loc == i->location && loc >= previous);
			previous = loc;
		}
#endif
        memcpy(toBuffer + target, fromBuffer + i->offset, i->length);
        target += i->length;
    }
    
    // remember block extent for later merge sort

    // handle header specially
    size_t header = offset > 0 ? 0 : locations[0].length;
    if (header > 0) {
        parent->setHeaderSize(header);
    }
	int first = offset == 0;
#ifdef VALIDATE_SORT
	GenomeLocation minLocation = locations.size() > first ? locations[first].location : 0;
    GenomeLocation maxLocation = locations.size() > first ? locations[locations.size() - 1].location : UINT32_MAX;
    parent->addBlock(offset + header, bytes - header, minLocation, maxLocation);
#else
    parent->addBlock(offset + header, bytes - header, reader);
#endif
    locations.clear();

    return reader == NULL ? target : MAXUINT64;
}
    
    DataWriter::Filter*
SortedDataFilterSupplier::getFilter()
{
    return new SortedDataFilter(this);
}

    void
SortedDataFilterSupplier::onClosed(
    DataWriterSupplier* supplier)
{
    if (blocks.size() == 1 && sortedFilterSupplier == NULL && false /* this doens't work anymore with the keep-the-last-block-in-memory code*/) {
        // just rename/move temp file to real file, we're done
        DeleteSingleFile(sortedFileName); // if it exists
        if (! MoveSingleFile(tempFileName, sortedFileName)) {
            WriteErrorMessage( "unable to move temp file %s to final sorted file %s\n", tempFileName, sortedFileName);
            soft_exit(1);
        }
        return;
    }
    // merge sort into final file
    if (! mergeSort()) {
        WriteErrorMessage( "merge sort failed\n");
        soft_exit(1);
    }
}

    void
SortedDataFilterSupplier::addBlock(
    size_t start,
    size_t bytes
#ifdef VALIDATE_SORT
	, GenomeLocation minLocation
	, GenomeLocation maxLocation
#endif
    , DataReader *reader
	)
{
    if (bytes > 0) {
        AcquireExclusiveLock(&lock);
#if VALIDATE_SORT
		for (SortBlockVector::iterator i = blocks.begin(); i != blocks.end(); i++) {
			_ASSERT(i->start + i->length <= start || start + bytes <= i->start);
		}
#endif
        SortBlock block(reader);
        block.start = start;
        block.bytes = bytes;
#if VALIDATE_SORT
		block.minLocation = minLocation;
		block.maxLocation = maxLocation;
#endif
        blocks.push_back(block);
        ReleaseExclusiveLock(&lock);
    }
}

struct MergeSortThreadState
{
    SortedDataFilterSupplier* filterSupplier;
    bool deleteSortBlockVector;
    SortBlockVector* blocksForThisThread;
    DataWriter* writer;
};

_int64 mergeSortStartTime;

    void
SortedDataFilterSupplier::MergeSortThreadMain(void* threadParameter)
{
    MergeSortThreadState* state = (MergeSortThreadState*)threadParameter;
 //   fprintf(stderr, "%lld: MergeSortThread %d, deleteSortBlockVector %d\n", timeInMillis() - mergeSortStartTime, GetCurrentThreadId(), state->deleteSortBlockVector);
    state->filterSupplier->mergeSortThread(state->blocksForThisThread, state->writer);

    if (state->deleteSortBlockVector)
    {
        delete state->blocksForThisThread;
    }
    delete state;
}
    //
    // Merge a set of reads coming from readers (either queue or file) into a writer (also either a queue or a file).
    //
    void
SortedDataFilterSupplier::mergeSortThread(SortBlockVector* blocksForThisThread, DataWriter* writer) 
{
    _int64 readWaitTime = 0;
    _int64 writeWaitTime = 0;

    // merge temp blocks into output
    _int64 total = 0;
    // get initial merge sort data
    typedef PriorityQueue<GenomeLocation, _int64> BlockQueue;
    BlockQueue queue;
    for (SortBlockVector::iterator b = blocksForThisThread->begin(); b != blocksForThisThread->end(); b++) {
        _int64 bytes;
        if (!b->reader->getData(&b->data, &bytes))
        {
            _int64 start = timeInMillis();
            b->reader->nextBatch();
            if (!b->reader->getData(&b->data, &bytes))
            {
                WriteErrorMessage("mergeSortThread: unable to get initial data from reader\n");
                soft_exit(1);
            }
            readWaitTime += timeInMillis() - start;
        }
        format->getSortInfo(genome, b->data, bytes, &b->location, &b->length);
        queue.add((_uint32)(b - blocksForThisThread->begin()), b->location);
    }
    GenomeLocation current = 0; // current location for validation
    int lastRefID = -1, lastPos = 0;
    while (queue.size() > 0) {
#if VALIDATE_SORT
        GenomeLocation check;
        queue.peek(&check);
        _ASSERT(check >= current);
#endif
        GenomeLocation secondLocation;
        _int64 smallestIndex = queue.pop();
        _int64 secondIndex = queue.size() > 0 ? queue.peek(&secondLocation) : -1;
        GenomeLocation limit = secondIndex != -1 ? secondLocation : InvalidGenomeLocation;
        SortBlock* b = &((*blocksForThisThread)[smallestIndex]);
        char* writeBuffer;
        size_t writeBytes;
        writer->getBuffer(&writeBuffer, &writeBytes);
        const int NBLOCKS = 20;
        SortBlock oldBlocks[NBLOCKS];
        int oldBlockIndex = 0;
        while (b->location <= limit) {
#if VALIDATE_SORT
            _ASSERT(b->location >= b->minLocation && b->location <= b->maxLocation);
#endif
            if (writeBytes < (size_t)b->length) {
                _int64 start = timeInMillis();
                writer->nextBatch();
                writeWaitTime += timeInMillis() - start;
                writer->getBuffer(&writeBuffer, &writeBytes);
                if (writeBytes < (size_t)b->length) {
                    WriteErrorMessage("mergeSort: buffer size too small\n");
                    soft_exit(1);
                }
            }
            memcpy(writeBuffer, b->data, b->length);
#ifdef VALIDATE_BAM
            if (format == FileFormat::BAM[0] || format == FileFormat::BAM[1]) {
                ((BAMAlignment*)b->data)->validate();
            }
#endif
#if VALIDATE_SORT
            int refID, pos;
            format->getSortInfo(genome, b->data, b->length, NULL, NULL, &refID, &pos);
            _ASSERT(refID == -1 || refID > lastRefID || (refID == lastRefID && pos >= lastPos));
            if (refID != -1) {
                lastRefID = refID;
                lastPos = pos;
            }
#endif
            total++;
            writer->advance(b->length);
            writeBytes -= b->length;
            writeBuffer += b->length;
            oldBlocks[oldBlockIndex] = *b;
            oldBlockIndex = (oldBlockIndex + 1) % NBLOCKS;
            b->reader->advance(b->length);
            _ASSERT(b->location >= current);
            current = b->location;
            _int64 readBytes;
            if (!b->reader->getData(&b->data, &readBytes)) {
                _int64 start = timeInMillis();
                b->reader->nextBatch();
                readWaitTime += timeInMillis() - start;
                if (!b->reader->getData(&b->data, &readBytes)) {
                    // This isn't supported in DataQueueReader, so this assert is off_ASSERT(b->reader->isEOF());
                    delete b->reader;
                    b->reader = NULL;
                    break;
                }
            }
            GenomeLocation previous = b->location;
            format->getSortInfo(genome, b->data, readBytes, &b->location, &b->length);
            _ASSERT(b->length <= readBytes && b->location >= previous);
        }
        if (b->reader != NULL) {
            queue.add(smallestIndex, b->location);
        }
    }

<<<<<<< HEAD
    InterlockedAdd64AndReturnNewValue(&totalReadsSorted, total);

=======
>>>>>>> 33d300f1
    // close everything
    _int64 start = timeInMillis();
    writer->close();
    writeWaitTime += timeInMillis() - start;
    delete writer;

    //fprintf(stderr, "%lld: Thread %d read %lldms, write %lldms\n", timeInMillis() - mergeSortStartTime, GetCurrentThreadId(), readWaitTime, writeWaitTime);
}

    bool
SortedDataFilterSupplier::mergeSort()
{
    mergeSortStartTime = timeInMillis();
    // merge sort from temp file into sorted file
#if USE_DEVTEAM_OPTIONS
    WriteStatusMessage("sorting...");
    _int64 start = timeInMillis();
    _int64 startReadWaitTime = DataReader::ReadWaitTime;
    _int64 startReleaseWaitTime = DataReader::ReleaseWaitTime;
    _int64 startWriteWaitTime = DataWriter::WaitTime;
    _int64 startWriteFilterTime = DataWriter::FilterTime;
#endif

    // set up buffered output
    DataWriterSupplier* writerSupplier = DataWriterSupplier::create(sortedFileName, bufferSize, emitInternalScore, internalScoreTag ,sortedFilterSupplier,
        encoder, encoder != NULL ? 6 : 4); // use more buffers to let encoder run async
    DataWriter* writer = writerSupplier->getWriter();
    if (writer == NULL) {
        WriteErrorMessage( "open sorted file for write failed\n");
        return false;
    }
    DataSupplier* readerSupplier = DataSupplier::Default; // autorelease
    // setup - open all files, read first block, begin read for second
    if (blocks.size() > 5000) {
        WriteErrorMessage("warning: merging %d blocks could be slow, try increasing sort memory with -sm option\n", blocks.size());
    }
    for (SortBlockVector::iterator i = blocks.begin(); i != blocks.end(); i++) {
        if (i->reader == NULL) // Otheriwse, it's the last block that's in memory
        {
            i->reader = readerSupplier->getDataReader(1, MAX_READ_LENGTH * 8, 0.0,
                min(1UL << 23, max(1UL << 17, bufferSpace / blocks.size()))); // 128kB to 8MB buffer space per block
            i->reader->init(tempFileName);
            i->reader->reinit(i->start, i->bytes);
        }
    }

    // write out header
    if (headerSize > 0xffffffff) {
        WriteErrorMessage("SortedDataFilterSupplier: headerSize too big\n");
        soft_exit(1);
    }
    if (headerSize > 0) {
        DataReader* headerReader;
        if (blocks[0].dataReaderIsBuffer) 
        {
            headerReader = readerSupplier->getDataReader(1, MAX_READ_LENGTH * 8, 0.0, headerSize + 4096);
            headerReader->init(tempFileName);
        } else {
            headerReader = blocks[0].reader;
        }
        headerReader->reinit(0, headerSize);
		writer->inHeader(true);
        char* rbuffer;
        _int64 rbytes;
        char* wbuffer;
        size_t wbytes;
		for (size_t left = headerSize; left > 0; ) {
			if ((!headerReader->getData(&rbuffer, &rbytes)) || rbytes == 0) {
                headerReader->nextBatch();
				if (!headerReader->getData(&rbuffer, &rbytes)) {
					WriteErrorMessage( "read header failed\n");
					soft_exit(1);
				}
			}
			if ((! writer->getBuffer(&wbuffer, &wbytes)) || wbytes == 0) {
				writer->nextBatch();
				if (! writer->getBuffer(&wbuffer, &wbytes)) {
					WriteErrorMessage( "write header failed\n");
					soft_exit(1);
				}
			}
			size_t xfer = min(left, min((size_t) rbytes, wbytes));
			_ASSERT(xfer > 0 && xfer <= UINT32_MAX);
			memcpy(wbuffer, rbuffer, xfer);
            headerReader->advance(xfer);
			writer->advance((unsigned) xfer);
			left -= xfer;
		}

        if (blocks[0].dataReaderIsBuffer) 
        {
            delete headerReader;
        } else {
            blocks[0].reader->reinit(blocks[0].start, blocks[0].bytes);
        }
        headerReader = NULL;

		writer->nextBatch();
		writer->inHeader(false);
    }

    //
    // Set up the merge sort threads.  We do a two level tree: the leaves split the input files evenly and the root merges them all together.
    // Unless there are very few input files, in which case we just run one thread.
    //

    if (blocks.size() < 1 || numThreads == 1 || true /* Multi-thread doesn't seem to help, so just stick with single thread */)  
    {
        //
        // The single thread case.
        //
        MergeSortThreadState* rootThreadState = new MergeSortThreadState();
        rootThreadState->blocksForThisThread = &blocks;
        rootThreadState->writer = writer;
        rootThreadState->deleteSortBlockVector = false;
        rootThreadState->filterSupplier = this;

        MergeSortThreadMain(rootThreadState);
    }
    else 
    {
        //
        // Multiple threads.
        //

        int minPerThread = 2;   // BJB - low for testing.
        int nLeafThreads = numThreads - 1;
        int nBlocksAssigned = 0;

        MergeSortThreadState* rootThreadState = new MergeSortThreadState();
        rootThreadState->blocksForThisThread = new SortBlockVector(nLeafThreads);
        rootThreadState->filterSupplier = this;
        rootThreadState->writer = writer;   // The writer that actually writes to the output file.
        rootThreadState->deleteSortBlockVector = false;

        DataQueue** dataQueues = new DataQueue * [nLeafThreads];

        for (int i = 0; i < nLeafThreads; i++)
        {
            int nBlocksThisThread = (int)(min(blocks.size() - nBlocksAssigned, max(minPerThread, (blocks.size() - nBlocksAssigned + (nLeafThreads - i - 1)) / (nLeafThreads - i))));
            if (nBlocksThisThread == 0) 
            {
                continue;
                dataQueues[i] = NULL;
            }

            dataQueues[i] = new DataQueue(5, (size_t)16 * 1024 * 1024); // Buffer count/size is kinda arbitrary

            MergeSortThreadState* leafThreadState = new MergeSortThreadState();
            leafThreadState->deleteSortBlockVector = true;
            leafThreadState->filterSupplier = this;

            size_t totalSize = 0;
            leafThreadState->blocksForThisThread = new SortBlockVector(nBlocksThisThread);
            for (int blockIndex = nBlocksAssigned; blockIndex < nBlocksAssigned + nBlocksThisThread; blockIndex++) 
            {
                leafThreadState->blocksForThisThread->push_back(blocks[blockIndex]);
                totalSize += blocks[blockIndex].bytes;
            }

            leafThreadState->writer = dataQueues[i]->getWriter();
            SortBlock outputBlock;
            outputBlock.bytes = totalSize;
            outputBlock.reader = dataQueues[i]->getReader();

            rootThreadState->blocksForThisThread->push_back(outputBlock);

            nBlocksAssigned += nBlocksThisThread;

            if (!StartNewThread(MergeSortThreadMain, leafThreadState)) 
            {
                WriteErrorMessage("merge sort: StartNewThread failed.\n");
                soft_exit(1);
            }
        } // for each worker thread

        //
        // Just run the root on this thread.
        //
        MergeSortThreadMain(rootThreadState);
    } // The multi-thread case

    writerSupplier->close();
    delete writerSupplier;
    if (! DeleteSingleFile(tempFileName)) {
        WriteErrorMessage( "warning: failure deleting temp file %s\n", tempFileName);
    }

#if USE_DEVTEAM_OPTIONS
    WriteStatusMessage("sorted %lld reads in %u blocks, %lld s\n"
        /*"read wait align %.3f s + merge %.3f s, read release align %.3f s + merge %.3f s\n"
        "write wait %.3f s align + %.3f s merge, write filter %.3f s align + %.3f s merge\n"*/,
        totalReadsSorted, blocks.size(), (timeInMillis() - start)/1000 /*,
        startReadWaitTime * 1e-9, (DataReader::ReadWaitTime - startReadWaitTime) * 1e-9,
        startReleaseWaitTime * 1e-9, (DataReader::ReleaseWaitTime - startReleaseWaitTime) * 1e-9,
        startWriteWaitTime * 1e-9, (DataWriter::WaitTime - startWriteWaitTime) * 1e-9,
        startWriteFilterTime * 1e-9, (DataWriter::FilterTime - startWriteFilterTime) * 1e-9*/);
#endif
    return true;
}

    DataWriterSupplier*
DataWriterSupplier::sorted(
    const FileFormat* format,
    const Genome* genome,
    const char* tempFileName,
    size_t tempBufferMemory,
    int numThreads,
    const char* sortedFileName,
    DataWriter::FilterSupplier* sortedFilterSuppler,
    size_t maxBufferSize,
    bool emitInternalScore,
    char *internalScoreTag,
    FileEncoder* encoder)
{
    const int bufferCount = 3;
    const size_t bufferSpace = tempBufferMemory > 0 ? tempBufferMemory : (numThreads * (size_t)1 << 30);
    const size_t bufferSize = bufferSpace / ((size_t)bufferCount * numThreads);
    DataWriter::FilterSupplier* filterSupplier =
        new SortedDataFilterSupplier(format, genome, tempFileName, sortedFileName, sortedFilterSuppler, bufferSize, bufferSpace, emitInternalScore, internalScoreTag, encoder, numThreads);
    return DataWriterSupplier::create(tempFileName, bufferSize, emitInternalScore, internalScoreTag, filterSupplier, NULL, bufferCount);
}<|MERGE_RESOLUTION|>--- conflicted
+++ resolved
@@ -989,7 +989,7 @@
 #endif
     locations.clear();
 
-    return reader == NULL ? target : MAXUINT64;
+    return reader == NULL ? target : UINT64_MAX;
 }
     
     DataWriter::Filter*
@@ -1179,11 +1179,8 @@
         }
     }
 
-<<<<<<< HEAD
     InterlockedAdd64AndReturnNewValue(&totalReadsSorted, total);
 
-=======
->>>>>>> 33d300f1
     // close everything
     _int64 start = timeInMillis();
     writer->close();
@@ -1323,7 +1320,7 @@
 
         for (int i = 0; i < nLeafThreads; i++)
         {
-            int nBlocksThisThread = (int)(min(blocks.size() - nBlocksAssigned, max(minPerThread, (blocks.size() - nBlocksAssigned + (nLeafThreads - i - 1)) / (nLeafThreads - i))));
+            int nBlocksThisThread = (int)(__min(blocks.size() - nBlocksAssigned, __max(minPerThread, (blocks.size() - nBlocksAssigned + (nLeafThreads - i - 1)) / (nLeafThreads - i))));
             if (nBlocksThisThread == 0) 
             {
                 continue;
