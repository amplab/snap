/*++

Module Name:

    AlignerStats.cpp

Abstract:

    Common statistics for running single & paired alignment.

Authors:

    Ravi Pandya, May, 2012

Environment:
`
    User mode service.

Revision History:

    Integrated from SingleAligner.cpp & PairedAligner.cpp

--*/

#include "stdafx.h"
#include "options.h"
#include "AlignerStats.h"

AbstractStats::~AbstractStats()
{}

AlignerStats::AlignerStats(AbstractStats* i_extra)
:
    totalReads(0),
    uselessReads(0),
    singleHits(0), 
    multiHits(0),
    notFound(0),
    alignedAsPairs(0),
    extra(i_extra),
    lvCalls(0),
<<<<<<< HEAD
    millisReading(0),
    millisAligning(0),
    millisWriting(0)
=======
    filtered(0),
    extraAlignments(0)
>>>>>>> f11c1314
{
    for (int i = 0; i <= AlignerStats::maxMapq; i++) {
        mapqHistogram[i] = 0;
     }

    for (int i = 0; i < maxMaxHits; i++) {
        countOfBestHitsByWeightDepth[i] = 0;
        countOfAllHitsByWeightDepth[i] = 0;
        probabilityMassByWeightDepth[i] = 0;
    }

#if     TIME_HISTOGRAM
    for (unsigned i = 0; i < 31; i++) {
        countByTimeBucket[i] = nanosByTimeBucket[i] = 0;
    }
#endif  // TIME_HISTOGRAM

}

AlignerStats::~AlignerStats()
{
    if (extra != NULL) {
        delete extra;
    }
}

    void
AlignerStats::printHistograms(
    FILE* out)
{
    // nothing
    if (extra != NULL) {
        extra->printHistograms(out);
    }
}

    void
AlignerStats::add(
    const AbstractStats* i_other)
{
    AlignerStats* other = (AlignerStats*) i_other;
    totalReads += other->totalReads;
    uselessReads += other->uselessReads;
    singleHits += other->singleHits;
    multiHits += other->multiHits;
    notFound += other->notFound;
    alignedAsPairs += other->alignedAsPairs;
    lvCalls += other->lvCalls;
<<<<<<< HEAD
    millisReading += other->millisReading;
    millisAligning += other->millisAligning;
    millisWriting += other->millisWriting;
=======
    filtered += other->filtered;
    extraAlignments += other->extraAlignments;
>>>>>>> f11c1314

    if (extra != NULL && other->extra != NULL) {
        extra->add(other->extra);
    }

    for (int i = 0; i <= AlignerStats::maxMapq; i++) {
        mapqHistogram[i] += other->mapqHistogram[i];
    }

    for (int i = 0; i < maxMaxHits; i++) {
        countOfBestHitsByWeightDepth[i] += other->countOfBestHitsByWeightDepth[i];
        countOfAllHitsByWeightDepth[i] += other->countOfAllHitsByWeightDepth[i];
        probabilityMassByWeightDepth[i] = other->probabilityMassByWeightDepth[i];
    }

#if TIME_HISTOGRAM
    for (unsigned i = 0; i < 31; i++) {
        countByTimeBucket[i] += other->countByTimeBucket[i];
        nanosByTimeBucket[i] += other->nanosByTimeBucket[i];
    }
#endif // TIME_HISTOGRAM
}<|MERGE_RESOLUTION|>--- conflicted
+++ resolved
@@ -39,14 +39,11 @@
     alignedAsPairs(0),
     extra(i_extra),
     lvCalls(0),
-<<<<<<< HEAD
     millisReading(0),
     millisAligning(0),
-    millisWriting(0)
-=======
+    millisWriting(0),
     filtered(0),
     extraAlignments(0)
->>>>>>> f11c1314
 {
     for (int i = 0; i <= AlignerStats::maxMapq; i++) {
         mapqHistogram[i] = 0;
@@ -95,14 +92,11 @@
     notFound += other->notFound;
     alignedAsPairs += other->alignedAsPairs;
     lvCalls += other->lvCalls;
-<<<<<<< HEAD
     millisReading += other->millisReading;
     millisAligning += other->millisAligning;
     millisWriting += other->millisWriting;
-=======
     filtered += other->filtered;
     extraAlignments += other->extraAlignments;
->>>>>>> f11c1314
 
     if (extra != NULL && other->extra != NULL) {
         extra->add(other->extra);
