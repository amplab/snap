/*++

Module Name:

    SAM.cpp

Abstract:

    Sequence Alignment Map (SAM) file writer and reader.

Environment:

    User mode service.

    SamWriter and SamReader (and their subclasses) aren't thread safe.

--*/

#include "stdafx.h"
#include "BigAlloc.h"
#include "Compat.h"
#include "Read.h"
#include "SAM.h"
#include "Bam.h"
#include "Tables.h"
#include "RangeSplitter.h"
#include "ParallelTask.h"
#include "Util.h"
#include "ReadSupplierQueue.h"
#include "FileFormat.h"
#include "AlignerOptions.h"
#include "directions.h"
#include "exit.h"

using std::max;
using std::min;
using util::strnchr;

bool readIdsMatch(const char* id0, const char* id1, size_t len)
{
    const char* id0Base = id0;
    const char* id0End = id0 + len;
    while (true) {
        _uint64 x;
        x = *((_uint64*)id0) ^ *((_uint64*)id1);
        if (x) {
            unsigned long zeroes;
            CountTrailingZeroes(x, zeroes);
            zeroes >>= 3;
            return ((size_t)(id0 - id0Base) + (size_t)zeroes) >= len;
        }
        id0 += 8;
        if (id0 >= id0End) {
            return true;
        }
        id1 += 8;
    }
}

bool readIdsMatch(const char* id0, const char* id1, _int64* innerLoopCount)
{
    for (unsigned i = 0; ; i++) {
        char c0 = id0[i];
        char c1 = id1[i];

        (*innerLoopCount)++;

        if (c0 != c1) return false;
 
        // don't parse the read ID after the first space or slash, which can represent metadata (or which half of the mate pair the read is).
        if (c0 == 0 || c0 == ' ' || c0 == '/') return true;  
    }
    return true;
}

bool readIdsMatch(Read *read0, Read *read1)
{
    if (read0->getIdLength() != read1->getIdLength()) {
        return false;
    }
    for (unsigned i = 0; i < read0->getIdLength(); i++) {
        char c0 = read0->getId()[i];
        char c1 = read1->getId()[i];

        if (c0 != c1) return false;
 
        // don't parse the read ID after the first space or slash, which can represent metadata (or which half of the mate pair the read is).
        if (c0 == ' ' || c0 == '/') return true;  
    }
    return true;
}

    char *
strnchrs(char *str, char charToFind, char charToFind2, size_t maxLen) // Hokey version that looks for either of two chars
{
    for (size_t i = 0; i < maxLen; i++) {
        if (str[i] == charToFind || str[i] == charToFind2) {
            return str + i;
        }
        if (str[i] == 0) {
            return NULL;
        }
    }
    return NULL;
}

    char *
SAMReader::skipToBeyondNextFieldSeparator(char *str, const char *endOfBuffer, size_t *o_charsUntilFirstSeparator)
{
    if (NULL == str) return NULL;

    char *nextChar = str;
    while (nextChar < endOfBuffer && *nextChar != '\n' && *nextChar != '\t' && *nextChar != '\r' /* for Windows CRLF text */) {
        nextChar++;
    }

    if (NULL != o_charsUntilFirstSeparator) {
        *o_charsUntilFirstSeparator = nextChar - str;
    }

    if (nextChar >= endOfBuffer || *nextChar == '\n') {
        return NULL;
    }

    while (nextChar < endOfBuffer && ('\t' == *nextChar || '\r' == *nextChar)) {
        nextChar++;
    }

    if (nextChar >= endOfBuffer) {
        return NULL;
    }

    return nextChar;
}


    SAMReader *
SAMReader::create(
    DataSupplier* supplier,
    const char *fileName,
    int bufferCount,
    const ReaderContext& context,
    _int64 startingOffset, 
    _int64 amountOfFileToProcess)
{
    DataReader* data = supplier->getDataReader(bufferCount, maxLineLen, 0.0, 0);
    SAMReader *reader = new SAMReader(data, context);
    reader->init(fileName, startingOffset, amountOfFileToProcess);
    return reader;
}

    void
SAMReader::readHeader(const char *fileName)
{
    // todo: allow for larger headers
    _int64 headerSize = 512 * 1024; // 1M header initially (it's doubled before we use it)
	_int64 oldHeaderSize = 0;
 
	char* buffer;
	bool sawWholeHeader;
	do {
		headerSize *= 2;
		buffer = data->readHeader(&headerSize);
		if (oldHeaderSize >= headerSize) {
			//
			// No new data, we hit EOF
			//
			return;
		}
		oldHeaderSize = headerSize;

		if (!parseHeader(fileName, buffer, buffer + headerSize, context.genome, &headerSize, &context.headerMatchesIndex, &sawWholeHeader)) {
			WriteErrorMessage("SAMReader: failed to parse header on '%s'\n", fileName);
			soft_exit(1);
		}
	} while (!sawWholeHeader);
    _ASSERT(context.header == NULL);
    char* p = new char[headerSize + 1];
    memcpy(p, buffer, headerSize);
    p[headerSize] = 0;
    context.header = p;
    context.headerBytes = context.headerLength = headerSize;
}

SAMReader::SAMReader(
    DataReader* i_data,
    const ReaderContext& i_context)
    : ReadReader(i_context), data(i_data), headerSize(-1), clipping(i_context.clipping)
{
}


//
// Implement the ReadReader form of getNextRead, which doesn't include the
// alignment results by simply throwing them away.
//
    bool
SAMReader::getNextRead(Read *readToUpdate)
{
    return getNextRead(readToUpdate, NULL, NULL, NULL, NULL, NULL, NULL);
}

    bool
SAMReader::parseHeader(
    const char *fileName, 
    char *firstLine, 
    char *endOfBuffer, 
    const Genome *genome, 
    _int64 *o_headerSize,
    bool *o_headerMatchesIndex,
	bool *o_sawWholeHeader,
    int *o_n_ref,
    GenomeLocation **o_ref_locations,
    int *o_n_rg,
    char **o_rgLines,
    size_t **o_rgLineOffsets)
{
    _ASSERT((NULL == o_n_ref) == (NULL == o_ref_locations));    // both or neither are NULL, not one of each

    char *nextLineToProcess = firstLine;
    *o_headerMatchesIndex = true;
    int numSQLines = 0;
    int numRGLines = 0;
    int n_ref_slots = 4096;
    size_t n_rg_slots = 128;
    size_t rg_slot_size = 1024;
    size_t rg_total_size = n_rg_slots * rg_slot_size;
    GenomeLocation *ref_locations = NULL;
<<<<<<< HEAD
    size_t lineBufferSize = 1024;
    char* lineBuffer = new char[lineBufferSize];

=======
    char* rgLines = NULL;
    size_t* rgLineOffsets = NULL;
>>>>>>> 33d300f1

    if (NULL != o_ref_locations) {
        ref_locations = (GenomeLocation *)BigAlloc(sizeof(GenomeLocation)* n_ref_slots);
    }

    if (NULL != o_rgLines) {
        rgLines = new char[rg_total_size];
        rgLineOffsets = new size_t[n_rg_slots];
        rgLineOffsets[0] = 0;
    }

    while (NULL != nextLineToProcess && nextLineToProcess < endOfBuffer && '@' == *nextLineToProcess) {
		//
		// Make sure we have the complete line.
		//
		bool foundCompleteLine = false;
        char* endOfLine;

		for (char *c = nextLineToProcess; c < endOfBuffer; c++) {
			if (*c == '\n') {
				foundCompleteLine = true;
                if ((size_t)(c - nextLineToProcess) + 1 >= lineBufferSize) {
                    delete [] lineBuffer;
                    lineBufferSize = max(lineBufferSize * 2, (size_t)(c - nextLineToProcess) + 2);
                    lineBuffer = new char[lineBufferSize];
                }
                memcpy(lineBuffer, nextLineToProcess, c - nextLineToProcess);
                lineBuffer[c - nextLineToProcess] = '\0';
                endOfLine = &lineBuffer[c - nextLineToProcess + 1];
                break;
			}
		}
		if (!foundCompleteLine) {
			*o_sawWholeHeader = false;
            delete[] lineBuffer;
			return true;	// Parsed OK, but incomplete
		}

        if (!strncmp("@SQ",lineBuffer,3)) {
            //
            // These lines represent sequences in the reference genome, what are
            // called "contigs" in the Genome class.  (Roughly, chromosomes or major
            // variants like some versions of the MHC genes on chr6; or more
            // particularly the things that come in different FASTA files from the
            // reference assembly).
            //
            // Verify that they actually match what's in our reference genome.
            //
            if (lineBuffer + 3 >= endOfLine || ' ' != lineBuffer[3] && '\t' != lineBuffer[3]) {
                WriteErrorMessage("Malformed SAM file '%s' has @SQ without a following space or tab.\n", fileName);
                delete[] lineBuffer;
                return false;
            }

            char *snStart = lineBuffer + 4;
            while (snStart < endOfLine && strncmp(snStart,"SN:",__min(3, endOfLine -snStart)) && *snStart != '\n' && *snStart != 0) {
                snStart++;
            }

            if (snStart >= endOfLine || *snStart == '\n' || *snStart == 0) {
                WriteErrorMessage("Malformed @SQ line doesn't have 'SN:' in file '%s'\n",fileName);
                delete[] lineBuffer;
                return false;
            }

            size_t contigNameBufferSize = 512;
            char *contigName = new char[contigNameBufferSize];
            for (unsigned i = 0; snStart+3+i < endOfLine; i++) {
                if (i >= contigNameBufferSize) {
                    //
                    // Get more buffer.
                    //
                    size_t newSize = contigNameBufferSize * 2;
                    char *newBuffer = new char[newSize];
                    memcpy(newBuffer, contigName, contigNameBufferSize);
                    delete[] contigName;
                    contigName = newBuffer;
                    contigNameBufferSize = newSize;
                }
                if (snStart[3+i] == ' ' || snStart[3+i] == '\t' || snStart[3+i] == '\n' || snStart[3+i] == 0) {
                    contigName[i] = '\0';
                } else {
                    contigName[i] = snStart[3+i];
                }
            }
            contigName[contigNameBufferSize - 1] = '\0';

            GenomeLocation contigBase = InvalidGenomeLocation;
            if (NULL != genome) {
                if (!genome->getLocationOfContig(contigName, &contigBase)) {
                    //
                    // Try stripping off the leading "chr" if it has one.
                    //
                    if (strlen(contigName) < 3 || contigName[0] != 'c' || contigName[1] != 'h' || contigName[2] != 'r' || !genome->getLocationOfContig(contigName + 3, &contigBase)) {
                        //
                        // Change chrM into MT
                        //
                        if (strlen(contigName) != 4 || contigName[0] != 'c' || contigName[1] != 'h' || contigName[2] != 'r' || contigName[3] != 'M' || !genome->getLocationOfContig("MT", &contigBase)) {
                            //
                            // Try prefixing chr to short names.
                            //
                            const size_t maxShortNameSize = 2;
                            char prefixedName[maxShortNameSize + 4];
                            if (strlen(contigName) <= maxShortNameSize) {
                                sprintf(prefixedName, "chr%s", contigName);
                                genome->getLocationOfContig(prefixedName, &contigBase);
                            }
                        }
                    }
                }
            }

            if (InvalidGenomeLocation == contigBase) {
                *o_headerMatchesIndex = false;
            }

            if (NULL != o_ref_locations) {
                if (numSQLines >= n_ref_slots) {
                    GenomeLocation *new_ref_locations = (GenomeLocation *)BigAlloc(sizeof(GenomeLocation)* n_ref_slots * 2);
                    memcpy(new_ref_locations, ref_locations, sizeof(GenomeLocation)* n_ref_slots);
                    BigDealloc(ref_locations);
                    ref_locations = new_ref_locations;
                    n_ref_slots *= 2;
                }
                ref_locations[numSQLines] = contigBase;
            }

            numSQLines++;
            delete[] contigName;
        } else if (!strncmp("@HD", nextLineToProcess, 3) || !strncmp("@RG", nextLineToProcess, 3) || !strncmp("@PG", nextLineToProcess, 3) ||
            !strncmp("@CO",nextLineToProcess,3)) {

            if (!strncmp("@RG", nextLineToProcess, 3)) {
                if (nextLineToProcess + 3 >= endOfBuffer || ' ' != nextLineToProcess[3] && '\t' != nextLineToProcess[3]) {
                    WriteErrorMessage("Malformed SAM file '%s' has @RG without a following space or tab.\n", fileName);
                    return false;
                }

                char* rgStart = nextLineToProcess + 4;
                char* rgSlot = new char[rg_slot_size];
                int bytesUsed = 0;
                bool foundID = false;
                for (int i = 0; rgStart + i < endOfBuffer; i++) {
                    if (bytesUsed >= rg_slot_size) {
                        //
                        // Get more buffer.
                        //
                        size_t newSize = (size_t)rg_slot_size * 2;
                        char* newBuffer = new char[newSize];
                        memcpy(newBuffer, rgSlot, rg_slot_size);
                        delete[] rgSlot;
                        rgSlot = newBuffer;
                        rg_slot_size = newSize;
                    }
                    if (rgStart[i] == 'I') {
                        if (rgStart + i + 2 >= endOfBuffer) {
                            delete[] rgSlot;
                            return false;
                        }
                        if (rgStart[i + 1] == 'D' && rgStart[i + 2] == ':') {
                            for (int j = i + 3; rgStart + j < endOfBuffer; j++) {
                                if (bytesUsed >= rg_slot_size) {
                                    //
                                    // Get more buffer.
                                    //
                                    size_t newSize = (size_t)rg_slot_size * 2;
                                    char* newBuffer = new char[newSize];
                                    memcpy(newBuffer, rgSlot, rg_slot_size);
                                    delete[] rgSlot;
                                    rgSlot = newBuffer;
                                    rg_slot_size = newSize;
                                }
                                if (rgStart[j] == '\t' || rgStart[j] == 0 || rgStart[j] == '\n' || rgStart[j] == ' ') {
                                    foundID = true;
                                    rgSlot[bytesUsed++] = '\t';
                                    break;
                                }
                                else {
                                    rgSlot[bytesUsed++] = rgStart[j];
                                }
                            }
                        }
                    }
                    if (foundID) break;
                }
                if (foundID) {
                    bool foundLB = false;
                    for (int i = 0; rgStart + i < endOfBuffer; i++) {
                        if (bytesUsed >= rg_slot_size) {
                            //
                            // Get more buffer.
                            //
                            size_t newSize = (size_t)rg_slot_size * 2;
                            char* newBuffer = new char[newSize];
                            memcpy(newBuffer, rgSlot, rg_slot_size);
                            delete[] rgSlot;
                            rgSlot = newBuffer;
                            rg_slot_size = newSize;
                        }
                        if (rgStart[i] == 'L') {
                            if (rgStart + i + 2 >= endOfBuffer) {
                                delete[] rgSlot;
                                return false;
                            }
                            if (rgStart[i + 1] == 'B' && rgStart[i + 2] == ':') {
                                for (int j = i + 3; rgStart + j < endOfBuffer; j++) {
                                    if (bytesUsed >= rg_slot_size) {
                                        //
                                        // Get more buffer.
                                        //
                                        size_t newSize = (size_t)rg_slot_size * 2;
                                        char* newBuffer = new char[newSize];
                                        memcpy(newBuffer, rgSlot, rg_slot_size);
                                        delete[] rgSlot;
                                        rgSlot = newBuffer;
                                        rg_slot_size = newSize;
                                    }
                                    if (rgStart[j] == '\t' || rgStart[j] == 0 || rgStart[j] == '\n' || rgStart[j] == ' ') {
                                        rgSlot[bytesUsed++] = '\t';
                                        foundLB = true;
                                        break;
                                    }
                                    else {
                                        rgSlot[bytesUsed++] = rgStart[j];
                                    }
                                }
                            }
                        }
                        if (foundLB) {
                            break;
                        }
                    }
                }

                rgSlot[bytesUsed++] = '\0';

                numRGLines++;

                if (NULL != o_rgLines) {
                    if (numRGLines + 1 >= n_rg_slots) {
                        char* newRGLines = new char[n_rg_slots * rg_slot_size * 2];
                        memcpy(newRGLines, rgLines, sizeof(char) * n_rg_slots * rg_slot_size);
                        size_t* newRGLineOffsets = new size_t[n_rg_slots * 2];
                        memcpy(newRGLineOffsets, rgLineOffsets, sizeof(size_t) * n_rg_slots);
                        delete[] rgLines;
                        delete[] rgLineOffsets;
                        rgLines = newRGLines;
                        rgLineOffsets = newRGLineOffsets;
                        n_rg_slots *= 2;
                    }
                    rgLineOffsets[numRGLines] = rgLineOffsets[numRGLines - 1] + strlen(rgSlot);
                    strcpy(rgLines + rgLineOffsets[numRGLines - 1], rgSlot);
                }

                delete[] rgSlot;
            }
        } else {
            WriteErrorMessage("Unrecognized header line in SAM file.\n");
            delete[] lineBuffer;
            return false;
        }
		char * p = strnchr(nextLineToProcess,'\n',endOfBuffer-nextLineToProcess);
		if (p == NULL) {
            // no newline, look for null to truncate buffer
            p = (char*) memchr(nextLineToProcess, 0, endOfBuffer - nextLineToProcess);
            nextLineToProcess = p != NULL ? p + 1 : endOfBuffer;
            break;
		}
        nextLineToProcess = p + 1;
    }

    *o_headerMatchesIndex &= genome != NULL && numSQLines == genome->getNumContigs();
	*o_headerSize = nextLineToProcess - firstLine;
	if (NULL != o_sawWholeHeader) {
		*o_sawWholeHeader = nextLineToProcess < endOfBuffer;
	}

    if (NULL != o_ref_locations) {
        *o_n_ref = numSQLines;
        *o_ref_locations = ref_locations;
    }

<<<<<<< HEAD
    delete[] lineBuffer;
=======
    if (NULL != o_rgLines) {
        *o_n_rg = numRGLines;
        *o_rgLines = rgLines;
        *o_rgLineOffsets = rgLineOffsets;
    }

>>>>>>> 33d300f1
    return true;
}

    bool
SAMReader::parseLine(char *line, char *endOfBuffer, char *result[], size_t *linelength, size_t fieldLengths[])
{
    *linelength = 0;

    char *next = line;
    char *endOfLine = strnchr(line,'\n',endOfBuffer-line);
    if (NULL == endOfLine) {
        return false;
    }

    //
    // Skip over any leading spaces and tabs
    //
    while (next < endOfLine && (*next == ' ' || *next == '\t')) {
        next++;
    }

    for (unsigned i = 0; i < nSAMFields; i++) {
        if (NULL == next || next >= endOfLine) {
            if (i == OPT) {
                // no optional fields
                result[OPT] = NULL;
                break;
            } else {
                //
                // Too few fields.
                //
                return false;
            }
        }

        result[i] = next;
        if (i == OPT) {
            // OPT field is actually all fields until end of line
            fieldLengths[OPT] = endOfLine - next;
            break;
        }

        next = skipToBeyondNextFieldSeparator(next,endOfLine,&fieldLengths[i]);
    }

    *linelength =  endOfLine - line + 1;    // +1 skips over the \n
    return true;
}

    void
SAMReader::getReadFromLine(
    const Genome        *genome,
    char                *line, 
    char                *endOfBuffer, 
    Read                *read, 
    AlignmentResult     *alignmentResult,
    GenomeLocation      *out_genomeLocation, 
    Direction           *direction,
    unsigned            *mapQ,
    size_t              *lineLength,
    unsigned *           flag,
    const char **        cigar,
    ReadClippingType     clipping
    )
{
    char *field[nSAMFields];
    size_t fieldLength[nSAMFields];

    if (!parseLine(line, endOfBuffer, field, lineLength, fieldLength)) {
        WriteErrorMessage( "Failed to parse SAM line:\n%.*s\n", lineLength, line);
        soft_exit(1);
    }

    //
    // We have to copy the contig name (RNAME) into its own buffer because the code in Genome expects
    // it to be a null-terminated string, while all we've got is one that's space delimited.
    //
    const size_t contigNameBufferSize = 512;
    char contigNameBuffer[contigNameBufferSize];
    char *contigName = contigNameBuffer;
    size_t neededSize;
    GenomeLocation locationOfContig;
    if (0 != (neededSize = parseContigName(genome, contigName, contigNameBufferSize, &locationOfContig, NULL, field, fieldLength))) {
        contigName = new char[neededSize];
        if (0 != parseContigName(genome, contigName, neededSize, &locationOfContig, NULL, field, fieldLength)) {
            WriteErrorMessage("SAMReader::getReadFromLine: reallocated contigName was still too small\n");
            soft_exit(1);
        }
    }

    GenomeLocation genomeLocation;
    
    if (InvalidGenomeLocation != locationOfContig) {
        genomeLocation = parseLocation(locationOfContig, field, fieldLength);
    } else {
        genomeLocation = InvalidGenomeLocation;
    }

    if (NULL != out_genomeLocation) {
        *out_genomeLocation = genomeLocation;
    }

    if (fieldLength[SEQ] != fieldLength[QUAL]) {
        WriteErrorMessage("SAMReader: QUAL string unequal in length to SEQ string.\n");
        soft_exit(1);
    }

    unsigned _flag;
    const size_t flagBufferSize = 20;   // More than enough
    char flagBuffer[flagBufferSize];
    if (fieldLength[FLAG] >= flagBufferSize) {
        WriteErrorMessage("SAMReader: flag field is too long.\n");
        soft_exit(1);
    }
    memcpy(flagBuffer,field[FLAG],fieldLength[FLAG]);
    flagBuffer[fieldLength[FLAG]] = '\0';
    if (1 != sscanf(flagBuffer,"%d",&_flag)) {
        WriteErrorMessage("SAMReader: couldn't parse FLAG field.\n");
        soft_exit(1);
    }

    if (NULL != read) {
        //
        // Clip reads where the quality strings end in '#'
        //

        unsigned originalFrontClipping, originalBackClipping, originalFrontHardClipping, originalBackHardClipping;
        Read::computeClippingFromCigar(field[CIGAR], &originalFrontClipping, &originalBackClipping, &originalFrontHardClipping, &originalBackHardClipping);

        unsigned pnext = atoi(field[PNEXT]);    // Relies on atoi() returning 0 for non-numeric fields (i.e., *)

        read->init(field[QNAME],(unsigned)fieldLength[QNAME],field[SEQ],field[QUAL],(unsigned)fieldLength[SEQ], genomeLocation, atoi(field[MAPQ]), _flag, 
            originalFrontClipping, originalBackClipping, originalFrontHardClipping, originalBackHardClipping, field[RNEXT], (unsigned)fieldLength[RNEXT], pnext);

        //
        // If this read is RC in the SAM file, we need to reverse it here, since Reads are always the sense that they were as they came
        // out of the base caller.
        //

        if (_flag & SAM_REVERSE_COMPLEMENT) {
            read->becomeRC();
        }
        read->clip(clipping);

        if (field[OPT] != NULL) {
            unsigned n = (unsigned) fieldLength[OPT];
            while (n > 0 && (field[OPT][n-1] == '\n' || field[OPT][n-1] == '\r')) {
                n--;
            }
            read->setAuxiliaryData(field[OPT], n);
            for (char* p = field[OPT]; p != NULL && p < field[OPT] + fieldLength[OPT]; p = SAMReader::skipToBeyondNextFieldSeparator(p, field[OPT] + fieldLength[OPT])) {
                if (strncmp(p, "RG:Z:", 5) == 0) {
                    read->setReadGroup(READ_GROUP_FROM_AUX);
                    break;
                }
            }
        }
    }

    if (NULL != alignmentResult) {
        if (_flag & SAM_UNMAPPED) {
            *alignmentResult = NotFound;
        } else {
            if ('*' == contigName[0]) {
                WriteErrorMessage("SAMReader: mapped read didn't have RNAME filled in.\n");
                soft_exit(1);
            }
            *alignmentResult = SingleHit;   // NB: This isn't quite right, we should look at MAPQ.
        }
    }

    if (NULL != direction) {
        *direction = (_flag & SAM_REVERSE_COMPLEMENT) ? RC : FORWARD;
    }

    if (NULL != mapQ) {
        *mapQ = atoi(field[MAPQ]);
        if (*mapQ > 255) {
            WriteErrorMessage("SAMReader: MAPQ field has bogus value\n");
            soft_exit(1);
        }
    }

    if (NULL != flag) {
        *flag = _flag;
    }

    if (NULL != cigar) {
        *cigar = field[CIGAR];
    }

    if (contigName != contigNameBuffer) {
        delete[] contigName;
    }
}

    size_t
SAMReader::parseContigName(
    const Genome* genome,
    char* contigName,
    size_t contigNameBufferSize,
    GenomeLocation* o_locationOfContig,
	int* o_indexOfContig,
    char* field[],
    size_t fieldLength[],
	unsigned rfield)
{
    if (fieldLength[rfield] >= contigNameBufferSize) {  // >= because we need a byte for the \0
        return fieldLength[rfield] + 1; // +1 for trailing null
    }
    
    memcpy(contigName,field[rfield],fieldLength[rfield]);
    contigName[fieldLength[rfield]] = '\0';

    *o_locationOfContig = InvalidGenomeLocation;
    if ('*' != contigName[0] && genome != NULL && !genome->getLocationOfContig(contigName, o_locationOfContig, o_indexOfContig)) {
        //WriteErrorMessage("Unable to find contig '%s' in genome.  SAM file malformed.\n",contigName);
        //soft_exit(1);
    }
    return 0;
}

    GenomeLocation
SAMReader::parseLocation(
    GenomeLocation locationOfContig,
    char* field[],
    size_t fieldLength[],
	unsigned rfield,
	unsigned posfield)
{
    unsigned oneBasedOffsetWithinContig = 0;
    if ('*' != field[rfield][0] && '*' != field[posfield][0]) {
        //
        // We can't call sscanf directly into the mapped file, becuase it reads to the end of the
        // string even when it's satisfied all of its fields.  Since this can be gigabytes, it's not
        // really good for perf.  Instead, copy the POS field into a local buffer and null terminate it.
        //

        const unsigned posBufferSize = 20;
        char posBuffer[posBufferSize];
        if (fieldLength[posfield] >= posBufferSize) {
            WriteErrorMessage("SAMReader: POS field too long.\n");
            soft_exit(1);
        }
        memcpy(posBuffer,field[posfield],fieldLength[posfield]);
        posBuffer[fieldLength[posfield]] = '\0';
        if (0 == sscanf(posBuffer,"%d",&oneBasedOffsetWithinContig)) {
            WriteErrorMessage("SAMReader: Unable to parse position when it was expected.\n");
            soft_exit(1);
        }
        if (0 == oneBasedOffsetWithinContig) {
            WriteErrorMessage("SAMReader: Position parsed as 0 when it was expected.\n");
            soft_exit(1);
        }
        return locationOfContig + oneBasedOffsetWithinContig - 1; // -1 is because our offset is 0 based, while SAM is 1 based.
    } else {
        return InvalidGenomeLocation;
    }
}
    
    void
SAMReader::init(
    const char *fileName,
    _int64 startingOffset,
    _int64 amountOfFileToProcess)
{
    if (! data->init(fileName)) {
        WriteErrorMessage( "Unable to read file %s\n", fileName);
        soft_exit(1);
    }

    if (0 == startingOffset) {
        readHeader(fileName);
    }

    headerSize = context.headerBytes;
    reinit(max(startingOffset, (_int64) context.headerBytes),
        amountOfFileToProcess == 0 || startingOffset >= (_int64) context.headerBytes ? amountOfFileToProcess
            : amountOfFileToProcess - (context.headerBytes - startingOffset));
}

    void
SAMReader::reinit(_int64 startingOffset, _int64 amountOfFileToProcess)
{
    _ASSERT(-1 != headerSize && startingOffset >= headerSize);  // Must call init() before reinit()
    //
    // There's no way to tell if we start at the very beginning of a read, we need to see the previous newline.
    // So, read one byte before our assigned read in case that was the terminating newline of the previous read.
    //
    if (startingOffset > headerSize) {
        startingOffset--;
        amountOfFileToProcess++;
    }
    data->reinit(startingOffset, amountOfFileToProcess);
    char* buffer;
    _int64 validBytes;
    if (!data->getData(&buffer, &validBytes)) {
        return;
    }
    if (startingOffset != headerSize) {
        char *firstNewline = strnchr(buffer,'\n',validBytes);
        if (NULL == firstNewline) {
            return;
        }

        data->advance((unsigned)(firstNewline - buffer + 1)); // +1 skips over the newline.
    }
}

    bool
SAMReader::getNextRead(
    Read *read,
    AlignmentResult *alignmentResult,
    GenomeLocation *genomeLocation,
    Direction *direction,
    unsigned *mapQ, 
    unsigned *flag,
    bool ignoreEndOfRange,
    const char **cigar)
{
    unsigned local_flag;
    if (NULL == flag) {
        flag = &local_flag;
    }
    do {
        char* buffer;
        _int64 bytes;
        if (! data->getData(&buffer, &bytes)) {
            data->nextBatch();
            if (! data->getData(&buffer, &bytes)) {
                return false;
            }
        }
        char *newLine = strnchr(buffer, '\n', bytes);
        if (NULL == newLine) {
            //
            // There is no newline, so the line crosses the end of the buffer.
            // This should never happen since underlying reader manages overflow between chunks.
            //
            WriteErrorMessage("SAM file has too long a line, or doesn't end with a newline!  Failing.  fileOffset = %lld\n", data->getFileOffset());
            soft_exit(1);
        }

        size_t lineLength;
        read->setReadGroup(context.defaultReadGroup);
        getReadFromLine(context.genome, buffer,buffer + bytes, read, alignmentResult, genomeLocation, direction, mapQ, &lineLength, flag, cigar, clipping);
        read->setBatch(data->getBatch());
        data->advance((newLine + 1) - buffer);
    } while ((context.ignoreSecondaryAlignments && ((*flag) & SAM_SECONDARY)) ||
             (context.ignoreSupplementaryAlignments && ((*flag) & SAM_SUPPLEMENTARY)));

    return true;
}

    ReadSupplierGenerator *
SAMReader::createReadSupplierGenerator(
    const char *fileName,
    int numThreads,
    const ReaderContext& context)
{
    //
    // single-ended SAM files always can be read with the range splitter, unless reading from stdin, which needs a queue
    //
    if (!strcmp(fileName, "-")) {
        //
        // Stdin must run from a queue, not range splitter.
        //
        ReadReader* reader;
        //
        // Because we can only have one stdin reader, we need to use a queue if we're reading from stdin
        //
        reader = SAMReader::create(DataSupplier::Stdio, "-", ReadSupplierQueue::BufferCount(numThreads), context, 0, 0);
   
        if (reader == NULL) {
            return NULL;
        }
        ReadSupplierQueue *queue = new ReadSupplierQueue(reader);
        queue->startReaders();
        return queue;
    } else {
        RangeSplitter *splitter = new RangeSplitter(QueryFileSize(fileName), numThreads, 100);
        return new RangeSplittingReadSupplierGenerator(fileName, true, numThreads, context);
    }
}
    
    PairedReadReader*
SAMReader::createPairedReader(
    const DataSupplier* supplier,
    const char *fileName,
    int bufferCount,
    _int64 startingOffset,
    _int64 amountOfFileToProcess, 
    bool quicklyDropUnpairedReads,
    const ReaderContext& context)
{
    DataSupplier *data;
    if (!strcmp("-", fileName)) {
        data = DataSupplier::Stdio;
    } else {
        data = DataSupplier::Default;
    }

    SAMReader* reader = SAMReader::create(data, fileName, bufferCount + PairedReadReader::MatchBuffers, context, 0, 0);
    if (reader == NULL) {
        return NULL;
    }
    return PairedReadReader::PairMatcher(reader, quicklyDropUnpairedReads);
}


    PairedReadSupplierGenerator *
SAMReader::createPairedReadSupplierGenerator(
    const char *fileName,
    int numThreads,
    bool quicklyDropUnpairedReads, 
    const ReaderContext& context)
{
    //
    // need to use a queue so that pairs can be matched
    //

    PairedReadReader* paired = SAMReader::createPairedReader(DataSupplier::Default, fileName,
        ReadSupplierQueue::BufferCount(numThreads), 0, 0, quicklyDropUnpairedReads, context);
    if (paired == NULL) {
        WriteErrorMessage( "Cannot create reader on %s\n", fileName);
        soft_exit(1);
    }
    ReadSupplierQueue* queue = new ReadSupplierQueue(paired);
    queue->startReaders();
    return queue;
}


const FileFormat* FileFormat::SAM[] = { new SAMFormat(false), new SAMFormat(true) };

    void
SAMFormat::getSortInfo(
    const Genome* genome,
    char* buffer,
    _int64 bytes,
	GenomeLocation* o_location,
	GenomeDistance* o_readBytes,
	int* o_refID,
	int* o_pos) const
{
    char* fields[SAMReader::nSAMFields];
    size_t lengths[SAMReader::nSAMFields];
    size_t lineLength;
    SAMReader::parseLine(buffer, buffer + bytes, fields, &lineLength, lengths);
    _ASSERT(lineLength < UINT32_MAX);
	if (o_readBytes != NULL) {
		*o_readBytes = (unsigned) lineLength;
	}
    if (lengths[SAMReader::POS] == 0 || fields[SAMReader::POS][0] == '*') {
		if (lengths[SAMReader::PNEXT] == 0 || fields[SAMReader::PNEXT][0] == '*') {
			if (o_location != NULL) {
				*o_location = UINT32_MAX;
			}
			if (o_refID != NULL) {
				*o_refID = -1;
			}
			if (o_pos != NULL) {
				*o_pos = 0;
			}
		} else {
			const size_t contigNameBufferSize = 512;        // We do a static buffer with reallocation so that in the usual case there is no dynamic memory allocation.  If you have enormous contig names, you'll just run a little slower
            char contigNameBuffer[contigNameBufferSize];
            char *contigName = contigNameBuffer;
			GenomeLocation locationOfContig;
            size_t neededSize;
            if (0 != (neededSize = SAMReader::parseContigName(genome, contigName, contigNameBufferSize, &locationOfContig, o_refID, fields, lengths, SAMReader::RNEXT))) {
                //
                // Need a bigger buffer.
                //
                contigName = new char[neededSize];
                if (0 != SAMReader::parseContigName(genome, contigName, neededSize, &locationOfContig, o_refID, fields, lengths, SAMReader::RNEXT)) {
                    WriteErrorMessage("SAMFormat::getSortInfo: reallocated buffer size is still too small.\n"); // This really shouldn't happen
                    soft_exit(1);
                }
            }
			if (o_location != NULL) {
				*o_location = SAMReader::parseLocation(locationOfContig, fields, lengths, SAMReader::RNEXT, SAMReader::PNEXT);
			}

            if (contigName != contigNameBuffer) {
                delete[] contigName;
            }
		}
    } else {
        const size_t contigNameBufferSize = 512;    // We do a static buffer with reallocation so that in the usual case there is no dynamic memory allocation.  If you have enormous contig names, you'll just run a little slower
        char contigNameBuffer[contigNameBufferSize];
        char *contigName = contigNameBuffer;
        size_t neededSize;
        GenomeLocation locationOfContig;
        if (0 != (neededSize = SAMReader::parseContigName(genome, contigName, contigNameBufferSize, &locationOfContig, o_refID, fields, lengths))) {
            contigName = new char[neededSize];
            if (0 != SAMReader::parseContigName(genome, contigName, neededSize, &locationOfContig, o_refID, fields, lengths)) {
                WriteErrorMessage("SAMFormat::getSortInfo(2): reallocated buffer size is still too small.\n");
                soft_exit(1);
            }
        }
		if (o_location != NULL) {
	        *o_location = SAMReader::parseLocation(locationOfContig, fields, lengths);
		}
        if (contigName != contigNameBuffer) {
            delete[] contigName;
        }
    }
}

// which @RG line fields to put in aux data of every read
const char* FileFormat::RGLineToAux = "IDLBPLPUSM";

    void
FileFormat::setupReaderContext(
    AlignerOptions* options,
    ReaderContext* readerContext,
    bool bam)
{
    if (options->rgLineContents == NULL || *options->rgLineContents == '\0') {
        readerContext->defaultReadGroupAux = "";
        readerContext->defaultReadGroupAuxLen = 0;
        return;
    }
    char* buffer = new char[strlen(options->rgLineContents) * 3]; // can't expend > 2x
    const char* from = options->rgLineContents;
    char* to = buffer;
    // skip @RG
    _ASSERT(strncmp(from, "@RG", 3) == 0);
    while (*from && *from != '\t') {
        from++;
    }
    while (*from) {
        if (!(from[0] == '\t' && from[1] && from[1] != '\t' && from[2] && from[2] != '\t' && from[3] == ':')) {
            WriteErrorMessage("Invalid @RG line: %s\n", options->rgLineContents);
            soft_exit(1);
        }
        bool keep = false;
        bool isID = false;
        for (const char* a = RGLineToAux; *a; a += 2) {
            if (from[1] == a[0] && from[2] == a[1]) {
                keep = true;
                isID = from[1] == 'I' && from[2] == 'D';
                break;
            }
        }
        if (keep) {
            if (bam) {
                BAMAlignAux* aux = (BAMAlignAux*)to;
                aux->tag[0] = isID ? 'R' : from[1];
                aux->tag[1] = isID ? 'G' : from[2];
                aux->val_type = 'Z';
                from += 4; // skip \tXX:
                to = (char*)aux->value();
                while (*from && *from != '\t') {
                    *to++ = *from++;
                }
                *to++ = 0;
            } else {
                // turn \tXX: into \tXX:Z:, change ID to RG
                *to++ = *from++;
                if (isID) {
                    *to++ = 'R';
                    *to++ = 'G';
                    from += 2;
                } else {
                    *to++ = *from++;
                    *to++ = *from++;
                }
                *to++ = *from++;
                *to++ = 'Z';
                *to++ = ':';
                // copy string attribute
                while (*from && *from != '\t') {
                    *to++ = *from++;
                }
            }
        } else {
            from += 4;
            while (*from && *from != '\t') {
                from++;
            }
        }
    }
    readerContext->defaultReadGroupAux = buffer;
    readerContext->defaultReadGroupAuxLen = (int) (to - buffer);
}

    ReadWriterSupplier*
SAMFormat::getWriterSupplier(
    AlignerOptions* options,
    const Genome* genome) const
{
    DataWriterSupplier* dataSupplier;
    if (options->sortOutput) {
        dataSupplier = DataWriterSupplier::sorted(this, genome, DataWriterSupplier::generateSortIntermediateFilePathName(options), options->sortMemory * (1ULL << 30),
            options->numThreads, options->outputFile.fileName, NULL, options->writeBufferSize, options->emitInternalScore, options->internalScoreTag);
    } else {
        dataSupplier = DataWriterSupplier::create(options->outputFile.fileName, options->writeBufferSize, options->emitInternalScore, options->internalScoreTag);
    }
    return ReadWriterSupplier::create(this, dataSupplier, genome, options->killIfTooSlow, options->emitInternalScore, options->internalScoreTag, options->ignoreAlignmentAdjustmentsForOm);
}

    bool
SAMFormat::writeHeader(
    const ReaderContext& context,
    char *header,
    size_t headerBufferSize,
    size_t *headerActualSize,
    bool sorted,
    int argc,
    const char **argv,
    const char *version,
    const char *rgLine,
	bool omitSQLines)	// Hacky option for Charles
    const
{
    char *commandLine;
	size_t commandLineSize = 0;
	for (int i = 0; i < argc; i++) {
		commandLineSize += strlen(argv[i]) + 1;	// +1 is either a space or the terminating null
	}
	commandLine = new char[commandLineSize];
	commandLine[0] = '\0';
	for (int i = 0; i < argc; i++) {
		strcat(commandLine,argv[i]);
		if (i != argc-1) {
			strcat(commandLine," ");
		}
	}

    size_t bytesConsumed = snprintf(header, headerBufferSize, "@HD\tVN:1.4\tSO:%s\n%s%s@PG\tID:SNAP\tPN:SNAP\tCL:%s\tVN:%s\n", 
		sorted ? "coordinate" : "unsorted",
        context.header == NULL ? (rgLine == NULL ? "@RG\tID:FASTQ\tSM:sample" : rgLine) : "",
        context.header == NULL ? "\n" : "",
        commandLine,version);

	delete [] commandLine;
	commandLine = NULL;
    if (bytesConsumed >= headerBufferSize) {
        //WriteErrorMessage("SAMWriter: header buffer too small\n");
        return false;
    }

    if (context.header != NULL) {
		bool hasRG = false;
        for (const char* p = context.header; p < context.header + context.headerLength; ) {
            const char* newline = strnchr(p, '\n', (context.header + context.headerLength) - p);
            if (newline == NULL) {
                newline = context.header + context.headerLength;
            }
            _ASSERT(newline - p >= 3);
            // skip @HD lines, and also @SQ lines if header does not match index
			hasRG |= strncmp(p, "@RG", 3) == 0;
            if (strncmp(p, "@HD", 3) != 0 &&
                    (context.headerMatchesIndex || strncmp(p, "@SQ", 3) != 0) &&
                    strncmp(p, "@PG\tID:SNAP\t", 12) != 0) {
                if (bytesConsumed + (newline - p) + 1 >= headerBufferSize) {
                    //WriteErrorMessage("SAMWriter: header buffer too small\n");
                    return false;
                }
                memcpy(header + bytesConsumed, p, (newline - p));
                * (header + bytesConsumed + (newline - p)) = '\n';
                bytesConsumed += (newline - p) + 1;
            }
            p = newline + 1;
        }
		if (! hasRG) {
			int n = snprintf(header + bytesConsumed, headerBufferSize - bytesConsumed, "%s\n",
				rgLine == NULL ? "@RG\tID:FASTQ\tSM:sample" : rgLine);
			if (n > headerBufferSize - bytesConsumed) {
				//WriteErrorMessage( "SAMWriter: header buffer too small\n");
                return false;
            }
			bytesConsumed += n;
		}
    }
#ifndef SKIP_SQ_LINES
    if ((context.header == NULL || ! context.headerMatchesIndex) && context.genome != NULL && !omitSQLines) {
        // Write an @SQ line for each chromosome / contig in the genome
        const Genome::Contig *contigs = context.genome->getContigs();
        int numContigs = context.genome->getNumContigs();
        GenomeDistance genomeLen = context.genome->getCountOfBases();
        size_t originalBytesConsumed = bytesConsumed;
        for (int i = 0; i < numContigs; i++) {
            GenomeLocation start = contigs[i].beginningLocation;
            GenomeLocation end = ((i + 1 < numContigs) ? contigs[i+1].beginningLocation : genomeLen) - context.genome->getChromosomePadding();
            bytesConsumed += snprintf(header + bytesConsumed, headerBufferSize - bytesConsumed, "@SQ\tSN:%s\tLN:%llu\n", contigs[i].name, end - start);

            if (bytesConsumed >= headerBufferSize) {
                // todo: increase buffer size (or change to write in batch
                bytesConsumed = originalBytesConsumed;
                //WriteErrorMessage("SAMWriter: header buffer too small, skipping @SQ lines\n");
                return false;
            }
        }
    }
#endif // SKIP_SQ_LINES

    *headerActualSize = bytesConsumed;
    return true;
}
    
#if 0
    bool
SAMFormat::createSAMLine(
    const Genome * genome,
    LandauVishkinWithCigar * lv,
    // output data
    char* data,
    char* quality,
    GenomeDistance dataSize,
    const char*& contigName,
    int& contigIndex,
    int& flags,
    GenomeDistance& positionInContig,
    int& mapQuality,
    const char*& matecontigName,
    int& mateContigIndex,
    GenomeDistance& matePositionInContig,
    _int64& templateLength,
    unsigned& fullLength,
    const char*& clippedData,
    unsigned& clippedLength,
    unsigned& basesClippedBefore,
    unsigned& basesClippedAfter,
    // input data
    size_t& qnameLen,
    Read * read,
    AlignmentResult result, 
    GenomeLocation genomeLocation,
    Direction direction,
    bool secondaryAlignment,
    bool supplementaryAlignment,
    bool useM,
    bool hasMate,
    bool firstInPair,
    bool alignedAsPair,
    Read * mate, 
    AlignmentResult mateResult,
    GenomeLocation mateLocation,
    Direction mateDirection,
    GenomeDistance *extraBasesClippedBefore)
{
    contigName = "*";
    positionInContig = 0;
    const char *cigar = "*";
    templateLength = 0;

    if (secondaryAlignment) {
        flags |= SAM_SECONDARY;
    }

    if (supplementaryAlignment) {
        flags |= SAM_SUPPLEMENTARY;
    }
    
    if (0 == qnameLen) {
         qnameLen = read->getIdLength();
    }

    //
    // If the aligner said it didn't find anything, treat it as such.  Sometimes it will emit the
    // best match that it found, even if it's not within the maximum edit distance limit (but will
    // then say NotFound).  Here, we force that to be SAM_UNMAPPED.
    //
    if (NotFound == result) {
        genomeLocation = InvalidGenomeLocation;
    }

    if (InvalidGenomeLocation == genomeLocation) {
        //
        // If it's unmapped, then always emit it in the forward direction.  This is necessary because we don't even include
        // the SAM_REVERSE_COMPLEMENT flag for unmapped reads, so there's no way to tell that we reversed it.
        //
        direction = FORWARD;
    }

    // Write the data and quality strings. If the read is reverse complemented, these need to
    // be backwards from the original read. Also, both need to be unclipped.
    clippedLength = read->getDataLength();
    fullLength = read->getUnclippedLength();
    if (fullLength > dataSize) {
        return false;
    }

    if (direction == RC) {
      for (unsigned i = 0; i < fullLength; i++) {
        data[fullLength - 1 - i] = COMPLEMENT[read->getUnclippedData()[i]];
        quality[fullLength - 1 - i] = read->getUnclippedQuality()[i];
      }
      clippedData = &data[fullLength - clippedLength - read->getFrontClippedLength()];
      basesClippedBefore = fullLength - clippedLength - read->getFrontClippedLength();
      basesClippedAfter = read->getFrontClippedLength();
    } else {
      memcpy(data, read->getUnclippedData(), read->getUnclippedLength());
      memcpy(quality, read->getUnclippedQuality(), read->getUnclippedLength());
      clippedData = read->getData();
      basesClippedBefore = read->getFrontClippedLength();
      basesClippedAfter = fullLength - clippedLength - basesClippedBefore;
    }

    int editDistance = -1;
    if (genomeLocation != InvalidGenomeLocation) {
        if (direction == RC) {
            flags |= SAM_REVERSE_COMPLEMENT;
        }
        const Genome::Contig *contig = genome->getContigForRead(genomeLocation, read->getDataLength(), extraBasesClippedBefore);
        _ASSERT(NULL != contig && contig->length > genome->getChromosomePadding());
        genomeLocation += *extraBasesClippedBefore;

        contigName = contig->name;
        contigIndex = (int)(contig - genome->getContigs());
        positionInContig = genomeLocation - contig->beginningLocation + 1; // SAM is 1-based
        mapQuality = max(0, min(70, mapQuality));       // FIXME: manifest constant.
    } else {
        flags |= SAM_UNMAPPED;
        mapQuality = 0;
        *extraBasesClippedBefore = 0;
    }

    if (hasMate) {
        flags |= SAM_MULTI_SEGMENT;
        flags |= (firstInPair ? SAM_FIRST_SEGMENT : SAM_LAST_SEGMENT);
        if (mateLocation != InvalidGenomeLocation) {
            GenomeDistance mateExtraBasesClippedBefore;
            const Genome::Contig *mateContig = genome->getContigForRead(mateLocation, mate->getDataLength(), &mateExtraBasesClippedBefore);
            mateLocation += mateExtraBasesClippedBefore;
            matecontigName = mateContig->name;
            mateContigIndex = (int)(mateContig - genome->getContigs());
            matePositionInContig = mateLocation - mateContig->beginningLocation + 1;

            if (mateDirection == RC) {
                flags |= SAM_NEXT_REVERSED;
            }

            if (genomeLocation == InvalidGenomeLocation) {
                //
                // The SAM spec says that for paired reads where exactly one end is unmapped that the unmapped
                // half should just have RNAME and POS copied from the mate.
                //
                contigName = matecontigName;
                contigIndex = mateContigIndex;
                matecontigName = "=";
                positionInContig = matePositionInContig;
            }

        } else {
            flags |= SAM_NEXT_UNMAPPED;
            //
            // The mate's unmapped, so point it at us.
            //
            matecontigName = "=";
            mateContigIndex = contigIndex;
            matePositionInContig = positionInContig;
        }

        if (genomeLocation != InvalidGenomeLocation && mateLocation != InvalidGenomeLocation) {
            if (alignedAsPair) {
                flags |= SAM_ALL_ALIGNED;
            }
            // Also compute the length of the whole paired-end string whose ends we saw. This is slightly
            // tricky because (a) we may have clipped some bases before/after each end and (b) we need to
            // give a signed result based on whether our read is first or second in the pair.
            GenomeLocation myStart = genomeLocation - basesClippedBefore;
            GenomeLocation myEnd = genomeLocation + clippedLength + basesClippedAfter;
            _int64 mateBasesClippedBefore = mate->getFrontClippedLength();
            _int64 mateBasesClippedAfter = mate->getUnclippedLength() - mate->getDataLength() - mateBasesClippedBefore;
            GenomeLocation mateStart = mateLocation - (mateDirection == RC ? mateBasesClippedAfter : mateBasesClippedBefore);
            GenomeLocation mateEnd = mateLocation + mate->getDataLength() + (mateDirection == FORWARD ? mateBasesClippedAfter : mateBasesClippedBefore);
			if (contigName == matecontigName) { // pointer (not value) comparison, but that's OK.
				if (myStart < mateStart) {
					templateLength = mateEnd - myStart;
				} else {
					templateLength = -(myEnd - mateStart);
				}
 			} // otherwise leave TLEN as zero.
        }

        if (contigName == matecontigName) {
            matecontigName = "=";     // SAM Spec says to do this when they're equal (and not *, which won't happen because this is a pointer, not string, compare)
        }
    }
    return true;
}
#endif // 0

    void
SAMFormat::fillMateInfo(
    const Genome * genome,
    int& flags,
    Read * read,
    GenomeLocation genomeLocation,
    Direction direction,
    const char*& contigName,
    int& contigIndex,
    GenomeDistance& positionInContig,
    _int64& templateLength,
    unsigned basesClippedBefore,
    bool firstInPair,
    bool alignedAsPair,
    Read * mate,
    GenomeLocation mateLocation,
    Direction mateDirection,
    const char*& matecontigName,
    int& mateContigIndex,
    GenomeDistance& matePositionInContig,
    unsigned mateBasesClippedBefore,
    int myRefSpanFromCigar,
    int mateRefSpanFromCigar)
{
    flags |= SAM_MULTI_SEGMENT;
    flags |= (firstInPair ? SAM_FIRST_SEGMENT : SAM_LAST_SEGMENT);
    if (mateLocation != InvalidGenomeLocation) {
        GenomeDistance mateExtraBasesClippedBefore;
        const Genome::Contig *mateContig = genome->getContigForRead(mateLocation, mate->getDataLength(), &mateExtraBasesClippedBefore);
        mateLocation += mateExtraBasesClippedBefore;
        matecontigName = mateContig->name;
        mateContigIndex = (int)(mateContig - genome->getContigs());
        matePositionInContig = mateLocation - mateContig->beginningLocation + 1;

        if (mateDirection == RC) {
            flags |= SAM_NEXT_REVERSED;
        }

        if (genomeLocation == InvalidGenomeLocation) {
            //
            // The SAM spec says that for paired reads where exactly one end is unmapped that the unmapped
            // half should just have RNAME and POS copied from the mate.
            //
            contigName = matecontigName;
            contigIndex = mateContigIndex;
            matecontigName = "=";
            positionInContig = matePositionInContig;
        }

    } else {
        flags |= SAM_NEXT_UNMAPPED;
        //
        // The mate's unmapped, so point it at us.
        //
        matecontigName = "=";
        mateContigIndex = contigIndex;
        matePositionInContig = positionInContig;
    }

    if (genomeLocation != InvalidGenomeLocation && mateLocation != InvalidGenomeLocation) {
        if (alignedAsPair) {
            flags |= SAM_ALL_ALIGNED;
        }
        // Also compute the length of the whole paired-end string whose ends we saw. This is slightly
        // tricky because (a) we may have clipped some bases before/after each end and (b) we need to
        // give a signed result based on whether our read is first or second in the pair.
        GenomeLocation myStart = genomeLocation - basesClippedBefore;
        GenomeLocation myEnd = genomeLocation + myRefSpanFromCigar;
        GenomeLocation mateStart = mateLocation - mateBasesClippedBefore;
        GenomeLocation mateEnd = mateLocation + mateRefSpanFromCigar;

        if (myStart < mateStart) {
            if (direction == FORWARD) {
                if (mateDirection == RC) {
                    templateLength = mateEnd - myStart; // FR
                }
                else {
                    templateLength = mateStart - myStart; // FF
                }
            }
            else {
                if (mateDirection == FORWARD) {
                    templateLength = mateStart - myEnd; // RF
                }
                else {
                    templateLength = mateEnd - myEnd; // RR
                }
            }
        }
        else {
            if (direction == RC) {
                if (mateDirection == FORWARD) {
                    templateLength = -(myEnd - mateStart);
                }
                else {
                    templateLength = -(myEnd - mateEnd);
                }
            }
            else {
                if (mateDirection == FORWARD) {
                    templateLength = -(myStart - mateStart);
                }
                else {
                    templateLength = -(myStart - mateEnd);
                }
            }
        }

    }

    if (contigName == matecontigName) {
        matecontigName = "=";     // SAM Spec says to do this when they're equal (and not *, which won't happen because this is a pointer, not string, compare)
    }
}

    bool
SAMFormat::createSAMLine(
    const Genome * genome,
    // output data
    char* data,
    char* quality,
    GenomeDistance dataSize,
    const char*& contigName,
    int& contigIndex,
    int& flags,
    GenomeDistance& positionInContig,
    int& mapQuality,
    const char*& matecontigName,
    int& mateContigIndex,
    GenomeDistance& matePositionInContig,
    _int64& templateLength,
    unsigned& fullLength,
    const char*& clippedData,
    unsigned& clippedLength,
    unsigned& basesClippedBefore,
    unsigned& basesClippedAfter,
    unsigned& mateBasesClippedBefore,
    unsigned& mateBasesClippedAfter,
    // input data
    size_t& qnameLen,
    Read * read,
    AlignmentResult result,
    GenomeLocation genomeLocation,
    Direction direction,
    bool secondaryAlignment,
    bool supplementaryAlignment,
    bool useM,
    bool hasMate,
    bool firstInPair,
    bool alignedAsPair,
    Read * mate,
    AlignmentResult mateResult,
    GenomeLocation mateLocation,
    Direction mateDirection,
    GenomeDistance *extraBasesClippedBefore,
    int bpClippedBefore,
    int bpClippedAfter,
    int mateBpClippedBefore,
    int mateBpClippedAfter)
{
    contigName = "*";
    contigIndex = -1;
    positionInContig = 0;
    const char *cigar = "*";
    templateLength = 0;

    if (secondaryAlignment) {
        flags |= SAM_SECONDARY;
    }

    if (supplementaryAlignment) {
        flags |= SAM_SUPPLEMENTARY;
    }

    if (0 == qnameLen) {
        qnameLen = read->getIdLength();
    }

    //
    // If the aligner said it didn't find anything, treat it as such.  Sometimes it will emit the
    // best match that it found, even if it's not within the maximum edit distance limit (but will
    // then say NotFound).  Here, we force that to be SAM_UNMAPPED.
    //
    if (NotFound == result) {
        genomeLocation = InvalidGenomeLocation;
    }

    if (InvalidGenomeLocation == genomeLocation) {
        //
        // If it's unmapped, then always emit it in the forward direction.  This is necessary because we don't even include
        // the SAM_REVERSE_COMPLEMENT flag for unmapped reads, so there's no way to tell that we reversed it.
        //
        direction = FORWARD;
    }

    // Write the data and quality strings. If the read is reverse complemented, these need to
    // be backwards from the original read. Also, both need to be unclipped.
    clippedLength = read->getDataLength();
    fullLength = read->getUnclippedLength();
    if (fullLength > dataSize) {
        return false;
    }

    if (direction == RC) {
        for (unsigned i = 0; i < fullLength; i++) {
            data[fullLength - 1 - i] = COMPLEMENT[read->getUnclippedData()[i]];
            quality[fullLength - 1 - i] = read->getUnclippedQuality()[i];
        }

        clippedData = &data[fullLength - clippedLength - read->getFrontClippedLength()];
        basesClippedBefore = fullLength - clippedLength - read->getFrontClippedLength();
        basesClippedAfter = read->getFrontClippedLength();
    } else {
        memcpy(data, read->getUnclippedData(), read->getUnclippedLength());
        memcpy(quality, read->getUnclippedQuality(), read->getUnclippedLength());
        clippedData = read->getData();
        basesClippedBefore = read->getFrontClippedLength();
        basesClippedAfter = fullLength - clippedLength - basesClippedBefore;
    }

    // Add soft-clipping from seed extension
    basesClippedBefore += bpClippedBefore;
    basesClippedAfter += bpClippedAfter;
    clippedData += bpClippedBefore;
    clippedLength -= (bpClippedBefore + bpClippedAfter);

<<<<<<< HEAD
    // For debug
    if (clippedLength > 101 && FALSE) { // BB: I turned this off, since there are reads longer than this in TCGA
        WriteErrorMessage("Clipping incorrect: Read:%.*s, isRC:%d ReadID: %.*s\n", fullLength, data, direction, read->getIdLength(), read->getId());
        soft_exit(1);
    }

=======
>>>>>>> 33d300f1
    int editDistance = -1;
    if (genomeLocation != InvalidGenomeLocation) {
        if (direction == RC) {
            flags |= SAM_REVERSE_COMPLEMENT;
        }

        const Genome::Contig *contig = genome->getContigForRead(genomeLocation, read->getDataLength(), extraBasesClippedBefore);
        _ASSERT(NULL != contig && contig->length > genome->getChromosomePadding());
        genomeLocation += *extraBasesClippedBefore;

        contigName = contig->name;
        contigIndex = (int)(contig - genome->getContigs());
        positionInContig = genomeLocation - contig->beginningLocation + 1; // SAM is 1-based
        mapQuality = max(0, min(70, mapQuality));       // FIXME: manifest constant.
    } else {
        flags |= SAM_UNMAPPED;
        mapQuality = 0;
        *extraBasesClippedBefore = 0;
    }

    return true;
}

    bool 
SAMFormat::writePairs(
    const ReaderContext& context,
    LandauVishkinWithCigar * lv,
    AffineGapVectorizedWithCigar * ag,
    bool useAffineGap,
    char * buffer,
    size_t bufferSpace,
    size_t * spaceUsed,
    size_t * qnameLen,
    Read ** reads,
    GenomeLocation * locations,
    PairedAlignmentResult * result,
    bool isSecondary,
    bool emitInternalScore,
    char *internalScoreTag,
    int * writeOrder,
    int* cumulativePositiveAddFrontClipping,
    bool * secondReadLocationChanged,
    bool * outOfSpace) const
{

    const int MAX_READ = MAX_READ_LENGTH;
    const int cigarBufSize = MAX_READ * 2;
    char cigarBuf[2][cigarBufSize];

    const int cigarBufWithClippingSize = MAX_READ * 2 + 32;
    char cigarBufWithClipping[2][cigarBufWithClippingSize];

    int flags[2] = {};
    const char *contigName[2] = {"*"};
    int contigIndex[2] = {-1};
    GenomeDistance positionInContig[2] = {};
    const char *mateContigName[2] = {"*"};
    int mateContigIndex[2] = {-1};
    GenomeDistance matePositionInContig[2] = {};
    const char *cigar[2] = {"*"};
    _int64 templateLength[2] = {0};
    int refSpanFromCigar[2] = {};

    char data[2][MAX_READ];
    char quality[2][MAX_READ];

    const char* clippedData[2];
    unsigned fullLength[2];
    unsigned clippedLength[2];
    unsigned basesClippedBefore[2];
    unsigned basesClippedAfter[2];
    GenomeDistance extraBasesClippedBefore[2];   // Clipping added if we align before the beginning of a chromosome
    int editDistance[2] = {-1};

    // Create SAM entry and compute CIGAR
    for (int firstOrSecond = 0; firstOrSecond < NUM_READS_PER_PAIR; firstOrSecond++) {
        int whichRead = writeOrder[firstOrSecond];
        Read* read = reads[whichRead];
        bool firstInPair = writeOrder[firstOrSecond] == 0;

        int addFrontClipping;
        do {
            addFrontClipping = 0;
            if (!createSAMLine(context.genome, data[whichRead], quality[whichRead], MAX_READ, contigName[whichRead], contigIndex[whichRead],
                flags[whichRead], positionInContig[whichRead], result->mapq[whichRead], contigName[1 - whichRead], contigIndex[1 - whichRead],
                positionInContig[1 - whichRead], templateLength[whichRead],
                fullLength[whichRead], clippedData[whichRead], clippedLength[whichRead], basesClippedBefore[whichRead], basesClippedAfter[whichRead],
                basesClippedBefore[1 - whichRead], basesClippedAfter[1 - whichRead], qnameLen[whichRead], reads[whichRead], 
                result->status[whichRead], locations[whichRead], result->direction[whichRead], isSecondary, result->supplementary[whichRead], useM,
                true, firstInPair, result->alignedAsPair, reads[1 - whichRead], result->status[1 - whichRead], locations[1 - whichRead], result->direction[1 - whichRead], 
                &extraBasesClippedBefore[whichRead], result->basesClippedBefore[whichRead], result->basesClippedAfter[whichRead], 
                result->basesClippedBefore[1 - whichRead], result->basesClippedAfter[1 - whichRead]))
            {
                return false;
            }
            if (locations[whichRead] != InvalidGenomeLocation) {
                if (useAffineGap && (result->usedAffineGapScoring[whichRead] || result->score[whichRead] > 0)) {
                    cigar[whichRead] = computeCigarString(context.genome, ag, cigarBuf[whichRead], cigarBufSize, cigarBufWithClipping[whichRead], cigarBufWithClippingSize,
                        clippedData[whichRead], clippedLength[whichRead], basesClippedBefore[whichRead], extraBasesClippedBefore[whichRead], basesClippedAfter[whichRead], 
                        read->getOriginalFrontHardClipping(), read->getOriginalBackHardClipping(), locations[whichRead], result->direction[whichRead], useM,
                        &editDistance[whichRead], &addFrontClipping, &refSpanFromCigar[whichRead]);

                    if (addFrontClipping != 0) {
                        *secondReadLocationChanged = firstOrSecond == 1;
                        const Genome::Contig *originalContig = context.genome->getContigAtLocation(locations[whichRead]);
                        const Genome::Contig *newContig = context.genome->getContigAtLocation(locations[whichRead] + addFrontClipping);
                        if (newContig != originalContig || NULL == newContig || locations[whichRead] + addFrontClipping > originalContig->beginningLocation + originalContig->length - context.genome->getChromosomePadding()) {
                            //
                            // Altering this would push us over a contig boundary.  Just give up on the read.
                            //
                            result->status[whichRead] = NotFound;
                            result->location[whichRead] = InvalidGenomeLocation;
                            locations[whichRead] = InvalidGenomeLocation;
                        }
                        else {
                            if (addFrontClipping < 0) { // Insertion (soft-clip)
                                cumulativePositiveAddFrontClipping[firstOrSecond] += addFrontClipping;
                                if (result->direction[whichRead] == FORWARD) {
                                    reads[whichRead]->setAdditionalFrontClipping(-cumulativePositiveAddFrontClipping[firstOrSecond]);
                                }
                                else {
                                    reads[whichRead]->setAdditionalBackClipping(-cumulativePositiveAddFrontClipping[firstOrSecond]);
                                }
                            }
                            else { // Deletion
                                locations[whichRead] += addFrontClipping;
                            }
                        }
                    }
                }
                else {
                    cigar[whichRead] = computeCigarString(context.genome, lv, cigarBuf[whichRead], cigarBufSize, cigarBufWithClipping[whichRead], cigarBufWithClippingSize,
                        clippedData[whichRead], clippedLength[whichRead], basesClippedBefore[whichRead], extraBasesClippedBefore[whichRead], basesClippedAfter[whichRead], 
                        read->getOriginalFrontHardClipping(), read->getOriginalBackHardClipping(), locations[whichRead], result->direction[whichRead], useM,
                        &editDistance[whichRead], &addFrontClipping, &refSpanFromCigar[whichRead]);

                    if (addFrontClipping != 0) {
                        *secondReadLocationChanged = firstOrSecond == 1;
                        const Genome::Contig *originalContig = context.genome->getContigAtLocation(locations[whichRead]);
                        const Genome::Contig *newContig = context.genome->getContigAtLocation(locations[whichRead] + addFrontClipping);
                        if (newContig != originalContig || NULL == newContig || locations[whichRead] + addFrontClipping > originalContig->beginningLocation + originalContig->length - context.genome->getChromosomePadding()) {
                            //
                            // Altering this would push us over a contig boundary.  Just give up on the read.
                            //
                            result->status[whichRead] = NotFound;
                            result->location[whichRead] = InvalidGenomeLocation;
                            locations[whichRead] = InvalidGenomeLocation;
                        }
                        else {
                            if (addFrontClipping > 0) {
                                cumulativePositiveAddFrontClipping[firstOrSecond] += addFrontClipping;
                                reads[whichRead]->setAdditionalFrontClipping(cumulativePositiveAddFrontClipping[firstOrSecond]);
                            }
                            locations[whichRead] += addFrontClipping;
                        }
                    }
                }
            }
        } while (addFrontClipping != 0);
	}

    // Fill mate information
    for (int firstOrSecond = 0; firstOrSecond < NUM_READS_PER_PAIR; firstOrSecond++) {
        int whichRead = writeOrder[firstOrSecond];
        bool firstInPair = writeOrder[firstOrSecond] == 0;
        fillMateInfo(context.genome, flags[whichRead], reads[whichRead], locations[whichRead], result->direction[whichRead], 
            contigName[whichRead], contigIndex[whichRead], positionInContig[whichRead], templateLength[whichRead], basesClippedBefore[whichRead],
            firstInPair, result->alignedAsPair, reads[1 - whichRead], locations[1 - whichRead], result->direction[1 - whichRead],
            mateContigName[whichRead], mateContigIndex[whichRead], matePositionInContig[whichRead], basesClippedBefore[1 - whichRead],
            refSpanFromCigar[whichRead], refSpanFromCigar[1 - whichRead]);
    }

    // Write the SAM entry, which requires the following fields:
    //
    // 1. QNAME: Query name of the read or the read pair
    // 2. FLAG: Bitwise flag (pairing, strand, mate strand, etc.)
    // 3. RNAME: Reference sequence name
    // 4. POS: 1-Based leftmost position of clipped alignment
    // 5. MAPQ: Mapping quality (Phred-scaled)
    // 6. CIGAR: Extended CIGAR string (operations: MIDNSHP)
    // 7. MRNM: Mate reference name (‘=’ if same as RNAME)
    // 8. MPOS: 1-based leftmost mate position
    // 9. ISIZE: Inferred insert size
    // 10. SEQQuery: Sequence on the same strand as the reference
    // 11. QUAL: Query quality (ASCII-33=Phred base quality)    

    for (int firstOrSecond = 0; firstOrSecond < NUM_READS_PER_PAIR; firstOrSecond++) {
        int whichRead = writeOrder[firstOrSecond];
        Read* read = reads[whichRead];
        //
        // Some FASTQ files have spaces in their ID strings, which is illegal in SAM.  Just truncate them at the space.
        //
        const char *firstSpace = strnchr(read->getId(),' ',qnameLen[whichRead]);
        if (NULL != firstSpace) {
            qnameLen[whichRead] = (unsigned)(firstSpace - read->getId());
        }

        const int nmStringSize = 30;// Big enough that it won't buffer overflow regardless of the value of editDistance
        char nmString[nmStringSize];  
        snprintf(nmString, nmStringSize, "\tNM:i:%d",editDistance[whichRead]);

        unsigned auxLen;
        bool auxSAM;
        char* aux = read->getAuxiliaryData(&auxLen, &auxSAM);
        static bool warningPrinted = false;
        const char* readGroupSeparator = "";
        const char* readGroupString = "";
        if (aux != NULL && (! auxSAM)) {
            if (! warningPrinted) {
                WriteErrorMessage( "warning: translating optional fields from BAM->SAM not yet implemented, optional fields will not be included in output\n");
                warningPrinted = true;
            }
            if (read->getReadGroup() == READ_GROUP_FROM_AUX) {
                for (BAMAlignAux* bamAux = (BAMAlignAux*) aux; (char*) bamAux < aux + auxLen; bamAux = bamAux->next()) {
                    if (bamAux->tag[0] == 'R' && bamAux->tag[1] == 'G' && bamAux->val_type == 'Z') {
                        readGroupSeparator = "\tRG:Z:";
                        readGroupString = (char*) bamAux->value();
                        break;
                    }
                }
            }
            aux = NULL;
            auxLen = 0;
        }
        const char* rglineAux = "";
        int rglineAuxLen = 0;
        if (read->getReadGroup() != NULL && read->getReadGroup() != READ_GROUP_FROM_AUX) {
            if (*readGroupString == 0 || strcmp(readGroupString, context.defaultReadGroup) == 0) {
                readGroupSeparator = "";
                readGroupString = "";
                rglineAux = context.defaultReadGroupAux;
                rglineAuxLen = context.defaultReadGroupAuxLen;
            } else {
                readGroupSeparator = "\tRG:Z:";
                readGroupString = read->getReadGroup();
            }
        }
        const int internalScoreBufferSize = 100;    // Should be plenty for \tXX:i:%d
        char internalScoreBuffer[internalScoreBufferSize];
        if (emitInternalScore) {
            int charsInInternalScore = snprintf(internalScoreBuffer, internalScoreBufferSize - 1, "\t%s:i:%d", internalScoreTag, (flags[whichRead] & SAM_UNMAPPED) ? -1 : result->scorePriorToClipping[whichRead]);
            if (charsInInternalScore >= internalScoreBufferSize) {
                WriteErrorMessage("SAMFormat::writeRead overran internal buffer for internal score tag, which is kind of surprising.  %d\n", charsInInternalScore);
            }
        } else {
            internalScoreBuffer[0] = '\0';
        }

        int charsInString = snprintf(buffer, bufferSpace, "%.*s\t%d\t%s\t%llu\t%d\t%s\t%s\t%llu\t%lld\t%.*s\t%.*s%s%.*s%s%s\tPG:Z:SNAP%s%.*s%s\n",
            (unsigned)qnameLen[whichRead], read->getId(),
            flags[whichRead],
            contigName[whichRead],
            positionInContig[whichRead],
            result->mapq[whichRead],
            cigar[whichRead],
            mateContigName[whichRead],
            matePositionInContig[whichRead],
            templateLength[whichRead],
            fullLength[whichRead], data[whichRead],
            fullLength[whichRead], quality[whichRead],
            aux != NULL ? "\t" : "", auxLen, aux != NULL ? aux : "",
            readGroupSeparator, readGroupString,
            nmString, rglineAuxLen, rglineAux,
            internalScoreBuffer);

        if (charsInString > bufferSpace) {
            //
            // Out of buffer space.
            //
            *outOfSpace = true;
            return false;
        } else if (charsInString == bufferSpace) {
            buffer[bufferSpace-1] = '\n'; // overwrite trailing null with newline
        }

        if (NULL != spaceUsed) {
            spaceUsed[firstOrSecond] = firstOrSecond;
        }

        buffer += spaceUsed[firstOrSecond];
        bufferSpace -= spaceUsed[firstOrSecond];
    }
    return true;
}

    bool
SAMFormat::writeRead(
    const ReaderContext& context,
    LandauVishkinWithCigar * lv,
    char * buffer,
    size_t bufferSpace, 
    size_t * spaceUsed,
    size_t qnameLen,
    Read * read,
    AlignmentResult result, 
    int mapQuality,
    GenomeLocation genomeLocation,
    Direction direction,
    bool secondaryAlignment,
    bool supplementaryAlignment,
    int * o_addFrontClipping,
    int internalScore,
    bool emitInternalScore,
    char *internalScoreTag,
    int bpClippedBefore,
    int bpClippedAfter,
    bool hasMate,
    bool firstInPair,
    Read * mate, 
    AlignmentResult mateResult,
    GenomeLocation mateLocation,
    Direction mateDirection,
    bool alignedAsPair,
    int mateBpClippedBefore,
    int mateBpClippedAfter
    ) const
{
    const int MAX_READ = MAX_READ_LENGTH;
    const int cigarBufSize = MAX_READ * 2;
    char cigarBuf[cigarBufSize];

    const int cigarBufWithClippingSize = MAX_READ * 2 + 32;
    char cigarBufWithClipping[cigarBufWithClippingSize];

    int flags = 0;
    const char *contigName = "*";
    int contigIndex = -1;
    GenomeDistance positionInContig = 0;
    const char *cigar = "*";
    const char *matecontigName = "*";
    int mateContigIndex = -1;
    GenomeDistance matePositionInContig = 0;
    _int64 templateLength = 0;
    int refSpanFromCigar = 0;

    char data[MAX_READ];
    char quality[MAX_READ];

    const char* clippedData;
    unsigned fullLength;
    unsigned clippedLength;
    unsigned basesClippedBefore, mateBasesClippedBefore;
    GenomeDistance extraBasesClippedBefore;   // Clipping added if we align before the beginning of a chromosome
    unsigned basesClippedAfter, mateBasesClippedAfter;
    int editDistance = -1;

    *o_addFrontClipping = 0;

	if (!createSAMLine(context.genome, data, quality, MAX_READ, contigName, contigIndex,
        flags, positionInContig, mapQuality, matecontigName, mateContigIndex, matePositionInContig, templateLength,
        fullLength, clippedData, clippedLength, basesClippedBefore, basesClippedAfter, mateBasesClippedBefore, mateBasesClippedAfter,
        qnameLen, read, result, genomeLocation, direction, secondaryAlignment, supplementaryAlignment, useM,
        hasMate, firstInPair, alignedAsPair, mate, mateResult, mateLocation, mateDirection, 
        &extraBasesClippedBefore, bpClippedBefore, bpClippedAfter, mateBpClippedBefore, mateBpClippedAfter))
    {
        return false;
    }

	if (genomeLocation != InvalidGenomeLocation) {
		cigar = computeCigarString(context.genome, lv, cigarBuf, cigarBufSize, cigarBufWithClipping, cigarBufWithClippingSize,
			clippedData, clippedLength, basesClippedBefore, extraBasesClippedBefore, basesClippedAfter, 
			read->getOriginalFrontHardClipping(), read->getOriginalBackHardClipping(), genomeLocation, direction, useM,
			&editDistance, o_addFrontClipping, &refSpanFromCigar);
		if (*o_addFrontClipping != 0) {
			return false;
		}
	}


    // Write the SAM entry, which requires the following fields:
    //
    // 1. QNAME: Query name of the read or the read pair
    // 2. FLAG: Bitwise flag (pairing, strand, mate strand, etc.)
    // 3. RNAME: Reference sequence name
    // 4. POS: 1-Based leftmost position of clipped alignment
    // 5. MAPQ: Mapping quality (Phred-scaled)
    // 6. CIGAR: Extended CIGAR string (operations: MIDNSHP)
    // 7. MRNM: Mate reference name (‘=’ if same as RNAME)
    // 8. MPOS: 1-based leftmost mate position
    // 9. ISIZE: Inferred insert size
    // 10. SEQQuery: Sequence on the same strand as the reference
    // 11. QUAL: Query quality (ASCII-33=Phred base quality)    

    //
    // Some FASTQ files have spaces in their ID strings, which is illegal in SAM.  Just truncate them at the space.
    //
    const char *firstSpace = strnchr(read->getId(),' ',qnameLen);
    if (NULL != firstSpace) {
        qnameLen = (unsigned)(firstSpace - read->getId());
    }

    const int nmStringSize = 30;// Big enough that it won't buffer overflow regardless of the value of editDistance
    char nmString[nmStringSize];  
    snprintf(nmString, nmStringSize, "\tNM:i:%d",editDistance);

    unsigned auxLen;
    bool auxSAM;
    char* aux = read->getAuxiliaryData(&auxLen, &auxSAM);
    static bool warningPrinted = false;
    const char* readGroupSeparator = "";
    const char* readGroupString = "";
    if (aux != NULL && (! auxSAM)) {
        if (! warningPrinted) {
            WriteErrorMessage( "warning: translating optional fields from BAM->SAM not yet implemented, optional fields will not be included in output\n");
            warningPrinted = true;
        }
        if (read->getReadGroup() == READ_GROUP_FROM_AUX) {
            for (BAMAlignAux* bamAux = (BAMAlignAux*) aux; (char*) bamAux < aux + auxLen; bamAux = bamAux->next()) {
                if (bamAux->tag[0] == 'R' && bamAux->tag[1] == 'G' && bamAux->val_type == 'Z') {
                    readGroupSeparator = "\tRG:Z:";
                    readGroupString = (char*) bamAux->value();
                    break;
                }
            }
        }
        aux = NULL;
        auxLen = 0;
    }
    const char* rglineAux = "";
    int rglineAuxLen = 0;
    if (read->getReadGroup() != NULL && read->getReadGroup() != READ_GROUP_FROM_AUX) {
        if (*readGroupString == 0 || strcmp(readGroupString, context.defaultReadGroup) == 0) {
            readGroupSeparator = "";
            readGroupString = "";
            rglineAux = context.defaultReadGroupAux;
            rglineAuxLen = context.defaultReadGroupAuxLen;
        } else {
            readGroupSeparator = "\tRG:Z:";
            readGroupString = read->getReadGroup();
        }
    }
    const int internalScoreBufferSize = 100;    // Should be plenty for \tXX:i:%d
    char internalScoreBuffer[internalScoreBufferSize];
    if (emitInternalScore) {
        int charsInInternalScore = snprintf(internalScoreBuffer, internalScoreBufferSize - 1, "\t%s:i:%d", internalScoreTag, (flags & SAM_UNMAPPED) ? -1 : internalScore);
        if (charsInInternalScore >= internalScoreBufferSize) {
            WriteErrorMessage("SAMFormat::writeRead overran internal buffer for internal score tag, which is kind of surprising.  %d\n", charsInInternalScore);
        }
    } else {
        internalScoreBuffer[0] = '\0';
    }

    int charsInString = snprintf(buffer, bufferSpace, "%.*s\t%d\t%s\t%llu\t%d\t%s\t%s\t%llu\t%lld\t%.*s\t%.*s%s%.*s%s%s\tPG:Z:SNAP%s%.*s%s\n",
        (unsigned)qnameLen, read->getId(),
        flags,
        contigName,
        positionInContig,
        mapQuality,
        cigar,
        matecontigName,
        matePositionInContig,
        templateLength,
        fullLength, data,
        fullLength, quality,
        aux != NULL ? "\t" : "", auxLen, aux != NULL ? aux : "",
        readGroupSeparator, readGroupString,
        nmString, rglineAuxLen, rglineAux,
        internalScoreBuffer);

    if (charsInString > bufferSpace) {
        //
        // Out of buffer space.
        //
        return false;
    } else if (charsInString == bufferSpace) {
      buffer[bufferSpace-1] = '\n'; // overwrite trailing null with newline
    }


    if (NULL != spaceUsed) {
        *spaceUsed = charsInString;
    }
    return true;
}

    bool
SAMFormat::writeRead(
    const ReaderContext& context,
    AffineGapVectorizedWithCigar * ag,
    char * buffer,
    size_t bufferSpace,
    size_t * spaceUsed,
    size_t qnameLen,
    Read * read,
    AlignmentResult result,
    int mapQuality,
    GenomeLocation genomeLocation,
    Direction direction,
    bool secondaryAlignment,
    bool supplementaryAlignment,
    int * o_addFrontClipping,
    int internalScore,
    bool emitInternalScore,
    char *internalScoreTag,
    int bpClippedBefore,
    int bpClippedAfter,
    bool hasMate,
    bool firstInPair,
    Read * mate,
    AlignmentResult mateResult,
    GenomeLocation mateLocation,
    Direction mateDirection,
    bool alignedAsPair,
    int mateBpClippedBefore,
    int mateBpClippedAfter
) const
{
    const int MAX_READ = MAX_READ_LENGTH;
    const int cigarBufSize = MAX_READ * 2;
    char cigarBuf[cigarBufSize];

    const int cigarBufWithClippingSize = MAX_READ * 2 + 32;
    char cigarBufWithClipping[cigarBufWithClippingSize];

    int flags = 0;
    const char *contigName = "*";
    int contigIndex = -1;
    GenomeDistance positionInContig = 0;
    const char *cigar = "*";
    const char *matecontigName = "*";
    int mateContigIndex = -1;
    GenomeDistance matePositionInContig = 0;
    _int64 templateLength = 0;
    int refSpanFromCigar = 0;

    char data[MAX_READ];
    char quality[MAX_READ];

    const char* clippedData;
    unsigned fullLength;
    unsigned clippedLength;
    unsigned basesClippedBefore, mateBasesClippedBefore;
    GenomeDistance extraBasesClippedBefore;   // Clipping added if we align before the beginning of a chromosome
    unsigned basesClippedAfter, mateBasesClippedAfter;
    int editDistance = -1;

    *o_addFrontClipping = 0;

    if (!createSAMLine(context.genome, data, quality, MAX_READ, contigName, contigIndex,
        flags, positionInContig, mapQuality, matecontigName, mateContigIndex, matePositionInContig, templateLength,
        fullLength, clippedData, clippedLength, basesClippedBefore, basesClippedAfter, mateBasesClippedBefore, mateBasesClippedAfter,
        qnameLen, read, result, genomeLocation, direction, secondaryAlignment, supplementaryAlignment, useM,
        hasMate, firstInPair, alignedAsPair, mate, mateResult, mateLocation, mateDirection,
        &extraBasesClippedBefore, bpClippedBefore, bpClippedAfter, mateBpClippedBefore, mateBpClippedAfter))
    {
        return false;
    }

    if (genomeLocation != InvalidGenomeLocation) {
        cigar = computeCigarString(context.genome, ag, cigarBuf, cigarBufSize, cigarBufWithClipping, cigarBufWithClippingSize,
            clippedData, clippedLength, basesClippedBefore, extraBasesClippedBefore, basesClippedAfter,
            read->getOriginalFrontHardClipping(), read->getOriginalBackHardClipping(), genomeLocation, direction, useM,
            &editDistance, o_addFrontClipping, &refSpanFromCigar);
        // Uncomment for debug
        if (editDistance == -1) {
            const char* read_data = read->getUnclippedData();
            const char* readId = read->getId();
            for (unsigned i = 0; i < read->getIdLength(); ++i) {
                printf("%c", readId[i]);
            }
            printf(",");
            for (unsigned i = 0; i < read->getUnclippedLength(); ++i) {
                printf("%c", read_data[i]);
            }
            printf("\n");
        }
        if (*o_addFrontClipping != 0) {
            return false;
        }
    }


    // Write the SAM entry, which requires the following fields:
    //
    // 1. QNAME: Query name of the read or the read pair
    // 2. FLAG: Bitwise flag (pairing, strand, mate strand, etc.)
    // 3. RNAME: Reference sequence name
    // 4. POS: 1-Based leftmost position of clipped alignment
    // 5. MAPQ: Mapping quality (Phred-scaled)
    // 6. CIGAR: Extended CIGAR string (operations: MIDNSHP)
    // 7. MRNM: Mate reference name (‘=’ if same as RNAME)
    // 8. MPOS: 1-based leftmost mate position
    // 9. ISIZE: Inferred insert size
    // 10. SEQQuery: Sequence on the same strand as the reference
    // 11. QUAL: Query quality (ASCII-33=Phred base quality)    

    //
    // Some FASTQ files have spaces in their ID strings, which is illegal in SAM.  Just truncate them at the space.
    //
    const char *firstSpace = strnchr(read->getId(), ' ', qnameLen);
    if (NULL != firstSpace) {
        qnameLen = (unsigned)(firstSpace - read->getId());
    }

    const int nmStringSize = 30;// Big enough that it won't buffer overflow regardless of the value of editDistance
    char nmString[nmStringSize];
    snprintf(nmString, nmStringSize, "\tNM:i:%d", editDistance);

    unsigned auxLen;
    bool auxSAM;
    char* aux = read->getAuxiliaryData(&auxLen, &auxSAM);
    static bool warningPrinted = false;
    const char* readGroupSeparator = "";
    const char* readGroupString = "";
    if (aux != NULL && (!auxSAM)) {
        if (!warningPrinted) {
            WriteErrorMessage("warning: translating optional fields from BAM->SAM not yet implemented, optional fields will not be included in output\n");
            warningPrinted = true;
        }
        if (read->getReadGroup() == READ_GROUP_FROM_AUX) {
            for (BAMAlignAux* bamAux = (BAMAlignAux*)aux; (char*)bamAux < aux + auxLen; bamAux = bamAux->next()) {
                if (bamAux->tag[0] == 'R' && bamAux->tag[1] == 'G' && bamAux->val_type == 'Z') {
                    readGroupSeparator = "\tRG:Z:";
                    readGroupString = (char*)bamAux->value();
                    break;
                }
            }
        }
        aux = NULL;
        auxLen = 0;
    }
    const char* rglineAux = "";
    int rglineAuxLen = 0;
    if (read->getReadGroup() != NULL && read->getReadGroup() != READ_GROUP_FROM_AUX) {
        if (*readGroupString == 0 || strcmp(readGroupString, context.defaultReadGroup) == 0) {
            readGroupSeparator = "";
            readGroupString = "";
            rglineAux = context.defaultReadGroupAux;
            rglineAuxLen = context.defaultReadGroupAuxLen;
        }
        else {
            readGroupSeparator = "\tRG:Z:";
            readGroupString = read->getReadGroup();
        }
    }
    const int internalScoreBufferSize = 100;    // Should be plenty for \tXX:i:%d
    char internalScoreBuffer[internalScoreBufferSize];
    if (emitInternalScore) {
        int charsInInternalScore = snprintf(internalScoreBuffer, internalScoreBufferSize - 1, "\t%s:i:%d", internalScoreTag, (flags & SAM_UNMAPPED) ? -1 : internalScore);
        if (charsInInternalScore >= internalScoreBufferSize) {
            WriteErrorMessage("SAMFormat::writeRead overran internal buffer for internal score tag, which is kind of surprising.  %d\n", charsInInternalScore);
        }
    }
    else {
        internalScoreBuffer[0] = '\0';
    }

    int charsInString = snprintf(buffer, bufferSpace, "%.*s\t%d\t%s\t%llu\t%d\t%s\t%s\t%llu\t%lld\t%.*s\t%.*s%s%.*s%s%s\tPG:Z:SNAP%s%.*s%s\n",
        (unsigned)qnameLen, read->getId(),
        flags,
        contigName,
        positionInContig,
        mapQuality,
        cigar,
        matecontigName,
        matePositionInContig,
        templateLength,
        fullLength, data,
        fullLength, quality,
        aux != NULL ? "\t" : "", auxLen, aux != NULL ? aux : "",
        readGroupSeparator, readGroupString,
        nmString, rglineAuxLen, rglineAux,
        internalScoreBuffer);

    if (charsInString > bufferSpace) {
        //
        // Out of buffer space.
        //
        return false;
    }
    else if (charsInString == bufferSpace) {
        buffer[bufferSpace - 1] = '\n'; // overwrite trailing null with newline
    }


    if (NULL != spaceUsed) {
        *spaceUsed = charsInString;
    }
    return true;
}

//
// Common cigar string computation between SAM and BAM formats.
//
    void
SAMFormat::computeCigar(
    CigarFormat cigarFormat, 
    const Genome * genome, 
    LandauVishkinWithCigar * lv,
    char * cigarBuf, 
    int cigarBufLen, 
    const char * data, 
    GenomeDistance dataLength, 
    unsigned basesClippedBefore, 
    GenomeDistance extraBasesClippedBefore, 
    unsigned basesClippedAfter,
    GenomeDistance *o_extraBasesClippedAfter, 
    GenomeLocation genomeLocation, 
    bool useM, 
    int * o_editDistance, 
    int *o_cigarBufUsed, 
    int * o_addFrontClipping)
{
    if (dataLength > INT32_MAX - MAX_K) {
        dataLength = INT32_MAX - MAX_K;
    }

    int netIndel;
    *o_extraBasesClippedAfter = 0;

    //
    // Apply the extra clipping.
    //
    genomeLocation += extraBasesClippedBefore;
    data += extraBasesClippedBefore;
    dataLength -= extraBasesClippedBefore;

    const Genome::Contig *contig = genome->getContigAtLocation(genomeLocation);

    if (genomeLocation + dataLength > contig->beginningLocation + contig->length - genome->getChromosomePadding()) {
        //
        // The read hangs off the end of the contig.  Soft clip it at the end.  This is a tentative amount that assumes no net indels in the
        // mapping, we'll refine it later if needed.
        //
        *o_extraBasesClippedAfter = genomeLocation + dataLength - (contig->beginningLocation + contig->length - genome->getChromosomePadding());
    } else {
        *o_extraBasesClippedAfter = 0;
    }

    const char *reference = genome->getSubstring(genomeLocation, dataLength);
    if (NULL == reference) {
        //
        // Fell off the end of the contig.
        //
        *o_editDistance = 0;
        *o_addFrontClipping = 0;
        *o_cigarBufUsed = 0;
        *cigarBuf = '*';
        return;
    }

    *o_editDistance = lv->computeEditDistanceNormalized(
        reference,
        (int)(dataLength - *o_extraBasesClippedAfter + MAX_K), // Add space incase of indels.  We know there's enough, because the reference is padded.
        data,
        (int)(dataLength - *o_extraBasesClippedAfter),
        MAX_K - 1,
        cigarBuf,
        cigarBufLen,
        useM,
        cigarFormat,
        o_cigarBufUsed,
        o_addFrontClipping,
        &netIndel);

    if (*o_addFrontClipping != 0) {
        //
        // On this path, there really isn't a returned cigar string, it's sort of like an exception.  We're going up a level and
        // trying a different alignment.
        //
        return;
    }

    //
    // Normally, we'd be done.  However, if the amount that we would clip at the end of the read because of hanging off of the end
    // of the contig changed, then we need to recompute.  In some cases this is an iterative processess as we add or remove bits
    // of read.  
    //
    GenomeDistance newExtraBasesClippedAfter = __max(0, genomeLocation + dataLength + netIndel - (contig->beginningLocation + contig->length - genome->getChromosomePadding()));
    for (GenomeDistance pass = 0; pass < dataLength; pass++) {
        if (newExtraBasesClippedAfter == *o_extraBasesClippedAfter) {
            return;
        }

        *o_extraBasesClippedAfter = newExtraBasesClippedAfter;

        *o_editDistance = lv->computeEditDistanceNormalized(
            reference,
            (int)(dataLength - *o_extraBasesClippedAfter + MAX_K), // Add space incase of indels.  We know there's enough, because the reference is padded.
            data,
            (int)(dataLength - *o_extraBasesClippedAfter),
            MAX_K - 1,
            cigarBuf,
            cigarBufLen,
            useM,
            cigarFormat,
            o_cigarBufUsed,
            o_addFrontClipping,
            &netIndel);

        newExtraBasesClippedAfter = __max(0, genomeLocation + dataLength + netIndel - (contig->beginningLocation + contig->length - genome->getChromosomePadding()));
     }

     _ASSERT(!"cigar computation didn't converge");
    *o_extraBasesClippedAfter = newExtraBasesClippedAfter;
}

//
// Common cigar string computation between SAM and BAM formats.
//
    void
SAMFormat::computeCigar(
    CigarFormat cigarFormat,
    const Genome * genome,
    AffineGapVectorizedWithCigar * ag,
    char * cigarBuf,
    int cigarBufLen,
    const char * data,
    GenomeDistance dataLength,
    unsigned basesClippedBefore,
    GenomeDistance extraBasesClippedBefore,
    unsigned basesClippedAfter,
    GenomeDistance *o_extraBasesClippedAfter,
    GenomeLocation genomeLocation,
    bool useM,
    int * o_editDistance,
    int *o_cigarBufUsed,
    int * o_addFrontClipping,
    int *o_backClippingMissedByLV)
{
    if (dataLength > INT32_MAX - MAX_K) {
        dataLength = INT32_MAX - MAX_K;
    }

    int netIndel = 0; // FIXME: Check how to use it with affine gap
    *o_extraBasesClippedAfter = 0;

    //
    // Apply the extra clipping.
    //
    genomeLocation += extraBasesClippedBefore;
    data += extraBasesClippedBefore;
    dataLength -= extraBasesClippedBefore;

    const Genome::Contig *contig = genome->getContigAtLocation(genomeLocation);

    if (genomeLocation + dataLength > contig->beginningLocation + contig->length - genome->getChromosomePadding()) {
        //
        // The read hangs off the end of the contig.  Soft clip it at the end.  This is a tentative amount that assumes no net indels in the
        // mapping, we'll refine it later if needed.
        //
        *o_extraBasesClippedAfter = genomeLocation + dataLength - (contig->beginningLocation + contig->length - genome->getChromosomePadding());
    }
    else {
        *o_extraBasesClippedAfter = 0;
    }

    const char *reference = genome->getSubstring(genomeLocation, dataLength);
    if (NULL == reference) {
        //
        // Fell off the end of the contig.
        //
        *o_editDistance = 0;
        *o_addFrontClipping = 0;
        *o_cigarBufUsed = 0;
        *cigarBuf = '*';
        return;
    }

    *o_editDistance = ag->computeGlobalScoreNormalized(
        reference,
        (int)(dataLength - *o_extraBasesClippedAfter + MAX_K), // Add space incase of indels.  We know there's enough, because the reference is padded.
        data,
        (int)(dataLength - *o_extraBasesClippedAfter),
        MAX_K - 1,
        cigarBuf,
        cigarBufLen,
        useM,
        cigarFormat,
        o_cigarBufUsed,
        o_addFrontClipping,
        &netIndel,
        o_backClippingMissedByLV);

    if (*o_addFrontClipping != 0) {
        //
        // On this path, there really isn't a returned cigar string, it's sort of like an exception.  We're going up a level and
        // trying a different alignment.
        //
        return;
    }

    //
    // Normally, we'd be done.  However, if the amount that we would clip at the end of the read because of hanging off of the end
    // of the contig changed, then we need to recompute.  In some cases this is an iterative processess as we add or remove bits
    // of read.  
    //
    GenomeDistance newExtraBasesClippedAfter = __max(0, genomeLocation + dataLength + netIndel - (contig->beginningLocation + contig->length - genome->getChromosomePadding()));
    for (GenomeDistance pass = 0; pass < dataLength; pass++) {
        if (newExtraBasesClippedAfter <= *o_extraBasesClippedAfter) {
            return;
        }

        *o_extraBasesClippedAfter = newExtraBasesClippedAfter;

        *o_editDistance = ag->computeGlobalScoreNormalized(
            reference,
            (int)(dataLength - *o_extraBasesClippedAfter + MAX_K), // Add space incase of indels.  We know there's enough, because the reference is padded.
            data,
            (int)(dataLength - *o_extraBasesClippedAfter),
            MAX_K - 1,
            cigarBuf,
            cigarBufLen,
            useM,
            cigarFormat,
            o_cigarBufUsed,
            o_addFrontClipping,
            &netIndel,
            o_backClippingMissedByLV);

        newExtraBasesClippedAfter = __max(0, genomeLocation + dataLength + netIndel - (contig->beginningLocation + contig->length - genome->getChromosomePadding()));
    }

	WriteErrorMessage("cigar computation didn't converge: data:%.*s\n", dataLength, data);
    _ASSERT(!"cigar computation didn't converge");
    *o_extraBasesClippedAfter = newExtraBasesClippedAfter;
}

// Compute the CIGAR edit sequence string for a read against a given genome location.
// Returns this string if possible or "*" if we fail to compute it (which would likely
// be a bug due to lack of buffer space). The pointer returned may be to cigarBuf so it
// will only be valid until computeCigarString is called again.
    const char *
SAMFormat::computeCigarString(
    const Genome *              genome,
    LandauVishkinWithCigar *    lv,
    char *                      cigarBuf,
    int                         cigarBufLen,
    char *                      cigarBufWithClipping,
    int                         cigarBufWithClippingLen,
    const char *                data,
    GenomeDistance              dataLength,
    unsigned                    basesClippedBefore,
    GenomeDistance              extraBasesClippedBefore,
    unsigned                    basesClippedAfter,
    unsigned                    frontHardClipping,
    unsigned                    backHardClipping,
    GenomeLocation              genomeLocation,
    Direction                   direction,
	bool						useM,
    int *                       o_editDistance,
    int *                       o_addFrontClipping,
    int *                       o_refSpan
)
{
    GenomeDistance extraBasesClippedAfter;
    int cigarBufUsed;

    computeCigar(COMPACT_CIGAR_STRING, genome, lv, cigarBuf, cigarBufLen, data, dataLength, basesClippedBefore,
        extraBasesClippedBefore, basesClippedAfter, &extraBasesClippedAfter, genomeLocation, useM,
        o_editDistance, &cigarBufUsed, o_addFrontClipping);

    if (*o_addFrontClipping != 0) {
        return NULL;
    }

    if (*o_editDistance == -2) {
        WriteErrorMessage( "WARNING: computeEditDistance returned -2; cigarBuf may be too small\n");
        return "*";
    } else if (*o_editDistance == -1) {
        static bool warningPrinted = false;
        if (!warningPrinted) {
            WriteErrorMessage( "WARNING: computeEditDistance returned -1; this shouldn't happen. Read %.*s\n", dataLength, data);
            warningPrinted = true;
        }
        return "*";
    } else {
        // Add some CIGAR instructions for soft-clipping if we've ignored some bases in the read.
        char clipBefore[16] = {'\0'};
        char clipAfter[16] = {'\0'};
        char hardClipBefore[16] = {'\0'};
        char hardClipAfter[16] = {'\0'};
        if (frontHardClipping > 0) {
            snprintf(hardClipBefore, sizeof(hardClipBefore), "%uH", frontHardClipping);
        }
        if (basesClippedBefore + extraBasesClippedBefore > 0) {
            snprintf(clipBefore, sizeof(clipBefore), "%lluS", basesClippedBefore + extraBasesClippedBefore);
        }
        if (basesClippedAfter + extraBasesClippedAfter > 0) {
            snprintf(clipAfter, sizeof(clipAfter), "%lluS", basesClippedAfter + extraBasesClippedAfter);
        }
        if (backHardClipping > 0) {
            snprintf(hardClipAfter, sizeof(hardClipAfter), "%uH", backHardClipping);
        }
        snprintf(cigarBufWithClipping, cigarBufWithClippingLen, "%s%s%s%s%s", hardClipBefore, clipBefore, cigarBuf, clipAfter, hardClipAfter);

		validateCigarString(genome, cigarBufWithClipping, cigarBufWithClippingLen, 
			data - basesClippedBefore, dataLength + ((size_t)basesClippedBefore + (size_t)basesClippedAfter), genomeLocation + extraBasesClippedBefore, direction, useM);

        *o_refSpan = 0;
        getRefSpanFromCigar(cigarBufWithClipping, cigarBufWithClippingLen, o_refSpan);

        return cigarBufWithClipping;
    }
}

// Compute the CIGAR edit sequence string for a read against a given genome location.
// Returns this string if possible or "*" if we fail to compute it (which would likely
// be a bug due to lack of buffer space). The pointer returned may be to cigarBuf so it
// will only be valid until computeCigarString is called again.
    const char *
SAMFormat::computeCigarString(
        const Genome *              genome,
        AffineGapVectorizedWithCigar *ag,
        char *                      cigarBuf,
        int                         cigarBufLen,
        char *                      cigarBufWithClipping,
        int                         cigarBufWithClippingLen,
        const char *                data,
        GenomeDistance              dataLength,
        unsigned                    basesClippedBefore,
        GenomeDistance              extraBasesClippedBefore,
        unsigned                    basesClippedAfter,
        unsigned                    frontHardClipping,
        unsigned                    backHardClipping,
        GenomeLocation              genomeLocation,
        Direction                   direction,
        bool						useM,
        int *                       o_editDistance,
        int *                       o_addFrontClipping,
        int *                       o_refSpan
    )
{
    GenomeDistance extraBasesClippedAfter;
    int cigarBufUsed;
    int backClippingMissedByLV = 0;

    computeCigar(COMPACT_CIGAR_STRING, genome, ag, cigarBuf, cigarBufLen, data, dataLength, basesClippedBefore,
        extraBasesClippedBefore, basesClippedAfter, &extraBasesClippedAfter, genomeLocation, useM,
        o_editDistance, &cigarBufUsed, o_addFrontClipping, &backClippingMissedByLV);

    if (*o_addFrontClipping != 0) {
        return NULL;
    }

    if (*o_editDistance == -2) {
        WriteErrorMessage("WARNING: computeGlobalScore returned -2; cigarBuf may be too small\n");
        return "*";
    }
    else if (*o_editDistance == -1) {
        static bool warningPrinted = false;
        if (!warningPrinted) {
            WriteErrorMessage("WARNING: computeGlobalScore returned -1; this shouldn't happen\n");
            warningPrinted = true;
        }
        return "*";
    }
    else {
        // There may be a better way to do this. For now, whenever we see tail insertions, soft-clip them
        basesClippedAfter += backClippingMissedByLV;
        dataLength -= backClippingMissedByLV;
        
        // if (dataLength > 101) {
        //     WriteErrorMessage("computeCigarString: Data length negative for read:%.*s, isRC:%d\n", 101, data - basesClippedBefore, direction);
        //     soft_exit(1);
        // }

        // Add some CIGAR instructions for soft-clipping if we've ignored some bases in the read.
        char clipBefore[16] = { '\0' };
        char clipAfter[16] = { '\0' };
        char hardClipBefore[16] = { '\0' };
        char hardClipAfter[16] = { '\0' };
        if (frontHardClipping > 0) {
            snprintf(hardClipBefore, sizeof(hardClipBefore), "%uH", frontHardClipping);
        }
        if (basesClippedBefore + extraBasesClippedBefore > 0) {
            snprintf(clipBefore, sizeof(clipBefore), "%lluS", basesClippedBefore + extraBasesClippedBefore);
        }
        if (basesClippedAfter + extraBasesClippedAfter > 0) {
            snprintf(clipAfter, sizeof(clipAfter), "%lluS", basesClippedAfter + extraBasesClippedAfter);
        }
        if (backHardClipping > 0) {
            snprintf(hardClipAfter, sizeof(hardClipAfter), "%uH", backHardClipping);
        }
        snprintf(cigarBufWithClipping, cigarBufWithClippingLen, "%s%s%s%s%s", hardClipBefore, clipBefore, cigarBuf, clipAfter, hardClipAfter);

        validateCigarString(genome, cigarBufWithClipping, cigarBufWithClippingLen,
            data - basesClippedBefore, dataLength + (basesClippedBefore + basesClippedAfter), genomeLocation + extraBasesClippedBefore, direction, useM);

        *o_refSpan = 0;
        getRefSpanFromCigar(cigarBufWithClipping, cigarBufWithClippingLen, o_refSpan);

        return cigarBufWithClipping;
    }
}

    void 
SAMFormat::getRefSpanFromCigar(const char * cigarBuf, int cigarBufLen, int* refSpan) 
{
    if (cigarBufLen == 0) return;
    const char *nextChunkOfCigar = cigarBuf;
    unsigned len;
    char op;
    int fieldsScanned = sscanf(nextChunkOfCigar, "%d%c", &len, &op);
    if (op != 'S' && op != 'H') {
        *refSpan += len;
    }
    //
    // Now scan over the current op.
    //
    while ('0' <= *nextChunkOfCigar && '9' >= *nextChunkOfCigar) {
        nextChunkOfCigar++;
    }
    nextChunkOfCigar++;
    while ('\0' != *nextChunkOfCigar) {
        fieldsScanned = sscanf(nextChunkOfCigar, "%d%c", &len, &op);
        if (op != 'I') {
            *refSpan += len;
        }
        //
        // Now scan over the current op.
        //
        while ('0' <= *nextChunkOfCigar && '9' >= *nextChunkOfCigar) {
            nextChunkOfCigar++;
        }
        nextChunkOfCigar++;
    }
}

// #ifdef _DEBUG
	void 
SAMFormat::validateCigarString(
	const Genome *genome, const char * cigarBuf, int cigarBufLen, const char *data, GenomeDistance dataLength, GenomeLocation genomeLocation, Direction direction, bool useM)
{
	const char *nextChunkOfCigar = cigarBuf;
	GenomeDistance offsetInData = 0;
	const char *reference = genome->getSubstring(genomeLocation, dataLength);
	if (NULL == reference) {
    #ifdef _DEBUG 
        WriteErrorMessage("validateCigarString: couldn't look up genome data for location %lld\n", genomeLocation.location); 
    #else
		WriteErrorMessage("validateCigarString: couldn't look up genome data for location %lld\n", genomeLocation);
    #endif
		soft_exit(1);
	}
	GenomeDistance offsetInReference = 0;
	bool sawNonH = false;	// This is to make sure that the clipping types (H & S) occur only at the beginning or end of the cigar string.
	bool sawTailS = false;	// Did we see a S
	bool sawLeadingS = false;	// Have we seen the soft clip at the front of the cigar string?
	bool sawTrailingH = false;
	char previousOp = '\0';	// Make sure that we don't have two consecutive ops of the same type that should be merged
	bool sawXorM = false;
	bool lastItemWasIndel = false;

	//
	// First check to see that it's null terminated
	//
	bool nullTerminated = false;
	for (size_t offset = 0; offset < cigarBufLen; offset++) {
		if ('\0' == cigarBuf[offset]) {
			nullTerminated = true;
			break;
		}
	}

	if (!nullTerminated) {
		WriteErrorMessage("validateCigarString: non-null-terminated or overflow cigar string: '%.*s'\n", cigarBufLen, cigarBuf);
		soft_exit(1);
	}

	const Genome::Contig *contig = genome->getContigAtLocation(genomeLocation);
	if (NULL == contig) {
		WriteErrorMessage("validateCigarString: read alignment location isn't in a chromosome, genomeLocation %lld\n", GenomeLocationAsInt64(genomeLocation));
		soft_exit(1);
	}

	if (genomeLocation >= contig->beginningLocation + contig->length - genome->getChromosomePadding()) {
		WriteErrorMessage("validateCigarString: alignment location is in genome padding: %lld, contig name %s, base %lld, len %lld, padding size %d\n",
			GenomeLocationAsInt64(genomeLocation), contig->name, GenomeLocationAsInt64(contig->beginningLocation), contig->length, genome->getChromosomePadding());
		soft_exit(1);
	}

	while ('\0' != *nextChunkOfCigar) {
		unsigned len;
		char op;
		int fieldsScanned = sscanf(nextChunkOfCigar, "%d%c", &len, &op);
		if (2 != fieldsScanned) {
			WriteErrorMessage("validateCigarString: didn't scan two fields here '%s' in overall cigar string '%s'\n", nextChunkOfCigar, cigarBuf);
			soft_exit(1);
		}

		if (0 == len) {
			WriteErrorMessage("validateCigarString: got zero length field here '%s' in overall cigar string '%s'\n", nextChunkOfCigar, cigarBuf);
			soft_exit(1);
		}

		if (op != 'H' && sawTailS) {
			WriteErrorMessage("validateCigarString: saw incorrect op type after what should have been the terminal soft or hard clipping here '%s', in overall cigar string '%s'\n",
				nextChunkOfCigar, cigarBuf);
			soft_exit(1);
		}

		if (sawTrailingH) {
			WriteErrorMessage("validateCigarString: saw op after what should have been the terminal hard clip here '%s' in overall cigar '%s'\n", nextChunkOfCigar, cigarBuf);
			soft_exit(1);
		}

		if (op == previousOp) {
			WriteErrorMessage("validateCigarString: saw consecutive ops of the same type '%c' here '%s' in overall cigar '%s'\n", op, nextChunkOfCigar, cigarBuf);
			soft_exit(1);
		}

		switch (op) {
			case 'M': 
			{
				if (!useM) {
					WriteErrorMessage("validateCigarString: generated an M when we were supposed to use X and = here '%s' in overall cigar string '%s'\n", nextChunkOfCigar, cigarBuf);
					soft_exit(1);
				}
				offsetInData += len;
				sawNonH = true;
				sawXorM = true;
				lastItemWasIndel = false;
				break;
			}

			case 'X': 
			case '=': 
			{
				if (useM) {
					WriteErrorMessage("validateCigarString: generated an %c when were supposed to use M here '%s' in overall cigar string '%s'\n", op, nextChunkOfCigar, cigarBuf);
					soft_exit(1);
				}

				if (len + offsetInData > dataLength) {
					WriteErrorMessage("validateCigarString: cigar string overflowed read length, here '%s', overall cigar '%s'\n", nextChunkOfCigar, cigarBuf);
					soft_exit(1);
				}

				for (unsigned offset = 0; offset < len; offset++) {
					if ((data[offset + offsetInData] == reference[offset + offsetInReference]) == ('X' == op)) {
						WriteErrorMessage("validateCigarString: saw a (non-)matching base in an %c range, offset %d, offsetInData %lld, offsetInReference %lld, data '%.*s', reference '%.*s', here '%s', overall cigar '%s'\n",
							op, offset, offsetInData, offsetInReference, dataLength, data, dataLength, reference, nextChunkOfCigar, cigarBuf);
						soft_exit(1);
					}
				}

				offsetInData += len;
				offsetInReference += len;
				sawNonH = true;
				sawXorM = true;
				lastItemWasIndel = false;
				break;
			}

			case 'I': 
			{
				//
				// Insertion uses up bases in the read but not in the reference.
				//
				if (len + offsetInData > dataLength) {
					WriteErrorMessage("validateCigarString: insertion pushes cigar string overlength, here '%s' in overall cigar '%s'\n", nextChunkOfCigar, cigarBuf);
					soft_exit(1);
				}

				if (!sawXorM) {
					WriteErrorMessage("validateCigarString: cigar string started with I (after clipping) here '%s' in overall cigar '%s'\n", nextChunkOfCigar, cigarBuf);
					soft_exit(1);
				}

                if (previousOp == 'D') {
                    WriteErrorMessage("validateCigarString: cigar string had D immediately followed by I here '%'s in overall cigar '%s'\n", nextChunkOfCigar, cigarBuf);
                    soft_exit(1);
                }

				offsetInData += len;
				sawNonH = true;
				lastItemWasIndel = true;
				break;
			}

			case 'D':
			{
				if (!sawXorM) {
					WriteErrorMessage("validateCigarString: cigar string started with D (after clipping) here '%s' in overall cigar '%s'\n", nextChunkOfCigar, cigarBuf);
					soft_exit(1);
				}
						
                if (previousOp == 'I') {
                    WriteErrorMessage("validateCigarString: cigar string had I immediately followed by D here '%'s in overall cigar '%s'\n", nextChunkOfCigar, cigarBuf);
                    soft_exit(1);
                }

                //
				// D uses up bases in the reference but not the read.
				//
				offsetInReference += len;
				sawNonH = true;
				lastItemWasIndel = true;
				break;
			}

			case 'N':
			case 'P':
			{
				WriteErrorMessage("validateCigarString: saw valid op type '%c' that SNAP shouldn't generate, here '%s' in overall cigar string '%s'\n", op, nextChunkOfCigar, cigarBuf);
				soft_exit(1);
			}

			case 'H':
			{
				//
				// Hard clip bases do not occur in the read string at all.  All we can validate is that this is the first or last thing in the cigar string.
				//
				if (nextChunkOfCigar == cigarBuf) {
					//
					// First thing, this is OK.
					//
					break;
				}
				sawTrailingH = true;
				break;
			}

			case 'S':
			{
				if (sawNonH) {
					sawTailS = true;
				}
                sawNonH = true;
 				offsetInData += len;
				break;
			}


			default: {
				WriteErrorMessage("validateCigarString: got unrecognized cigar op '%c', here '%s' in overall string '%s'\n", op, nextChunkOfCigar, cigarBuf);
				soft_exit(1);
			}
		}

		previousOp = op;
		//
		// Now scan over the current op.
		//
		while ('0' <= *nextChunkOfCigar && '9' >= *nextChunkOfCigar) {
			nextChunkOfCigar++;
		}
		if (*nextChunkOfCigar != op) {
			WriteErrorMessage("validateCigarString: bug in validation code; expected op '%c', got '%c' at '%s' in '%s'\n", op, *nextChunkOfCigar, nextChunkOfCigar, cigarBuf);
			soft_exit(1);
		}
		nextChunkOfCigar++;
	}

	if (offsetInData != dataLength) {
		WriteErrorMessage("validateCigarString: Didn't consume entire read data, got %lld of %lld, cigar '%s'\n", offsetInData, dataLength, cigarBuf);
		soft_exit(1);
	}

	if (lastItemWasIndel) {
		WriteErrorMessage("validateCigarString: cigar string ended with indel '%s'\n", cigarBuf);
		soft_exit(1);
	}

    //
    // Make sure none of the non-soft-clipped part of the read is mapped onto padding.
    //
    if (genomeLocation + offsetInReference > contig->beginningLocation + contig->length - genome->getChromosomePadding()) {
        WriteErrorMessage("validateCigarString: alignment runs into contig padding: %lld, contig name %s, base %lld, len %lld, padding size %d, offsetInReference %lld\n",
            GenomeLocationAsInt64(genomeLocation), contig->name, GenomeLocationAsInt64(contig->beginningLocation), contig->length, genome->getChromosomePadding(), offsetInReference);
        soft_exit(1);
    }
}

// #endif // _DEBUG


    <|MERGE_RESOLUTION|>--- conflicted
+++ resolved
@@ -226,14 +226,10 @@
     size_t rg_slot_size = 1024;
     size_t rg_total_size = n_rg_slots * rg_slot_size;
     GenomeLocation *ref_locations = NULL;
-<<<<<<< HEAD
     size_t lineBufferSize = 1024;
     char* lineBuffer = new char[lineBufferSize];
-
-=======
     char* rgLines = NULL;
     size_t* rgLineOffsets = NULL;
->>>>>>> 33d300f1
 
     if (NULL != o_ref_locations) {
         ref_locations = (GenomeLocation *)BigAlloc(sizeof(GenomeLocation)* n_ref_slots);
@@ -516,16 +512,14 @@
         *o_ref_locations = ref_locations;
     }
 
-<<<<<<< HEAD
     delete[] lineBuffer;
-=======
+
     if (NULL != o_rgLines) {
         *o_n_rg = numRGLines;
         *o_rgLines = rgLines;
         *o_rgLineOffsets = rgLineOffsets;
     }
 
->>>>>>> 33d300f1
     return true;
 }
 
@@ -1639,15 +1633,6 @@
     clippedData += bpClippedBefore;
     clippedLength -= (bpClippedBefore + bpClippedAfter);
 
-<<<<<<< HEAD
-    // For debug
-    if (clippedLength > 101 && FALSE) { // BB: I turned this off, since there are reads longer than this in TCGA
-        WriteErrorMessage("Clipping incorrect: Read:%.*s, isRC:%d ReadID: %.*s\n", fullLength, data, direction, read->getIdLength(), read->getId());
-        soft_exit(1);
-    }
-
-=======
->>>>>>> 33d300f1
     int editDistance = -1;
     if (genomeLocation != InvalidGenomeLocation) {
         if (direction == RC) {
