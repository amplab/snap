/*++

Module Name:

    SAM.cpp

Abstract:

    Sequence Alignment Map (SAM) file writer and reader.

Environment:

    User mode service.

    SamWriter and SamReader (and their subclasses) aren't thread safe.

--*/

#include "stdafx.h"
#include "BigAlloc.h"
#include "Compat.h"
#include "Read.h"
#include "SAM.h"
#include "Bam.h"
#include "Tables.h"
#include "RangeSplitter.h"
#include "ParallelTask.h"
#include "Util.h"
#include "ReadSupplierQueue.h"
#include "FileFormat.h"
#include "AlignerOptions.h"
#include "directions.h"
#include "exit.h"
#include <vector>

using std::max;
using std::min;
using util::strnchr;

bool readIdsMatch(const char* id0, const char* id1)
{
    for (unsigned i = 0; ; i++) {
        char c0 = id0[i];
        char c1 = id1[i];

        if (c0 != c1) return false;
 
        // don't parse the read ID after the first space or slash, which can represent metadata (or which half of the mate pair the read is).
        if (c0 == 0 || c0 == ' ' || c0 == '/') return true;  
    }
    return true;
}

bool readIdsMatch(Read *read0, Read *read1)
{
    if (read0->getIdLength() != read1->getIdLength()) {
        return false;
    }
    for (unsigned i = 0; i < read0->getIdLength(); i++) {
        char c0 = read0->getId()[i];
        char c1 = read1->getId()[i];

        if (c0 != c1) return false;
 
        // don't parse the read ID after the first space or slash, which can represent metadata (or which half of the mate pair the read is).
        if (c0 == ' ' || c0 == '/') return true;  
    }
    return true;
}

    char *
strnchrs(char *str, char charToFind, char charToFind2, size_t maxLen) // Hokey version that looks for either of two chars
{
    for (size_t i = 0; i < maxLen; i++) {
        if (str[i] == charToFind || str[i] == charToFind2) {
            return str + i;
        }
        if (str[i] == 0) {
            return NULL;
        }
    }
    return NULL;
}

    char *
SAMReader::skipToBeyondNextFieldSeparator(char *str, const char *endOfBuffer, size_t *o_charsUntilFirstSeparator)
{
    if (NULL == str) return NULL;

    char *nextChar = str;
    while (nextChar < endOfBuffer && *nextChar != '\n' && *nextChar != '\t' && *nextChar != '\r' /* for Windows CRLF text */) {
        nextChar++;
    }

    if (NULL != o_charsUntilFirstSeparator) {
        *o_charsUntilFirstSeparator = nextChar - str;
    }

    if (nextChar >= endOfBuffer || *nextChar == '\n') {
        return NULL;
    }

    while (nextChar < endOfBuffer && ('\t' == *nextChar || '\r' == *nextChar)) {
        nextChar++;
    }

    if (nextChar >= endOfBuffer) {
        return NULL;
    }

    return nextChar;
}


    SAMReader *
SAMReader::create(
    DataSupplier* supplier,
    const char *fileName,
    int bufferCount,
    const ReaderContext& context,
    _int64 startingOffset, 
    _int64 amountOfFileToProcess)
{
    DataReader* data = supplier->getDataReader(bufferCount, maxLineLen, 0.0);
    SAMReader *reader = new SAMReader(data, context);
    reader->init(fileName, startingOffset, amountOfFileToProcess);
    return reader;
}

    void
SAMReader::readHeader(const char *fileName)
{
    // todo: allow for larger headers
    _int64 headerSize = 512 * 1024; // 1M header initially (it's doubled before we use it)
	_int64 oldHeaderSize = 0;
 
	char* buffer;
	bool sawWholeHeader;
	do {
		headerSize *= 2;
		buffer = data->readHeader(&headerSize);
		if (oldHeaderSize >= headerSize) {
			//
			// No new data, we hit EOF
			//
			return;
		}
		oldHeaderSize = headerSize;

		if (!parseHeader(fileName, buffer, buffer + headerSize, context.genome, &headerSize, &context.headerMatchesIndex, &sawWholeHeader)) {
			WriteErrorMessage("SAMReader: failed to parse header on '%s'\n", fileName);
			soft_exit(1);
		}
	} while (!sawWholeHeader);
    _ASSERT(context.header == NULL);
    char* p = new char[headerSize + 1];
    memcpy(p, buffer, headerSize);
    p[headerSize] = 0;
    context.header = p;
    context.headerBytes = context.headerLength = headerSize;
}

SAMReader::SAMReader(
    DataReader* i_data,
    const ReaderContext& i_context)
    : ReadReader(i_context), data(i_data), headerSize(-1), clipping(i_context.clipping)
{
}


//
// Implement the ReadReader form of getNextRead, which doesn't include the
// alignment results by simply throwing them away.
//
    bool
SAMReader::getNextRead(Read *readToUpdate)
{
    return getNextRead(readToUpdate, NULL, NULL, NULL, NULL, NULL, NULL);
}

    bool
SAMReader::parseHeader(
    const char *fileName, 
    char *firstLine, 
    char *endOfBuffer, 
    const Genome *genome, 
    _int64 *o_headerSize,
    bool *o_headerMatchesIndex,
	bool *o_sawWholeHeader)
{
    char *nextLineToProcess = firstLine;
    *o_headerMatchesIndex = true;
    int numSQLines = 0;
    while (NULL != nextLineToProcess && nextLineToProcess < endOfBuffer && '@' == *nextLineToProcess) {
		//
		// Make sure we have the complete line.
		//
		bool foundCompleteLine = false;

		for (char *c = nextLineToProcess; c < endOfBuffer; c++) {
			if (*c == '\n') {
				foundCompleteLine = true;
				break;
			}
		}
		if (!foundCompleteLine) {
			*o_sawWholeHeader = false;
			return true;	// Parsed OK, but incomplete
		}


        if (!strncmp("@SQ",nextLineToProcess,3)) {
            //
            // These lines represent sequences in the reference genome, what are
            // called "contigs" in the Genome class.  (Roughly, chromosomes or major
            // variants like some versions of the MHC genes on chr6; or more
            // particularly the things that come in different FASTA files from the
            // reference assembly).
            //
            // Verify that they actually match what's in our reference genome.
            //
            numSQLines++;
            if (nextLineToProcess + 3 >= endOfBuffer || ' ' != nextLineToProcess[3] && '\t' != nextLineToProcess[3]) {
                WriteErrorMessage("Malformed SAM file '%s' has @SQ without a following space or tab.\n",fileName);
                return false;
            }

            char *snStart = nextLineToProcess + 4;
            while (snStart < endOfBuffer && strncmp(snStart,"SN:",__min(3,endOfBuffer-snStart)) && *snStart != '\n' && *snStart != 0) {
                snStart++;
            }

            if (snStart >= endOfBuffer || *snStart == '\n' || *snStart == 0) {
                WriteErrorMessage("Malformed @SQ line doesn't have 'SN:' in file '%s'\n",fileName);
                return false;
            }

            const size_t contigNameBufferSize = 512;
            char contigName[contigNameBufferSize];
            for (unsigned i = 0; i < contigNameBufferSize && snStart+3+i < endOfBuffer; i++) {
                if (snStart[3+i] == ' ' || snStart[3+i] == '\t' || snStart[3+i] == '\n' || snStart[3+i] == 0) {
                    contigName[i] = '\0';
                } else {
                    contigName[i] = snStart[3+i];
                }
            }
            contigName[contigNameBufferSize - 1] = '\0';

            if (genome == NULL || !genome->getLocationOfContig(contigName, NULL)) {
                *o_headerMatchesIndex = false;
            }
        } else if (!strncmp("@HD",nextLineToProcess,3) || !strncmp("@RG",nextLineToProcess,3) || !strncmp("@PG",nextLineToProcess,3) ||
            !strncmp("@CO",nextLineToProcess,3)) {
            //
            // Ignore these lines.
            //
        } else {
            WriteErrorMessage("Unrecognized header line in SAM file.\n");
            return false;
        }
		char * p = strnchr(nextLineToProcess,'\n',endOfBuffer-nextLineToProcess);
		if (p == NULL) {
            // no newline, look for null to truncate buffer
            p = (char*) memchr(nextLineToProcess, 0, endOfBuffer - nextLineToProcess);
            nextLineToProcess = p != NULL ? p + 1 : endOfBuffer;
            break;
		}
        nextLineToProcess = p + 1;
    }

    *o_headerMatchesIndex &= genome != NULL && numSQLines == genome->getNumContigs();
	*o_headerSize = nextLineToProcess - firstLine;
	if (NULL != o_sawWholeHeader) {
		*o_sawWholeHeader = nextLineToProcess < endOfBuffer;
	}
    return true;
}

    bool
SAMReader::parseLine(char *line, char *endOfBuffer, char *result[], size_t *linelength, size_t fieldLengths[])
{
    *linelength = 0;

    char *next = line;
    char *endOfLine = strnchr(line,'\n',endOfBuffer-line);
    if (NULL == endOfLine) {
        return false;
    }

    //
    // Skip over any leading spaces and tabs
    //
    while (next < endOfLine && (*next == ' ' || *next == '\t')) {
        next++;
    }

    for (unsigned i = 0; i < nSAMFields; i++) {
        if (NULL == next || next >= endOfLine) {
            if (i == OPT) {
                // no optional fields
                result[OPT] = NULL;
                break;
            } else {
                //
                // Too few fields.
                //
                return false;
            }
        }

        result[i] = next;
        if (i == OPT) {
            // OPT field is actually all fields until end of line
            fieldLengths[OPT] = endOfLine - next;
            break;
        }

        next = skipToBeyondNextFieldSeparator(next,endOfLine,&fieldLengths[i]);
    }

    *linelength =  endOfLine - line + 1;    // +1 skips over the \n
    return true;
}

    void
SAMReader::getReadFromLine(
    const Genome        *genome,
    char                *line, 
    char                *endOfBuffer, 
    Read                *read, 
    AlignmentResult     *alignmentResult,
    GenomeLocation      *out_genomeLocation, 
    Direction           *direction,
    unsigned            *mapQ,
    size_t              *lineLength,
    unsigned *           flag,
    const char **        cigar,
    ReadClippingType     clipping
    )
{
    char *field[nSAMFields];
    size_t fieldLength[nSAMFields];

    if (!parseLine(line, endOfBuffer, field, lineLength, fieldLength)) {
        WriteErrorMessage( "Failed to parse SAM line:\n%.*s\n", lineLength, line);
        soft_exit(1);
    }

    //
    // We have to copy the contig name (RNAME) into its own buffer because the code in Genome expects
    // it to be a null-terminated string, while all we've got is one that's space delimited.
    //
    const size_t contigNameBufferSize = 512;
    char contigName[contigNameBufferSize];
    GenomeLocation locationOfContig;
    parseContigName(genome, contigName, contigNameBufferSize, &locationOfContig, NULL, field, fieldLength);

    GenomeLocation genomeLocation = parseLocation(locationOfContig, field, fieldLength);

    if (NULL != out_genomeLocation) {
        *out_genomeLocation = genomeLocation;
    }

    if (fieldLength[SEQ] != fieldLength[QUAL]) {
        WriteErrorMessage("SAMReader: QUAL string unequal in length to SEQ string.\n");
        soft_exit(1);
    }

    unsigned _flag;
    const size_t flagBufferSize = 20;   // More than enough
    char flagBuffer[flagBufferSize];
    if (fieldLength[FLAG] >= flagBufferSize) {
        WriteErrorMessage("SAMReader: flag field is too long.\n");
        soft_exit(1);
    }
    memcpy(flagBuffer,field[FLAG],fieldLength[FLAG]);
    flagBuffer[fieldLength[FLAG]] = '\0';
    if (1 != sscanf(flagBuffer,"%d",&_flag)) {
        WriteErrorMessage("SAMReader: couldn't parse FLAG field.\n");
        soft_exit(1);
    }

    if (NULL != read) {
        //
        // Clip reads where the quality strings end in '#'
        //

        unsigned originalFrontClipping, originalBackClipping, originalFrontHardClipping, originalBackHardClipping;
        Read::computeClippingFromCigar(field[CIGAR], &originalFrontClipping, &originalBackClipping, &originalFrontHardClipping, &originalBackHardClipping);

        unsigned pnext = atoi(field[PNEXT]);    // Relies on atoi() returning 0 for non-numeric fields (i.e., *)

        read->init(field[QNAME],(unsigned)fieldLength[QNAME],field[SEQ],field[QUAL],(unsigned)fieldLength[SEQ], genomeLocation, atoi(field[MAPQ]), _flag, 
            originalFrontClipping, originalBackClipping, originalFrontHardClipping, originalBackHardClipping, field[RNEXT], (unsigned)fieldLength[RNEXT], pnext);
        //
        // If this read is RC in the SAM file, we need to reverse it here, since Reads are always the sense that they were as they came
        // out of the base caller.
        //

        if (_flag & SAM_REVERSE_COMPLEMENT) {
            read->becomeRC();
        }
        read->clip(clipping);

        if (field[OPT] != NULL) {
            unsigned n = (unsigned) fieldLength[OPT];
            while (n > 0 && (field[OPT][n-1] == '\n' || field[OPT][n-1] == '\r')) {
                n--;
            }
            read->setAuxiliaryData(field[OPT], n);
            for (char* p = field[OPT]; p != NULL && p < field[OPT] + fieldLength[OPT]; p = SAMReader::skipToBeyondNextFieldSeparator(p, field[OPT] + fieldLength[OPT])) {
                if (strncmp(p, "RG:Z:", 5) == 0) {
                    read->setReadGroup(READ_GROUP_FROM_AUX);
                    break;
                }
            }
        }
    }

    if (NULL != alignmentResult) {
        if (_flag & SAM_UNMAPPED) {
            *alignmentResult = NotFound;
        } else {
            if ('*' == contigName[0]) {
                WriteErrorMessage("SAMReader: mapped read didn't have RNAME filled in.\n");
                soft_exit(1);
            }
            *alignmentResult = SingleHit;   // NB: This isn't quite right, we should look at MAPQ.
        }
    }

    if (NULL != direction) {
        *direction = (_flag & SAM_REVERSE_COMPLEMENT) ? RC : FORWARD;
    }

    if (NULL != mapQ) {
        *mapQ = atoi(field[MAPQ]);
        if (*mapQ > 255) {
            WriteErrorMessage("SAMReader: MAPQ field has bogus value\n");
            soft_exit(1);
        }
    }

    if (NULL != flag) {
        *flag = _flag;
    }

    if (NULL != cigar) {
        *cigar = field[CIGAR];
    }
}

    void
SAMReader::parseContigName(
    const Genome* genome,
    char* contigName,
    size_t contigNameBufferSize,
    GenomeLocation* o_locationOfContig,
	int* o_indexOfContig,
    char* field[],
    size_t fieldLength[],
	unsigned rfield)
{
    if (fieldLength[rfield] >= contigNameBufferSize) {  // >= because we need a byte for the \0
        WriteErrorMessage("SAMReader: too long an RNAME.  Can't parse.\n");
        soft_exit(1);
    }
    
    memcpy(contigName,field[rfield],fieldLength[rfield]);
    contigName[fieldLength[rfield]] = '\0';

    *o_locationOfContig = 0;
    if ('*' != contigName[0] && genome != NULL && !genome->getLocationOfContig(contigName, o_locationOfContig, o_indexOfContig)) {
        //WriteErrorMessage("Unable to find contig '%s' in genome.  SAM file malformed.\n",contigName);
        //soft_exit(1);
    }
}

    GenomeLocation
SAMReader::parseLocation(
    GenomeLocation locationOfContig,
    char* field[],
    size_t fieldLength[],
	unsigned rfield,
	unsigned posfield)
{
    unsigned oneBasedOffsetWithinContig = 0;
    if ('*' != field[rfield][0] && '*' != field[posfield][0]) {
        //
        // We can't call sscanf directly into the mapped file, becuase it reads to the end of the
        // string even when it's satisfied all of its fields.  Since this can be gigabytes, it's not
        // really good for perf.  Instead, copy the POS field into a local buffer and null terminate it.
        //

        const unsigned posBufferSize = 20;
        char posBuffer[posBufferSize];
        if (fieldLength[posfield] >= posBufferSize) {
            WriteErrorMessage("SAMReader: POS field too long.\n");
            soft_exit(1);
        }
        memcpy(posBuffer,field[posfield],fieldLength[posfield]);
        posBuffer[fieldLength[posfield]] = '\0';
        if (0 == sscanf(posBuffer,"%d",&oneBasedOffsetWithinContig)) {
            WriteErrorMessage("SAMReader: Unable to parse position when it was expected.\n");
            soft_exit(1);
        }
        if (0 == oneBasedOffsetWithinContig) {
            WriteErrorMessage("SAMReader: Position parsed as 0 when it was expected.\n");
            soft_exit(1);
        }
        return locationOfContig + oneBasedOffsetWithinContig - 1; // -1 is because our offset is 0 based, while SAM is 1 based.
    } else {
        return InvalidGenomeLocation;
    }
}
    
    void
SAMReader::init(
    const char *fileName,
    _int64 startingOffset,
    _int64 amountOfFileToProcess)
{
    if (! data->init(fileName)) {
        WriteErrorMessage( "Unable to read file %s\n", fileName);
        soft_exit(1);
    }

    if (0 == startingOffset) {
        readHeader(fileName);
    }

    headerSize = context.headerBytes;
    reinit(max(startingOffset, (_int64) context.headerBytes),
        amountOfFileToProcess == 0 || startingOffset >= (_int64) context.headerBytes ? amountOfFileToProcess
            : amountOfFileToProcess - (context.headerBytes - startingOffset));
}

    void
SAMReader::reinit(_int64 startingOffset, _int64 amountOfFileToProcess)
{
    _ASSERT(-1 != headerSize && startingOffset >= headerSize);  // Must call init() before reinit()
    //
    // There's no way to tell if we start at the very beginning of a read, we need to see the previous newline.
    // So, read one byte before our assigned read in case that was the terminating newline of the previous read.
    //
    if (startingOffset > headerSize) {
        startingOffset--;
        amountOfFileToProcess++;
    }
    data->reinit(startingOffset, amountOfFileToProcess);
    char* buffer;
    _int64 validBytes;
    if (!data->getData(&buffer, &validBytes)) {
        return;
    }
    if (startingOffset != headerSize) {
        char *firstNewline = strnchr(buffer,'\n',validBytes);
        if (NULL == firstNewline) {
            return;
        }

        data->advance((unsigned)(firstNewline - buffer + 1)); // +1 skips over the newline.
    }
}

    bool
SAMReader::getNextRead(
    Read *read,
    AlignmentResult *alignmentResult,
    GenomeLocation *genomeLocation,
    Direction *direction,
    unsigned *mapQ, 
    unsigned *flag,
    bool ignoreEndOfRange,
    const char **cigar)
{
    unsigned local_flag;
    if (NULL == flag) {
        flag = &local_flag;
    }
    do {
        char* buffer;
        _int64 bytes;
        if (! data->getData(&buffer, &bytes)) {
            data->nextBatch();
            if (! data->getData(&buffer, &bytes)) {
                return false;
            }
        }
        char *newLine = strnchr(buffer, '\n', bytes);
        if (NULL == newLine) {
            //
            // There is no newline, so the line crosses the end of the buffer.
            // This should never happen since underlying reader manages overflow between chunks.
            //
            WriteErrorMessage("SAM file has too long a line, or doesn't end with a newline!  Failing.  fileOffset = %lld\n", data->getFileOffset());
            soft_exit(1);
        }

        size_t lineLength;
        read->setReadGroup(context.defaultReadGroup);
        getReadFromLine(context.genome, buffer,buffer + bytes, read, alignmentResult, genomeLocation, direction, mapQ, &lineLength, flag, cigar, clipping);
        read->setBatch(data->getBatch());
        data->advance((newLine + 1) - buffer);
    } while ((context.ignoreSecondaryAlignments && ((*flag) & SAM_SECONDARY)) ||
             (context.ignoreSupplementaryAlignments && ((*flag) & SAM_SUPPLEMENTARY)));

    return true;
}

    ReadSupplierGenerator *
SAMReader::createReadSupplierGenerator(
    const char *fileName,
    int numThreads,
    const ReaderContext& context)
{
    //
    // single-ended SAM files always can be read with the range splitter, unless reading from stdin, which needs a queue
    //
    if (!strcmp(fileName, "-")) {
        //
        // Stdin must run from a queue, not range splitter.
        //
        ReadReader* reader;
        //
        // Because we can only have one stdin reader, we need to use a queue if we're reading from stdin
        //
        reader = SAMReader::create(DataSupplier::Stdio, "-", ReadSupplierQueue::BufferCount(numThreads), context, 0, 0);
   
        if (reader == NULL) {
            return NULL;
        }
        ReadSupplierQueue *queue = new ReadSupplierQueue(reader);
        queue->startReaders();
        return queue;
    } else {
        RangeSplitter *splitter = new RangeSplitter(QueryFileSize(fileName), numThreads, 100);
        return new RangeSplittingReadSupplierGenerator(fileName, true, numThreads, context);
    }
}
    
    PairedReadReader*
SAMReader::createPairedReader(
    const DataSupplier* supplier,
    const char *fileName,
    int bufferCount,
    _int64 startingOffset,
    _int64 amountOfFileToProcess, 
    bool quicklyDropUnpairedReads,
    const ReaderContext& context)
{
    DataSupplier *data;
    if (!strcmp("-", fileName)) {
        data = DataSupplier::Stdio;
    } else {
        data = DataSupplier::Default;
    }

    SAMReader* reader = SAMReader::create(data, fileName, bufferCount + PairedReadReader::MatchBuffers, context, 0, 0);
    if (reader == NULL) {
        return NULL;
    }
    return PairedReadReader::PairMatcher(reader, quicklyDropUnpairedReads);
}


    PairedReadSupplierGenerator *
SAMReader::createPairedReadSupplierGenerator(
    const char *fileName,
    int numThreads,
    bool quicklyDropUnpairedReads, 
    const ReaderContext& context)
{
    //
    // need to use a queue so that pairs can be matched
    //

    PairedReadReader* paired = SAMReader::createPairedReader(DataSupplier::Default, fileName,
        ReadSupplierQueue::BufferCount(numThreads), 0, 0, quicklyDropUnpairedReads, context);
    if (paired == NULL) {
        WriteErrorMessage( "Cannot create reader on %s\n", fileName);
        soft_exit(1);
    }
    ReadSupplierQueue* queue = new ReadSupplierQueue(paired);
    queue->startReaders();
    return queue;
}


const FileFormat* FileFormat::SAM[] = { new SAMFormat(false), new SAMFormat(true) };

    void
SAMFormat::getSortInfo(
    const Genome* genome,
    char* buffer,
    _int64 bytes,
	GenomeLocation* o_location,
	GenomeDistance* o_readBytes,
	int* o_refID,
	int* o_pos) const
{
    char* fields[SAMReader::nSAMFields];
    size_t lengths[SAMReader::nSAMFields];
    size_t lineLength;
    SAMReader::parseLine(buffer, buffer + bytes, fields, &lineLength, lengths);
    _ASSERT(lineLength < UINT32_MAX);
	if (o_readBytes != NULL) {
		*o_readBytes = (unsigned) lineLength;
	}
    if (lengths[SAMReader::POS] == 0 || fields[SAMReader::POS][0] == '*') {
		if (lengths[SAMReader::PNEXT] == 0 || fields[SAMReader::PNEXT][0] == '*') {
			if (o_location != NULL) {
				*o_location = UINT32_MAX;
			}
			if (o_refID != NULL) {
				*o_refID = -1;
			}
			if (o_pos != NULL) {
				*o_pos = 0;
			}
		} else {
			const size_t contigNameBufferSize = 512;
			char contigName[contigNameBufferSize];
			GenomeLocation locationOfContig;
			SAMReader::parseContigName(genome, contigName, contigNameBufferSize, &locationOfContig, o_refID, fields, lengths, SAMReader::RNEXT);
			if (o_location != NULL) {
				*o_location = SAMReader::parseLocation(locationOfContig, fields, lengths, SAMReader::RNEXT, SAMReader::PNEXT);
			}
		}
    } else {
        const size_t contigNameBufferSize = 512;
        char contigName[contigNameBufferSize];
        GenomeLocation locationOfContig;
        SAMReader::parseContigName(genome, contigName, contigNameBufferSize, &locationOfContig, o_refID, fields, lengths);
		if (o_location != NULL) {
	        *o_location = SAMReader::parseLocation(locationOfContig, fields, lengths);
		}
    }
}

// which @RG line fields to put in aux data of every read
const char* FileFormat::RGLineToAux = "IDLBPLPUSM";

    void
FileFormat::setupReaderContext(
    AlignerOptions* options,
    ReaderContext* readerContext,
    bool bam)
{
    if (options->rgLineContents == NULL || *options->rgLineContents == '\0') {
        readerContext->defaultReadGroupAux = "";
        readerContext->defaultReadGroupAuxLen = 0;
        return;
    }
    char* buffer = new char[strlen(options->rgLineContents) * 3]; // can't expend > 2x
    const char* from = options->rgLineContents;
    char* to = buffer;
    // skip @RG
    _ASSERT(strncmp(from, "@RG", 3) == 0);
    while (*from && *from != '\t') {
        from++;
    }
    while (*from) {
        if (!(from[0] == '\t' && from[1] && from[1] != '\t' && from[2] && from[2] != '\t' && from[3] == ':')) {
            WriteErrorMessage("Invalid @RG line: %s\n", options->rgLineContents);
            soft_exit(1);
        }
        bool keep = false;
        bool isID = false;
        for (const char* a = RGLineToAux; *a; a += 2) {
            if (from[1] == a[0] && from[2] == a[1]) {
                keep = true;
                isID = from[1] == 'I' && from[2] == 'D';
                break;
            }
        }
        if (keep) {
            if (bam) {
                BAMAlignAux* aux = (BAMAlignAux*)to;
                aux->tag[0] = isID ? 'R' : from[1];
                aux->tag[1] = isID ? 'G' : from[2];
                aux->val_type = 'Z';
                from += 4; // skip \tXX:
                to = (char*)aux->value();
                while (*from && *from != '\t') {
                    *to++ = *from++;
                }
                *to++ = 0;
            } else {
                // turn \tXX: into \tXX:Z:, change ID to RG
                *to++ = *from++;
                if (isID) {
                    *to++ = 'R';
                    *to++ = 'G';
                    from += 2;
                } else {
                    *to++ = *from++;
                    *to++ = *from++;
                }
                *to++ = *from++;
                *to++ = 'Z';
                *to++ = ':';
                // copy string attribute
                while (*from && *from != '\t') {
                    *to++ = *from++;
                }
            }
        } else {
            from += 4;
            while (*from && *from != '\t') {
                from++;
            }
        }
    }
    readerContext->defaultReadGroupAux = buffer;
    readerContext->defaultReadGroupAuxLen = (int) (to - buffer);
}

    ReadWriterSupplier*
SAMFormat::getWriterSupplier(
    AlignerOptions* options,
    const Genome* genome,
    const Genome* transcriptome,
    const GTFReader* gtf) const
{
    DataWriterSupplier* dataSupplier;
    if (options->sortOutput) {
        size_t len = strlen(options->outputFile.fileName);
        // todo: this is going to leak, but there's no easy way to free it, and it's small...
        char* tempFileName = (char*) malloc(5 + len);
        strcpy(tempFileName, options->outputFile.fileName);
        strcpy(tempFileName + len, ".tmp");
        dataSupplier = DataWriterSupplier::sorted(this, genome, tempFileName, options->sortMemory * (1ULL << 30),
            options->numThreads, options->outputFile.fileName, NULL);
    } else {
        dataSupplier = DataWriterSupplier::create(options->outputFile.fileName);
    }
    return ReadWriterSupplier::create(this, dataSupplier, genome, transcriptome, gtf);
}

    bool
SAMFormat::writeHeader(
    const ReaderContext& context,
    char *header,
    size_t headerBufferSize,
    size_t *headerActualSize,
    bool sorted,
    int argc,
    const char **argv,
    const char *version,
    const char *rgLine,
	bool omitSQLines)	// Hacky option for Charles
    const
{
    char *commandLine;
	size_t commandLineSize = 0;
	for (int i = 0; i < argc; i++) {
		commandLineSize += strlen(argv[i]) + 1;	// +1 is either a space or the terminating null
	}
	commandLine = new char[commandLineSize];
	commandLine[0] = '\0';
	for (int i = 0; i < argc; i++) {
		strcat(commandLine,argv[i]);
		if (i != argc-1) {
			strcat(commandLine," ");
		}
	}

    size_t bytesConsumed = snprintf(header, headerBufferSize, "@HD\tVN:1.4\tSO:%s\n%s%s@PG\tID:SNAP\tPN:SNAP\tCL:%s\tVN:%s\n", 
		sorted ? "coordinate" : "unsorted",
        context.header == NULL ? (rgLine == NULL ? "@RG\tID:FASTQ\tSM:sample" : rgLine) : "",
        context.header == NULL ? "\n" : "",
        commandLine,version);

	delete [] commandLine;
	commandLine = NULL;
    if (bytesConsumed >= headerBufferSize) {
        //WriteErrorMessage("SAMWriter: header buffer too small\n");
        return false;
    }

    if (context.header != NULL) {
		bool hasRG = false;
        for (const char* p = context.header; p < context.header + context.headerLength; ) {
            const char* newline = strnchr(p, '\n', (context.header + context.headerLength) - p);
            if (newline == NULL) {
                newline = context.header + context.headerLength;
            }
            _ASSERT(newline - p >= 3);
            // skip @HD lines, and also @SQ lines if header does not match index
			hasRG |= strncmp(p, "@RG", 3) == 0;
            if (strncmp(p, "@HD", 3) != 0 &&
                    (context.headerMatchesIndex || strncmp(p, "@SQ", 3) != 0) &&
                    strncmp(p, "@PG\tID:SNAP\t", 12) != 0) {
                if (bytesConsumed + (newline - p) + 1 >= headerBufferSize) {
                    //WriteErrorMessage("SAMWriter: header buffer too small\n");
                    return false;
                }
                memcpy(header + bytesConsumed, p, (newline - p));
                * (header + bytesConsumed + (newline - p)) = '\n';
                bytesConsumed += (newline - p) + 1;
            }
            p = newline + 1;
        }
		if (! hasRG) {
			int n = snprintf(header + bytesConsumed, headerBufferSize - bytesConsumed, "%s\n",
				rgLine == NULL ? "@RG\tID:FASTQ\tSM:sample" : rgLine);
			if (n > headerBufferSize - bytesConsumed) {
				//WriteErrorMessage( "SAMWriter: header buffer too small\n");
                return false;
            }
			bytesConsumed += n;
		}
    }
#ifndef SKIP_SQ_LINES
    if ((context.header == NULL || ! context.headerMatchesIndex) && context.genome != NULL && !omitSQLines) {
        // Write an @SQ line for each chromosome / contig in the genome
        const Genome::Contig *contigs = context.genome->getContigs();
        int numContigs = context.genome->getNumContigs();
        GenomeDistance genomeLen = context.genome->getCountOfBases();
        size_t originalBytesConsumed = bytesConsumed;
        for (int i = 0; i < numContigs; i++) {
            GenomeLocation start = contigs[i].beginningLocation;
            GenomeLocation end = ((i + 1 < numContigs) ? contigs[i+1].beginningLocation : genomeLen) - context.genome->getChromosomePadding();
            bytesConsumed += snprintf(header + bytesConsumed, headerBufferSize - bytesConsumed, "@SQ\tSN:%s\tLN:%u\n", contigs[i].name, end - start);

            if (bytesConsumed >= headerBufferSize) {
                // todo: increase buffer size (or change to write in batch
                bytesConsumed = originalBytesConsumed;
                //WriteErrorMessage("SAMWriter: header buffer too small, skipping @SQ lines\n");
                return false;
            }
        }
    }
#endif // SKIP_SQ_LINES

    *headerActualSize = bytesConsumed;
    return true;
}
    
    bool
SAMFormat::createSAMLine(
    const Genome * genome,
    const Genome * transcriptome,
    const GTFReader * gtf,
    LandauVishkinWithCigar * lv,
    // output data
    char* data,
    char* quality,
    GenomeDistance dataSize,
    const char*& contigName,
    int& contigIndex,
    int& flags,
    GenomeDistance& positionInContig,
    int& mapQuality,
    const char*& matecontigName,
    int& mateContigIndex,
    GenomeDistance& matePositionInContig,
    _int64& templateLength,
    unsigned& fullLength,
    const char*& clippedData,
    unsigned& clippedLength,
    unsigned& basesClippedBefore,
    unsigned& basesClippedAfter,
    // input data
    size_t& qnameLen,
    Read * read,
    AlignmentResult result, 
    GenomeLocation genomeLocation,
    Direction direction,
    bool secondaryAlignment,
    bool isTranscriptome,
    bool useM,
    bool hasMate,
    bool firstInPair,
    Read * mate, 
    AlignmentResult mateResult,
    GenomeLocation mateLocation,
    Direction mateDirection,
<<<<<<< HEAD
    bool mateIsTranscriptome,
    unsigned *extraBasesClippedBefore,
    unsigned *extraBasesClippedAfter)
=======
    GenomeDistance *extraBasesClippedBefore,
    GenomeDistance *extraBasesClippedAfter)
>>>>>>> 055a9e58
{
    contigName = "*";
    positionInContig = 0;
    const char *cigar = "*";
    templateLength = 0;

    if (secondaryAlignment) {
        flags |= SAM_SECONDARY;
    }
    
    if (0 == qnameLen) {
         qnameLen = read->getIdLength();
    }

    //
    // If the aligner said it didn't find anything, treat it as such.  Sometimes it will emit the
    // best match that it found, even if it's not within the maximum edit distance limit (but will
    // then say NotFound).  Here, we force that to be SAM_UNMAPPED.
    //
    if (NotFound == result) {
        genomeLocation = InvalidGenomeLocation;
    }

    if (InvalidGenomeLocation == genomeLocation) {
        //
        // If it's unmapped, then always emit it in the forward direction.  This is necessary because we don't even include
        // the SAM_REVERSE_COMPLEMENT flag for unmapped reads, so there's no way to tell that we reversed it.
        //
        direction = FORWARD;
    }

    // Write the data and quality strings. If the read is reverse complemented, these need to
    // be backwards from the original read. Also, both need to be unclipped.
    clippedLength = read->getDataLength();
    fullLength = read->getUnclippedLength();
    if (fullLength > dataSize) {
        return false;
    }

    if (direction == RC) {
      for (unsigned i = 0; i < fullLength; i++) {
        data[fullLength - 1 - i] = COMPLEMENT[read->getUnclippedData()[i]];
        quality[fullLength - 1 - i] = read->getUnclippedQuality()[i];
      }
      clippedData = &data[fullLength - clippedLength - read->getFrontClippedLength()];
      basesClippedBefore = fullLength - clippedLength - read->getFrontClippedLength();
      basesClippedAfter = read->getFrontClippedLength();
    } else {
      memcpy(data, read->getUnclippedData(), read->getUnclippedLength());
      memcpy(quality, read->getUnclippedQuality(), read->getUnclippedLength());
      clippedData = read->getData();
      basesClippedBefore = read->getFrontClippedLength();
      basesClippedAfter = fullLength - clippedLength - basesClippedBefore;
    }

    int editDistance = -1;
    *extraBasesClippedAfter = 0;
    if (genomeLocation != InvalidGenomeLocation) {
        // This could be either a single hit read or a multiple hit read where we just
        // returned one location, but either way, let's print that location. We will then
        // set the quality to 60 if it was single or 0 if it was multiple. These are the
        // values the SAM FAQ suggests for aligners that don't compute confidence scores.
        if (direction == RC) {
            flags |= SAM_REVERSE_COMPLEMENT;
        }
        const Genome::Contig *contig = genome->getContigForRead(genomeLocation, read->getDataLength(), extraBasesClippedBefore);
        _ASSERT(NULL != contig && contig->length > genome->getChromosomePadding());
        if (genomeLocation + read->getDataLength() >= contig->beginningLocation + contig->length - genome->getChromosomePadding()) {
            //
            // The read hangs off the end of the contig.  Soft clip it at the end.
            //
            *extraBasesClippedAfter = (genomeLocation + read->getDataLength() + 1) - (contig->beginningLocation + contig->length - genome->getChromosomePadding());
        }
        genomeLocation += *extraBasesClippedBefore;

        contigName = contig->name;
        contigIndex = (int)(contig - genome->getContigs());
        positionInContig = genomeLocation - contig->beginningLocation + 1; // SAM is 1-based
        mapQuality = max(0, min(70, mapQuality));       // FIXME: manifest constant.
    } else {
        flags |= SAM_UNMAPPED;
        mapQuality = 0;
        *extraBasesClippedBefore = 0;
    }

    if (hasMate) {
        flags |= SAM_MULTI_SEGMENT;
        flags |= (firstInPair ? SAM_FIRST_SEGMENT : SAM_LAST_SEGMENT);
        if (mateLocation != InvalidGenomeLocation) {
            GenomeDistance mateExtraBasesClippedBefore;
            const Genome::Contig *mateContig = genome->getContigForRead(mateLocation, mate->getDataLength(), &mateExtraBasesClippedBefore);
            mateLocation += mateExtraBasesClippedBefore;
            matecontigName = mateContig->name;
            mateContigIndex = (int)(mateContig - genome->getContigs());
            matePositionInContig = mateLocation - mateContig->beginningLocation + 1;

            if (mateDirection == RC) {
                flags |= SAM_NEXT_REVERSED;
            }

            if (genomeLocation == InvalidGenomeLocation) {
                //
                // The SAM spec says that for paired reads where exactly one end is unmapped that the unmapped
                // half should just have RNAME and POS copied from the mate.
                //
                contigName = matecontigName;
                contigIndex = mateContigIndex;
                matecontigName = "=";
                positionInContig = matePositionInContig;
            }

        } else {
            flags |= SAM_NEXT_UNMAPPED;
            //
            // The mate's unmapped, so point it at us.
            //
            matecontigName = "=";
            mateContigIndex = contigIndex;
            matePositionInContig = positionInContig;
        }

        if (genomeLocation != InvalidGenomeLocation && mateLocation != InvalidGenomeLocation) {
            flags |= SAM_ALL_ALIGNED;
            // Also compute the length of the whole paired-end string whose ends we saw. This is slightly
            // tricky because (a) we may have clipped some bases before/after each end and (b) we need to
            // give a signed result based on whether our read is first or second in the pair.
            GenomeLocation myStart = genomeLocation - basesClippedBefore;
            GenomeLocation myEnd = genomeLocation + clippedLength + basesClippedAfter;
            _int64 mateBasesClippedBefore = mate->getFrontClippedLength();
            _int64 mateBasesClippedAfter = mate->getUnclippedLength() - mate->getDataLength() - mateBasesClippedBefore;
            GenomeLocation mateStart = mateLocation - (mateDirection == RC ? mateBasesClippedAfter : mateBasesClippedBefore);
            GenomeLocation mateEnd = mateLocation + mate->getDataLength() + (mateDirection == FORWARD ? mateBasesClippedAfter : mateBasesClippedBefore);
			if (contigName == matecontigName) { // pointer (not value) comparison, but that's OK.
				if (myStart < mateStart) {
					templateLength = mateEnd - myStart;
				} else {
					templateLength = -(myEnd - mateStart);
				}
 			} // otherwise leave TLEN as zero.
        }

        if (contigName == matecontigName) {
            matecontigName = "=";     // SAM Spec says to do this when they're equal (and not *, which won't happen because this is a pointer, not string, compare)
        }
    }
    return true;
}

    bool
SAMFormat::writeRead(
<<<<<<< HEAD
    const Genome * genome,
    const Genome * transcriptome,
    const GTFReader *gtf,
=======
    const ReaderContext& context,
>>>>>>> 055a9e58
    LandauVishkinWithCigar * lv,
    char * buffer,
    size_t bufferSpace, 
    size_t * spaceUsed,
    size_t qnameLen,
    Read * read,
    AlignmentResult result, 
    int mapQuality,
    GenomeLocation genomeLocation,
    Direction direction,
    bool secondaryAlignment,
<<<<<<< HEAD
    bool isTranscriptome,
    unsigned tlocation,
=======
    int * o_addFrontClipping,
>>>>>>> 055a9e58
    bool hasMate,
    bool firstInPair,
    Read * mate, 
    AlignmentResult mateResult,
<<<<<<< HEAD
    unsigned mateLocation,
    Direction mateDirection,
    bool mateIsTranscriptome,
    unsigned mateTlocation
=======
    GenomeLocation mateLocation,
    Direction mateDirection
>>>>>>> 055a9e58
    ) const
{
    const int MAX_READ = MAX_READ_LENGTH;
    const int cigarBufSize = MAX_READ * 2;
    char cigarBuf[cigarBufSize];

    const int cigarBufWithClippingSize = MAX_READ * 2 + 32;
    char cigarBufWithClipping[cigarBufWithClippingSize];

    int flags = 0;
    const char *contigName = "*";
    int contigIndex = -1;
    GenomeDistance positionInContig = 0;
    const char *cigar = "*";
    const char *matecontigName = "*";
    int mateContigIndex = -1;
    GenomeDistance matePositionInContig = 0;
    _int64 templateLength = 0;

    char data[MAX_READ];
    char quality[MAX_READ];

    const char* clippedData;
    unsigned fullLength;
    unsigned clippedLength;
    unsigned basesClippedBefore;
    GenomeDistance extraBasesClippedBefore;   // Clipping added if we align before the beginning of a chromosome
    unsigned basesClippedAfter;
    GenomeDistance extraBasesClippedAfter;    // Clipping added if we align off the end of a chromosome
    int editDistance = -1;

<<<<<<< HEAD
    if (! createSAMLine(genome, transcriptome, gtf, lv, data, quality, MAX_READ, contigName, contigIndex, 
=======
    *o_addFrontClipping = 0;

	if (!createSAMLine(context.genome, lv, data, quality, MAX_READ, contigName, contigIndex,
>>>>>>> 055a9e58
        flags, positionInContig, mapQuality, matecontigName, mateContigIndex, matePositionInContig, templateLength,
        fullLength, clippedData, clippedLength, basesClippedBefore, basesClippedAfter,
        qnameLen, read, result, genomeLocation, direction, secondaryAlignment, isTranscriptome, useM,
        hasMate, firstInPair, mate, mateResult, mateLocation, mateDirection, mateIsTranscriptome, 
        &extraBasesClippedBefore, &extraBasesClippedAfter))
    {
        return false;
    }
<<<<<<< HEAD
    if (genomeLocation != InvalidGenomeLocation) {
    
        std::vector<unsigned> tokens;
        if (!isTranscriptome) {
        
            cigar = computeCigarString(genome, lv, cigarBuf, cigarBufSize, cigarBufWithClipping, cigarBufWithClippingSize, 
                                       clippedData, clippedLength, basesClippedBefore, extraBasesClippedBefore, basesClippedAfter, extraBasesClippedAfter,
                                       read->getOriginalFrontHardClipping(), read->getOriginalBackHardClipping(), genomeLocation, direction, useM, &editDistance, tokens);
                                       
        } else {
        
            cigar = computeCigarString(transcriptome, lv, cigarBuf, cigarBufSize, cigarBufWithClipping, cigarBufWithClippingSize, 
                                       clippedData, clippedLength, basesClippedBefore, extraBasesClippedBefore, basesClippedAfter, extraBasesClippedAfter,
                                       read->getOriginalFrontHardClipping(), read->getOriginalBackHardClipping(), tlocation, direction, useM, &editDistance, tokens);        
        
            //We need the pieceName for conversion             
            const Genome::Contig *transcriptomePiece = transcriptome->getContigAtLocation(tlocation);
            const char* transcriptomePieceName = transcriptomePiece->name;
            unsigned transcriptomePositionInPiece = tlocation - transcriptomePiece->beginningOffset + 1; // SAM is 1-based
 
            //Insert splice junctions
            lv->insertSpliceJunctions(gtf, tokens, transcriptomePieceName, transcriptomePositionInPiece, (char*) cigarBuf, cigarBufSize);
            cigar = cigarBuf;  
        }
    }
=======

	if (genomeLocation != InvalidGenomeLocation) {
		cigar = computeCigarString(context.genome, lv, cigarBuf, cigarBufSize, cigarBufWithClipping, cigarBufWithClippingSize,
			clippedData, clippedLength, basesClippedBefore, extraBasesClippedBefore, basesClippedAfter, extraBasesClippedAfter,
			read->getOriginalFrontHardClipping(), read->getOriginalBackHardClipping(), genomeLocation, direction, useM,
			&editDistance, o_addFrontClipping);
		if (*o_addFrontClipping != 0) {
			return false;
		}
	}

>>>>>>> 055a9e58

    // Write the SAM entry, which requires the following fields:
    //
    // 1. QNAME: Query name of the read or the read pair
    // 2. FLAG: Bitwise flag (pairing, strand, mate strand, etc.)
    // 3. RNAME: Reference sequence name
    // 4. POS: 1-Based leftmost position of clipped alignment
    // 5. MAPQ: Mapping quality (Phred-scaled)
    // 6. CIGAR: Extended CIGAR string (operations: MIDNSHP)
    // 7. MRNM: Mate reference name (‘=’ if same as RNAME)
    // 8. MPOS: 1-based leftmost mate position
    // 9. ISIZE: Inferred insert size
    // 10. SEQQuery: Sequence on the same strand as the reference
    // 11. QUAL: Query quality (ASCII-33=Phred base quality)    

    //
    // Some FASTQ files have spaces in their ID strings, which is illegal in SAM.  Just truncate them at the space.
    //
    const char *firstSpace = strnchr(read->getId(),' ',qnameLen);
    if (NULL != firstSpace) {
        qnameLen = (unsigned)(firstSpace - read->getId());
    }

    const int nmStringSize = 30;// Big enough that it won't buffer overflow regardless of the value of editDistance
    char nmString[nmStringSize];  
    snprintf(nmString, nmStringSize, "\tNM:i:%d",editDistance);

    unsigned auxLen;
    bool auxSAM;
    char* aux = read->getAuxiliaryData(&auxLen, &auxSAM);
    static bool warningPrinted = false;
    const char* readGroupSeparator = "";
    const char* readGroupString = "";
    if (aux != NULL && (! auxSAM)) {
        if (! warningPrinted) {
            WriteErrorMessage( "warning: translating optional fields from BAM->SAM not yet implemented, optional fields will not be included in output\n");
            warningPrinted = true;
        }
        if (read->getReadGroup() == READ_GROUP_FROM_AUX) {
            for (BAMAlignAux* bamAux = (BAMAlignAux*) aux; (char*) bamAux < aux + auxLen; bamAux = bamAux->next()) {
                if (bamAux->tag[0] == 'R' && bamAux->tag[1] == 'G' && bamAux->val_type == 'Z') {
                    readGroupSeparator = "\tRG:Z:";
                    readGroupString = (char*) bamAux->value();
                    break;
                }
            }
        }
        aux = NULL;
        auxLen = 0;
    }
    const char* rglineAux = "";
    int rglineAuxLen = 0;
    if (read->getReadGroup() != NULL && read->getReadGroup() != READ_GROUP_FROM_AUX) {
        if (*readGroupString == 0 || strcmp(readGroupString, context.defaultReadGroup) == 0) {
            readGroupSeparator = "";
            readGroupString = "";
            rglineAux = context.defaultReadGroupAux;
            rglineAuxLen = context.defaultReadGroupAuxLen;
        } else {
            readGroupSeparator = "\tRG:Z:";
            readGroupString = read->getReadGroup();
        }
    }
    int charsInString = snprintf(buffer, bufferSpace, "%.*s\t%d\t%s\t%u\t%d\t%s\t%s\t%u\t%lld\t%.*s\t%.*s%s%.*s%s%s\tPG:Z:SNAP%s%.*s\n",
        qnameLen, read->getId(),
        flags,
        contigName,
        positionInContig,
        mapQuality,
        cigar,
        matecontigName,
        matePositionInContig,
        templateLength,
        fullLength, data,
        fullLength, quality,
        aux != NULL ? "\t" : "", auxLen, aux != NULL ? aux : "",
        readGroupSeparator, readGroupString,
        nmString, rglineAuxLen, rglineAux);

    if (charsInString > bufferSpace) {
        //
        // Out of buffer space.
        //
        return false;
    } else if (charsInString == bufferSpace) {
      buffer[bufferSpace-1] = '\n'; // overwrite trailing null with newline
    }


    if (NULL != spaceUsed) {
        *spaceUsed = charsInString;
    }
    return true;
}

// Compute the CIGAR edit sequence string for a read against a given genome location.
// Returns this string if possible or "*" if we fail to compute it (which would likely
// be a bug due to lack of buffer space). The pointer returned may be to cigarBuf so it
// will only be valid until computeCigarString is called again.
    const char *
SAMFormat::computeCigarString(
    const Genome *              genome,
    LandauVishkinWithCigar *    lv,
    char *                      cigarBuf,
    int                         cigarBufLen,
    char *                      cigarBufWithClipping,
    int                         cigarBufWithClippingLen,
    const char *                data,
    GenomeDistance              dataLength,
    unsigned                    basesClippedBefore,
    GenomeDistance              extraBasesClippedBefore,
    unsigned                    basesClippedAfter,
    GenomeDistance              extraBasesClippedAfter,
    unsigned                    frontHardClipping,
    unsigned                    backHardClipping,
    GenomeLocation              genomeLocation,
    Direction                   direction,
	bool						useM,
<<<<<<< HEAD
    int *                       editDistance,
    std::vector<unsigned>       &tokens
=======
    int *                       o_editDistance,
    int *                       o_addFrontClipping
>>>>>>> 055a9e58
)
{
    if (dataLength > INT32_MAX - MAX_K) {
        dataLength = INT32_MAX - MAX_K;
    }

    const char *reference = genome->getSubstring(genomeLocation, dataLength);
    int cigarBufUsed;
    if (NULL != reference) {
<<<<<<< HEAD
        *editDistance = lv->computeEditDistance(
=======
        *o_editDistance = lv->computeEditDistanceNormalized(
>>>>>>> 055a9e58
                            reference,
                            (int)(dataLength - extraBasesClippedAfter + MAX_K), // Add space incase of indels.  We know there's enough, because the reference is padded.
                            data,
                            (int)(dataLength - extraBasesClippedAfter),
                            MAX_K - 1,
                            cigarBuf,
                            cigarBufLen,
						    useM,
<<<<<<< HEAD
						    tokens);
=======
                            COMPACT_CIGAR_STRING,
                            &cigarBufUsed,
                            o_addFrontClipping);
        if (*o_addFrontClipping != 0) {
            return NULL;
        }
>>>>>>> 055a9e58
    } else {
        //
        // Fell off the end of the chromosome.
        //
        *o_editDistance = 0;
        *o_addFrontClipping = 0;
        return "*";
    }

    if (*o_editDistance == -2) {
        WriteErrorMessage( "WARNING: computeEditDistance returned -2; cigarBuf may be too small\n");
        return "*";
    } else if (*o_editDistance == -1) {
        static bool warningPrinted = false;
        if (!warningPrinted) {
            WriteErrorMessage( "WARNING: computeEditDistance returned -1; this shouldn't happen\n");
            warningPrinted = true;
        }
        return "*";
    } else {
        // Add some CIGAR instructions for soft-clipping if we've ignored some bases in the read.
        char clipBefore[16] = {'\0'};
        char clipAfter[16] = {'\0'};
        char hardClipBefore[16] = {'\0'};
        char hardClipAfter[16] = {'\0'};
        if (frontHardClipping > 0) {
            snprintf(hardClipBefore, sizeof(hardClipBefore), "%uH", frontHardClipping);
            tokens.insert(tokens.begin(), 'H');
            tokens.insert(tokens.begin(), frontHardClipping);
        }
        if (basesClippedBefore + extraBasesClippedBefore > 0) {
<<<<<<< HEAD
            snprintf(clipBefore, sizeof(clipBefore), "%uS", basesClippedBefore + extraBasesClippedBefore);
            tokens.insert(tokens.begin(), 'S');
            tokens.insert(tokens.begin(), basesClippedBefore + extraBasesClippedBefore);   
        }
        if (basesClippedAfter + extraBasesClippedAfter > 0) {
            snprintf(clipAfter, sizeof(clipAfter), "%uS", basesClippedAfter + extraBasesClippedAfter);
            tokens.push_back(basesClippedAfter + extraBasesClippedAfter);
            tokens.push_back('S');
=======
            snprintf(clipBefore, sizeof(clipBefore), "%lluS", basesClippedBefore + extraBasesClippedBefore);
        }
        if (basesClippedAfter + extraBasesClippedAfter > 0) {
            snprintf(clipAfter, sizeof(clipAfter), "%lluS", basesClippedAfter + extraBasesClippedAfter);
>>>>>>> 055a9e58
        }
        if (backHardClipping > 0) {
            snprintf(hardClipAfter, sizeof(hardClipAfter), "%uH", backHardClipping);
            tokens.push_back(backHardClipping);
            tokens.push_back('H');
        }
        snprintf(cigarBufWithClipping, cigarBufWithClippingLen, "%s%s%s%s%s", hardClipBefore, clipBefore, cigarBuf, clipAfter, hardClipAfter);

		validateCigarString(genome, cigarBufWithClipping, cigarBufWithClippingLen, 
			data - (basesClippedBefore + extraBasesClippedBefore), dataLength + (basesClippedBefore + extraBasesClippedBefore + basesClippedAfter), genomeLocation, direction, useM);

        return cigarBufWithClipping;
    }
}

#ifdef _DEBUG
	void 
SAMFormat::validateCigarString(
	const Genome *genome, const char * cigarBuf, int cigarBufLen, const char *data, GenomeDistance dataLength, GenomeLocation genomeLocation, Direction direction, bool useM)
{
	const char *nextChunkOfCigar = cigarBuf;
	GenomeDistance offsetInData = 0;
	const char *reference = genome->getSubstring(genomeLocation, dataLength);
	if (NULL == reference) {
		WriteErrorMessage("validateCigarString: couldn't look up genome data for location %lld\n", genomeLocation);
		soft_exit(1);
	}
	GenomeDistance offsetInReference = 0;
	bool sawNonH = false;	// This is to make sure that the clipping types (H & S) occur only at the beginning or end of the cigar string.
	bool sawTailS = false;	// Did we see a S
	bool sawLeadingS = false;	// Have we seen the soft clip at the front of the cigar string?
	bool sawTrailingH = false;
	char previousOp = '\0';	// Make sure that we don't have two consecutive ops of the same type that should be merged
	bool sawXorM = false;
	bool lastItemWasIndel = false;

	//
	// First check to see that it's null terminated
	//
	bool nullTerminated = false;
	for (size_t offset = 0; offset < cigarBufLen; offset++) {
		if ('\0' == cigarBuf[offset]) {
			nullTerminated = true;
			break;
		}
	}

	if (!nullTerminated) {
		WriteErrorMessage("validateCigarString: non-null-terminated or overflow cigar string: '%.*s'\n", cigarBufLen, cigarBuf);
		soft_exit(1);
	}

	const Genome::Contig *contig = genome->getContigAtLocation(genomeLocation);
	if (NULL == contig) {
		WriteErrorMessage("validateCigarString: read alignment location isn't in a chromosome, genomeLocation %lld\n", GenomeLocationAsInt64(genomeLocation));
		soft_exit(1);
	}

	if (genomeLocation >= contig->beginningLocation + contig->length - genome->getChromosomePadding()) {
		WriteErrorMessage("validateCigarString: alignment location is in genome padding: %lld, contig name %s, base %lld, len %lld, padding size %d\n",
			GenomeLocationAsInt64(genomeLocation), contig->name, GenomeLocationAsInt64(contig->beginningLocation), contig->length, genome->getChromosomePadding());
		soft_exit(1);
	}

	while ('\0' != *nextChunkOfCigar) {
		unsigned len;
		char op;
		int fieldsScanned = sscanf(nextChunkOfCigar, "%d%c", &len, &op);
		if (2 != fieldsScanned) {
			WriteErrorMessage("validateCigarString: didn't scan two fields here '%s' in overall cigar string '%s'\n", nextChunkOfCigar, cigarBuf);
			soft_exit(1);
		}

		if (0 == len) {
			WriteErrorMessage("validateCigarString: got zero length field here '%s' in overall cigar string '%s'\n", nextChunkOfCigar, cigarBuf);
			soft_exit(1);
		}

		if (op != 'H' && sawTailS) {
			WriteErrorMessage("validateCigarString: saw incorrect op type after what should have been the terminal soft or hard clipping here '%s', in overall cigar string '%s'\n",
				nextChunkOfCigar, cigarBuf);
			soft_exit(1);
		}

		if (sawTrailingH) {
			WriteErrorMessage("validateCigarString: saw op after what should have been the terminal hard clip here '%s' in overall cigar '%s'\n", nextChunkOfCigar, cigarBuf);
			soft_exit(1);
		}

		if (op == previousOp) {
			WriteErrorMessage("validateCigarString: saw consecutive ops of the same type '%c' here '%s' in overall cigar '%s'\n", op, nextChunkOfCigar, cigarBuf);
			soft_exit(1);
		}

		switch (op) {
			case 'M': 
			{
				if (!useM) {
					WriteErrorMessage("validateCigarString: generated an M when we were supposed to use X and = here '%s' in overall cigar string '%s'\n", nextChunkOfCigar, cigarBuf);
					soft_exit(1);
				}
				offsetInData += len;
				sawNonH = true;
				sawXorM = true;
				lastItemWasIndel = false;
				break;
			}

			case 'X': 
			case '=': 
			{
				if (useM) {
					WriteErrorMessage("validateCigarString: generated an %c when were supposed to use M here '%s' in overall cigar string '%s'\n", op, nextChunkOfCigar, cigarBuf);
					soft_exit(1);
				}

				if (len + offsetInData > dataLength) {
					WriteErrorMessage("validateCigarString: cigar string overflowed read length, here '%s', overall cigar '%s'\n", nextChunkOfCigar, cigarBuf);
					soft_exit(1);
				}

				for (unsigned offset = 0; offset < len; offset++) {
					if ((data[offset + offsetInData] == reference[offset + offsetInReference]) == ('X' == op)) {
						WriteErrorMessage("validateCigarString: saw a (non-)matching base in an %c range, offset %d, offsetInData %lld, offsetInReference %lld, data '%.*s', reference '%.*s', here '%s', overall cigar '%s'\n",
							op, offset, offsetInData, offsetInReference, dataLength, data, dataLength, reference, nextChunkOfCigar, cigarBuf);
						soft_exit(1);
					}
				}

				offsetInData += len;
				offsetInReference += len;
				sawNonH = true;
				sawXorM = true;
				lastItemWasIndel = false;
				break;
			}

			case 'I': 
			{
				//
				// Insertion uses up bases in the read but not in the reference.
				//
				if (len + offsetInData > dataLength) {
					WriteErrorMessage("validateCigarString: insertion pushes cigar string overlength, here '%s' in overall cigar '%s'\n", nextChunkOfCigar, cigarBuf);
					soft_exit(1);
				}

				if (!sawXorM) {
					WriteErrorMessage("validateCigarString: cigar string started with I (after clipping) here '%s' in overall cigar '%s'\n", nextChunkOfCigar, cigarBuf);
					soft_exit(1);
				}

				offsetInData += len;
				sawNonH = true;
				lastItemWasIndel = true;
				break;
			}

			case 'D':
			{
				if (!sawXorM) {
					WriteErrorMessage("validateCigarString: cigar string started with D (after clipping) here '%s' in overall cigar '%s'\n", nextChunkOfCigar, cigarBuf);
					soft_exit(1);
				}
						
				//
				// D uses up bases in the reference but not the read.
				//
				offsetInReference += len;
				sawNonH = true;
				lastItemWasIndel = true;
				break;
			}

			case 'N':
			case 'P':
			{
				WriteErrorMessage("validateCigarString: saw valid op type '%c' that SNAP shouldn't generate, here '%s' in overall cigar string '%s'\n", op, nextChunkOfCigar, cigarBuf);
				soft_exit(1);
			}

			case 'H':
			{
				//
				// Hard clip bases do not occur in the read string at all.  All we can validate is that this is the first or last thing in the cigar string.
				//
				if (nextChunkOfCigar == cigarBuf) {
					//
					// First thing, this is OK.
					//
					break;
				}
				sawTrailingH = true;
				break;
			}

			case 'S':
			{
				if (sawNonH) {
					sawTailS = true;
				}
				offsetInData += len;
//				offsetInReference += len;	// NB: This may be wrong, but corresponds to what SNAP's doing now.
				break;
			}


			default: {
				WriteErrorMessage("validateCigarString: got unrecognized cigar op '%c', here '%s' in overall string '%s'\n", op, nextChunkOfCigar, cigarBuf);
				soft_exit(1);
			}
		}

		previousOp = op;
		//
		// Now scan over the current op.
		//
		while ('0' <= *nextChunkOfCigar && '9' >= *nextChunkOfCigar) {
			nextChunkOfCigar++;
		}
		if (*nextChunkOfCigar != op) {
			WriteErrorMessage("validateCigarString: bug in validation code; expected op '%c', got '%c' at '%s' in '%s'\n", op, *nextChunkOfCigar, nextChunkOfCigar, cigarBuf);
			soft_exit(1);
		}
		nextChunkOfCigar++;
	}

	if (offsetInData != dataLength) {
		WriteErrorMessage("validateCigarString: Didn't consume entire read data, got %lld of %lld, cigar '%s'\n", offsetInData, dataLength, cigarBuf);
		soft_exit(1);
	}

	if (lastItemWasIndel) {
		WriteErrorMessage("validateCigarString: cigar string ended with indel '%s'\n", cigarBuf);
		soft_exit(1);
	}
}

#endif // _DEBUG


    <|MERGE_RESOLUTION|>--- conflicted
+++ resolved
@@ -977,14 +977,9 @@
     AlignmentResult mateResult,
     GenomeLocation mateLocation,
     Direction mateDirection,
-<<<<<<< HEAD
     bool mateIsTranscriptome,
-    unsigned *extraBasesClippedBefore,
-    unsigned *extraBasesClippedAfter)
-=======
     GenomeDistance *extraBasesClippedBefore,
     GenomeDistance *extraBasesClippedAfter)
->>>>>>> 055a9e58
 {
     contigName = "*";
     positionInContig = 0;
@@ -1135,13 +1130,7 @@
 
     bool
 SAMFormat::writeRead(
-<<<<<<< HEAD
-    const Genome * genome,
-    const Genome * transcriptome,
-    const GTFReader *gtf,
-=======
     const ReaderContext& context,
->>>>>>> 055a9e58
     LandauVishkinWithCigar * lv,
     char * buffer,
     size_t bufferSpace, 
@@ -1153,25 +1142,17 @@
     GenomeLocation genomeLocation,
     Direction direction,
     bool secondaryAlignment,
-<<<<<<< HEAD
     bool isTranscriptome,
     unsigned tlocation,
-=======
     int * o_addFrontClipping,
->>>>>>> 055a9e58
     bool hasMate,
     bool firstInPair,
     Read * mate, 
     AlignmentResult mateResult,
-<<<<<<< HEAD
-    unsigned mateLocation,
+    GenomeLocation mateLocation,
     Direction mateDirection,
     bool mateIsTranscriptome,
     unsigned mateTlocation
-=======
-    GenomeLocation mateLocation,
-    Direction mateDirection
->>>>>>> 055a9e58
     ) const
 {
     const int MAX_READ = MAX_READ_LENGTH;
@@ -1202,14 +1183,9 @@
     unsigned basesClippedAfter;
     GenomeDistance extraBasesClippedAfter;    // Clipping added if we align off the end of a chromosome
     int editDistance = -1;
-
-<<<<<<< HEAD
-    if (! createSAMLine(genome, transcriptome, gtf, lv, data, quality, MAX_READ, contigName, contigIndex, 
-=======
     *o_addFrontClipping = 0;
 
-	if (!createSAMLine(context.genome, lv, data, quality, MAX_READ, contigName, contigIndex,
->>>>>>> 055a9e58
+    if (! createSAMLine(context.genome, context.transcriptome, context.gtf, lv, data, quality, MAX_READ, contigName, contigIndex, 
         flags, positionInContig, mapQuality, matecontigName, mateContigIndex, matePositionInContig, templateLength,
         fullLength, clippedData, clippedLength, basesClippedBefore, basesClippedAfter,
         qnameLen, read, result, genomeLocation, direction, secondaryAlignment, isTranscriptome, useM,
@@ -1218,21 +1194,20 @@
     {
         return false;
     }
-<<<<<<< HEAD
     if (genomeLocation != InvalidGenomeLocation) {
     
         std::vector<unsigned> tokens;
         if (!isTranscriptome) {
         
-            cigar = computeCigarString(genome, lv, cigarBuf, cigarBufSize, cigarBufWithClipping, cigarBufWithClippingSize, 
-                                       clippedData, clippedLength, basesClippedBefore, extraBasesClippedBefore, basesClippedAfter, extraBasesClippedAfter,
-                                       read->getOriginalFrontHardClipping(), read->getOriginalBackHardClipping(), genomeLocation, direction, useM, &editDistance, tokens);
-                                       
+            cigar = computeCigarString(context.genome, lv, cigarBuf, cigarBufSize, cigarBufWithClipping, cigarBufWithClippingSize, 
+                                       clippedData, clippedLength, basesClippedBefore, (unsigned)extraBasesClippedBefore, basesClippedAfter, (unsigned)extraBasesClippedAfter,
+                                       read->getOriginalFrontHardClipping(), read->getOriginalBackHardClipping(), genomeLocation, direction, useM, &editDistance, o_addFrontClipping, tokens);
+
         } else {
         
-            cigar = computeCigarString(transcriptome, lv, cigarBuf, cigarBufSize, cigarBufWithClipping, cigarBufWithClippingSize, 
-                                       clippedData, clippedLength, basesClippedBefore, extraBasesClippedBefore, basesClippedAfter, extraBasesClippedAfter,
-                                       read->getOriginalFrontHardClipping(), read->getOriginalBackHardClipping(), tlocation, direction, useM, &editDistance, tokens);        
+            cigar = computeCigarString(context.transcriptome, lv, cigarBuf, cigarBufSize, cigarBufWithClipping, cigarBufWithClippingSize, 
+                                       clippedData, clippedLength, basesClippedBefore, (unsigned)extraBasesClippedBefore, basesClippedAfter, (unsigned)extraBasesClippedAfter,
+                                       read->getOriginalFrontHardClipping(), read->getOriginalBackHardClipping(), tlocation, direction, useM, &editDistance, o_addFrontClipping, tokens);        
         
             //We need the pieceName for conversion             
             const Genome::Contig *transcriptomePiece = transcriptome->getContigAtLocation(tlocation);
@@ -1241,22 +1216,14 @@
  
             //Insert splice junctions
             lv->insertSpliceJunctions(gtf, tokens, transcriptomePieceName, transcriptomePositionInPiece, (char*) cigarBuf, cigarBufSize);
-            cigar = cigarBuf;  
-        }
-    }
-=======
-
-	if (genomeLocation != InvalidGenomeLocation) {
-		cigar = computeCigarString(context.genome, lv, cigarBuf, cigarBufSize, cigarBufWithClipping, cigarBufWithClippingSize,
-			clippedData, clippedLength, basesClippedBefore, extraBasesClippedBefore, basesClippedAfter, extraBasesClippedAfter,
-			read->getOriginalFrontHardClipping(), read->getOriginalBackHardClipping(), genomeLocation, direction, useM,
-			&editDistance, o_addFrontClipping);
-		if (*o_addFrontClipping != 0) {
-			return false;
-		}
-	}
-
->>>>>>> 055a9e58
+            cigar = cigarBuf;
+        }
+
+      if (*o_addFrontClipping != 0) {
+        return false;
+      }
+
+    }
 
     // Write the SAM entry, which requires the following fields:
     //
@@ -1374,14 +1341,10 @@
     unsigned                    backHardClipping,
     GenomeLocation              genomeLocation,
     Direction                   direction,
-	bool						useM,
-<<<<<<< HEAD
-    int *                       editDistance,
+    bool			useM,
+    int *                       o_editDistance,
+    int *                       o_addFrontClipping,
     std::vector<unsigned>       &tokens
-=======
-    int *                       o_editDistance,
-    int *                       o_addFrontClipping
->>>>>>> 055a9e58
 )
 {
     if (dataLength > INT32_MAX - MAX_K) {
@@ -1391,11 +1354,7 @@
     const char *reference = genome->getSubstring(genomeLocation, dataLength);
     int cigarBufUsed;
     if (NULL != reference) {
-<<<<<<< HEAD
-        *editDistance = lv->computeEditDistance(
-=======
         *o_editDistance = lv->computeEditDistanceNormalized(
->>>>>>> 055a9e58
                             reference,
                             (int)(dataLength - extraBasesClippedAfter + MAX_K), // Add space incase of indels.  We know there's enough, because the reference is padded.
                             data,
@@ -1403,17 +1362,14 @@
                             MAX_K - 1,
                             cigarBuf,
                             cigarBufLen,
-						    useM,
-<<<<<<< HEAD
-						    tokens);
-=======
+			    useM,
                             COMPACT_CIGAR_STRING,
                             &cigarBufUsed,
-                            o_addFrontClipping);
+                            o_addFrontClipping,
+                            tokens);
         if (*o_addFrontClipping != 0) {
             return NULL;
         }
->>>>>>> 055a9e58
     } else {
         //
         // Fell off the end of the chromosome.
@@ -1445,21 +1401,14 @@
             tokens.insert(tokens.begin(), frontHardClipping);
         }
         if (basesClippedBefore + extraBasesClippedBefore > 0) {
-<<<<<<< HEAD
-            snprintf(clipBefore, sizeof(clipBefore), "%uS", basesClippedBefore + extraBasesClippedBefore);
+            snprintf(clipBefore, sizeof(clipBefore), "%lluS", basesClippedBefore + extraBasesClippedBefore);
             tokens.insert(tokens.begin(), 'S');
             tokens.insert(tokens.begin(), basesClippedBefore + extraBasesClippedBefore);   
         }
         if (basesClippedAfter + extraBasesClippedAfter > 0) {
-            snprintf(clipAfter, sizeof(clipAfter), "%uS", basesClippedAfter + extraBasesClippedAfter);
+            snprintf(clipAfter, sizeof(clipAfter), "%lluS", basesClippedAfter + extraBasesClippedAfter);
             tokens.push_back(basesClippedAfter + extraBasesClippedAfter);
             tokens.push_back('S');
-=======
-            snprintf(clipBefore, sizeof(clipBefore), "%lluS", basesClippedBefore + extraBasesClippedBefore);
-        }
-        if (basesClippedAfter + extraBasesClippedAfter > 0) {
-            snprintf(clipAfter, sizeof(clipAfter), "%lluS", basesClippedAfter + extraBasesClippedAfter);
->>>>>>> 055a9e58
         }
         if (backHardClipping > 0) {
             snprintf(hardClipAfter, sizeof(hardClipAfter), "%uH", backHardClipping);
