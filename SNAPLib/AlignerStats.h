/*++

Module Name:

    AlignerStats.h

Abstract:

    Common statistics for running single & paired alignment.

Authors:

    Ravi Pandya, May, 2012

Environment:
`
    User mode service.

Revision History:

    Integrated from SingleAligner.cpp & PairedAligner.cpp

--*/

#define     TIME_HISTOGRAM  0

#pragma once
#include "stdafx.h"
#include "Compat.h"

struct AbstractStats
{
    virtual ~AbstractStats();

    virtual void add(const AbstractStats* other) = 0;

    virtual void printHistograms(FILE* out) = 0;
};

//#define TIME_STRING_DISTANCE    1

struct AlignerStats : public AbstractStats
{
    AlignerStats(AbstractStats* i_extra = NULL);

    // TODO: This should also count both-aligned vs one-aligned etc.
    _int64 totalReads;
    _int64 uselessReads;    // Too short or too many Ns, so unalignable
    _int64 singleHits;
    _int64 multiHits;
    _int64 notFound;
    _int64 alignedAsPairs;
    _int64 lvCalls;
<<<<<<< HEAD
    _int64 millisReading;
    _int64 millisAligning;
    _int64 millisWriting;
=======
    _int64 filtered;
    _int64 extraAlignments;
>>>>>>> f11c1314
    static const unsigned maxMapq = 70;
    unsigned mapqHistogram[maxMapq+1];

#if TIME_HISTOGRAM
    //
    // Histogram of alignment times.  Time buckets are divided by powers-of-two nanoseconds, so time bucket 0 is 
    // <= 1 ns, time bucket 10 is <= 1.024 us, etc.  Time bucket 30 is > 1s.
    //
    _int64 countByTimeBucket[31];
    _int64 nanosByTimeBucket[31];
#endif // TIME_HISTOGRAM


    static const unsigned maxMaxHits = 50;
    unsigned countOfBestHitsByWeightDepth[maxMaxHits];
    unsigned countOfAllHitsByWeightDepth[maxMaxHits];
    double probabilityMassByWeightDepth[maxMaxHits];

    AbstractStats* extra;

    virtual ~AlignerStats();

    virtual void add(const AbstractStats* other);

    virtual void printHistograms(FILE* out);
};
<|MERGE_RESOLUTION|>--- conflicted
+++ resolved
@@ -51,14 +51,12 @@
     _int64 notFound;
     _int64 alignedAsPairs;
     _int64 lvCalls;
-<<<<<<< HEAD
     _int64 millisReading;
     _int64 millisAligning;
     _int64 millisWriting;
-=======
     _int64 filtered;
     _int64 extraAlignments;
->>>>>>> f11c1314
+
     static const unsigned maxMapq = 70;
     unsigned mapqHistogram[maxMapq+1];
 
