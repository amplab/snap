--- conflicted
+++ resolved
@@ -99,7 +99,6 @@
     void
 AlignerOptions::usageMessage()
 {
-<<<<<<< HEAD
 	WriteErrorMessage(
 		"Usage: \n%s\n"
 		"Options:\n"
@@ -109,6 +108,7 @@
 		"  -n   number of seeds to use per read\n"
 		"  -sc  Seed coverage (i.e., readSize/seedSize).  Floating point.  Exclusive with -n.  (default: %lf)\n"
 		"  -h   maximum hits to consider per seed (default: %d)\n"
+		"  -ms  minimum seed matches per location (default: %d)\n"
 		"  -c   Deprecated parameter; this is ignored.  Consumes one extra arg.\n"
 		"  -a   Deprecated parameter; this is ignored.  Consumes one extra arg.\n"
 		"  -t   number of threads (default is one per core)\n"
@@ -123,31 +123,6 @@
 		"  -F   filter output (a=aligned only, s=single hit only, u=unaligned only)\n"
 		"  -S   suppress additional processing (sorted BAM output only)\n"
 		"       i=index, d=duplicate marking\n"
-=======
-    fprintf(stderr,
-        "Usage: \n%s\n"
-        "Options:\n"
-        "  -o   filename  output alignments to filename in SAM or BAM format, depending on the file extension\n"
-        "  -d   maximum edit distance allowed per read or pair (default: %d)\n"
-        "  -n   number of seeds to use per read\n"
-        "  -sc  Seed coverage (i.e., readSize/seedSize).  Floating point.  Exclusive with -n.  (default: %lf)\n"
-        "  -h   maximum hits to consider per seed (default: %d)\n"
-	"  -ms  minimum seed matches per location (default: %d)\n"
-        "  -c   Deprecated parameter; this is ignored.  Consumes one extra arg.\n"
-        "  -a   Deprecated parameter; this is ignored.  Consumes one extra arg.\n"
-        "  -t   number of threads (default is one per core)\n"
-        "  -b   bind each thread to its processor (off by default)\n"
-        "  -e   compute error rate assuming wgsim-generated reads\n"
-        "  -P   disables cache prefetching in the genome; may be helpful for machines\n"
-        "       with small caches or lots of cores/cache\n"
-        "  -so  sort output file by alignment location\n"
-        "  -sm  memory to use for sorting in Gb\n"
-        "  -x   explore some hits of overly popular seeds (useful for filtering)\n"
-        "  -f   stop on first match within edit distance limit (filtering mode)\n"
-        "  -F   filter output (a=aligned only, s=single hit only, u=unaligned only)\n"
-        "  -S   suppress additional processing (sorted BAM output only)\n"
-        "       i=index, d=duplicate marking\n"
->>>>>>> 4649f94b
 #if     USE_DEVTEAM_OPTIONS
 		"  -I   ignore IDs that don't match in the paired-end aligner\n"
 #ifdef  _MSC_VER    // Only need this on Windows, since memory allocation is fast on Linux
@@ -202,6 +177,7 @@
             maxDist,
             seedCoverage,
             maxHits,
+			minWeightToCheck,
             expansionFactor,
 			DEFAULT_MIN_READ_LENGTH);
 
