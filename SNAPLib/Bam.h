--- conflicted
+++ resolved
@@ -178,19 +178,11 @@
     GenomeLocation getLocation(const Genome* genome) const
     {
         return genome == NULL || pos < 0 || refID < 0 || refID >= genome->getNumContigs() || (FLAG & SAM_UNMAPPED)
-<<<<<<< HEAD
-            ? UINT32_MAX : (genome->getContigs()[refID].beginningLocation + pos);   // XXX UINT32_MAX
-    }
-
-    GenomeLocation getNextLocation(const Genome* genome) const
-    { return next_pos < 0 || next_refID < 0 || (FLAG & SAM_NEXT_UNMAPPED) ? UINT32_MAX : (genome->getContigs()[next_refID].beginningLocation + next_pos); }// XXX UINT32_MAX
-=======
             ? InvalidGenomeLocation : (genome->getContigs()[refID].beginningLocation + pos);
     }
 
     GenomeLocation getNextLocation(const Genome* genome) const
     { return next_pos < 0 || next_refID < 0 || (FLAG & SAM_NEXT_UNMAPPED) ? InvalidGenomeLocation : (genome->getContigs()[next_refID].beginningLocation + next_pos); }
->>>>>>> 33d300f1
 
     GenomeLocation getLocation(const BAMReader * bamReader) const;  // Use this version for input reads rather than for SNAP-aligned ones
 
