/*++

Module Name:

    GenomeIndex.cpp

Abstract:

    Index (hash table) builder for the SNAP sequencer

Authors:

    Bill Bolosky, August, 2011

Environment:

    User mode service.

Revision History:

    Adapted from Matei Zaharia's Scala implementation.

--*/

#include "stdafx.h"
#include "ApproximateCounter.h"
#include "BigAlloc.h"
#include "Compat.h"
#include "FASTA.h"
#include "FixedSizeSet.h"
#include "FixedSizeVector.h"
#include "Genome.h"
#include "GenomeIndex.h"
#include "HashTable.h"
#include "Seed.h"
#include "exit.h"

using namespace std;

static const int DEFAULT_SEED_SIZE = 20;
static const double DEFAULT_SLACK = 0.3;
static const unsigned DEFAULT_PADDING = 500;
static const unsigned DEFAULT_KEY_BYTES = 4;


static void usage()
{
    fprintf(stderr,
            "Usage: snap index <input.fa> <output-dir> [<options>]\n"
            "Options:\n"
<<<<<<< HEAD
            "  -s           Seed size (default: %d)\n"
            "  -h           Hash table slack (default: %.1f)\n"
            "  -hg19        Use pre-computed table bias for hg19, which results in better speed, balance, and memory footprint but may not work for other references.\n"
            "  -Ofactor     Specify the size of the overflow space.  This will change the memory footprint, but may be needed for some genomes.\n"
            "               Larger numbers use more memory but work better with more repetitive genomes.  Smaller numbers reduce the memory\n"
            "               footprint, but may cause the index build to fail.  Making -O larger than necessary will not affect the resuting\n"
            "               index.  Factor must be between 1 and 1000, and the default is 40.\n"
            " -tMaxThreads  Specify the maximum number of threads to use. Default is the number of cores\n"
            " -B<chars>     Specify characters to use as chromosome name terminators in the FASTA header line; these characters and anything after are\n"
            "               not part of the chromosome name.  You must specify all characters on a single -B switch.  So, for example, with -B_|,\n"
            "               the FASTA header line '>chr1|Chromosome 1' would generate a chromosome named 'chr1'.  There's a separate flag for\n"
            "               indicating that a space is a terminator.\n"
            " -bSpace       Indicates that the space character is a terminator for chromosome names (see -B above).  This may be used in addition\n"
            "               to other terminators specified by -B.  -B and -bSpace are case sensitive.\n",
=======
            "  -s               Seed size (default: %d)\n"
            "  -h               Hash table slack (default: %.1f)\n"
            "  -hg19            Use pre-computed table bias for hg19, which results in better speed, balance, and memory footprint but may not work for other references.\n"
            "  -Ofactor         Specify the size of the overflow space.  This will change the memory footprint, but may be needed for some genomes.\n"
            "                   Larger numbers use more memory but work better with more repetitive genomes.  Smaller numbers reduce the memory\n"
            "                   footprint, but may cause the index build to fail.  Making -O larger than necessary will not affect the resuting\n"
            "                   index.  Factor must be between 1 and 1000, and the default is 50.\n"
            " -tMaxThreads      Specify the maximum number of threads to use. Default is the number of cores.\n"
            " -pPadding         Specify the number of Ns to put as padding between chromosomes.  This must be as large as the largest\n"
            "                   edit distance you'll ever use, and there's a performance advantage to have it be bigger than any\n"
            "                   read you'll process.  Default is %d\n"
            " -HHistogramFile   Build a histogram of seed popularity.  This is just for information, it's not used by SNAP.\n"
            " -exact            Compute hash table sizes exactly.  This will slow down index build, but may be necessary in some cases\n"
            " -keysize          The number of bytes to use for the hash table key.  Larger values increase SNAP's memory footprint, but allow larger seeds.  Default: %d\n",
>>>>>>> 3e839575
            DEFAULT_SEED_SIZE,
            DEFAULT_SLACK,
            DEFAULT_PADDING,
            DEFAULT_KEY_BYTES);
    soft_exit(1);
}


    void
GenomeIndex::runIndexer(
    int argc,
    const char **argv)
{
    if (argc < 2) {
        usage();
    }

    const char *fastaFile = argv[0];
    const char *outputDir = argv[1];

    unsigned maxThreads = GetNumberOfProcessors();

    int seedLen = DEFAULT_SEED_SIZE;
    double slack = DEFAULT_SLACK;
    bool computeBias = true;
<<<<<<< HEAD
    _uint64 overflowTableFactor = 40;
    const char *pieceNameTerminatorCharacters = NULL;
    bool spaceIsAPieceNameTerminator = false;
=======
    _uint64 overflowTableFactor = 50;
    const char *histogramFileName = NULL;
    unsigned chromosomePadding = DEFAULT_PADDING;
    bool forceExact = false;
    unsigned keySizeInBytes = DEFAULT_KEY_BYTES;
>>>>>>> 3e839575

    for (int n = 2; n < argc; n++) {
        if (strcmp(argv[n], "-s") == 0) {
            if (n + 1 < argc) {
                seedLen = atoi(argv[n+1]);
                n++;
            } else {
                usage();
            }
        } else if (strcmp(argv[n], "-h") == 0) {
            if (n + 1 < argc) {
                slack = atof(argv[n+1]);
                n++;
            } else {
                usage();
            }
        } else if (strcmp(argv[n], "-exact") == 0) {
            forceExact = true;
        } else if (strcmp(argv[n], "-hg19") == 0) {
            computeBias = false;
        } else if (argv[n][0] == '-' && argv[n][1] == 'H') {
            histogramFileName = argv[n] + 2;
        } else if (argv[n][0] == '-' && argv[n][1] == 'O') {
            overflowTableFactor = atoi(argv[n]+2);
            if (overflowTableFactor < 1 || overflowTableFactor > 1000) {
                fprintf(stderr,"Overflow table factor must be between 1 and 1000 inclusive (and you need to not leave a space after '-O')\n");
                soft_exit(1);
            }
        } else if (argv[n][0] == '-' && argv[n][1] == 't') {
            maxThreads = atoi(argv[n]+2);
            if (maxThreads < 1 || maxThreads > 100) {
                fprintf(stderr,"maxThreads must be between 1 and 100 inclusive (and you need to not leave a space after '-t')\n");
                soft_exit(1);
            }
        } else if (argv[n][0] == '-' && argv[n][1] == 'p') {
            chromosomePadding = atoi(argv[n]+2);
            if (0 == chromosomePadding) {
                fprintf(stderr,"Invalid chromosome padding specified, must be at least one (and in practice as large as any max edit distance you might use).\n");
                soft_exit(1);
            }
        } else if (strcmp(argv[n], "-keysize") == 0) {
            if (n + 1 < argc) {
                keySizeInBytes = atoi(argv[n+1]);
                if (keySizeInBytes < 4 || keySizeInBytes > 8) {
                    fprintf(stderr, "Key size must be between 4 and 8 inclusive\n");
                    soft_exit(1);
                }
                n++;
            } else {
                usage();
            }
        } else if (argv[n][0] == '-' && argv[n][1] == 'B') {
            pieceNameTerminatorCharacters = argv[n] + 2;
        } else if (!strcmp(argv[n], "-bSpace")) {
            spaceIsAPieceNameTerminator = true;
        } else {
            fprintf(stderr, "Invalid argument: %s\n\n", argv[n]);
            usage();
        }
    }

    if (seedLen < 16 || seedLen > 32) {
        // Seeds are stored in 64 bits, so they can't be larger than 32 bases for now.
        fprintf(stderr, "Seed length must be between 16 and 32, inclusive\n");
        soft_exit(1);
    }

    if (seedLen < 19 && !computeBias) {
        fprintf(stderr,"For hg19, you must use seed sizes between 19 and 25 (and not specifying -hg19 won't help, it'll just take longer to fail).\n");
        soft_exit(1);
    }

    printf("Hash table slack %lf\nLoading FASTA file '%s' into memory...", slack, fastaFile);
    _int64 start = timeInMillis();
<<<<<<< HEAD
    const Genome *genome = ReadFASTAGenome(fastaFile, pieceNameTerminatorCharacters, spaceIsAPieceNameTerminator);
=======
    const Genome *genome = ReadFASTAGenome(fastaFile, chromosomePadding);
>>>>>>> 3e839575
    if (NULL == genome) {
        fprintf(stderr, "Unable to read FASTA file\n");
        soft_exit(1);
    }
    printf("%llds\n", (timeInMillis() + 500 - start) / 1000);
    unsigned nBases = genome->getCountOfBases();
    if (!GenomeIndex::BuildIndexToDirectory(genome, seedLen, slack, computeBias, outputDir, overflowTableFactor, maxThreads, chromosomePadding, forceExact, keySizeInBytes, histogramFileName)) {
        fprintf(stderr, "Genome index build failed\n");
        soft_exit(1);
    }
    _int64 end = timeInMillis();
    printf("Index build and save took %llds (%lld bases/s)\n",
           (end - start) / 1000, (_int64) nBases / max((end - start) / 1000, (_int64) 1)); 
}

SNAPHashTable** GenomeIndex::allocateHashTables(
    unsigned*       o_nTables,
    size_t          capacity,
    double          slack,
    int             seedLen,
    unsigned        hashTableKeySize,
    double*         biasTable)
{
    _ASSERT(NULL != biasTable);

    BigAllocUseHugePages = false;   // Huge pages just slow down allocation and don't help much for hash table build, so don't use them.

    if (slack <= 0) {
        fprintf(stderr, "allocateHashTables: must have positive slack for the hash table to work.  0.3 is probably OK, 0.1 is minimal, less will wreak havoc with perf.\n");
        soft_exit(1);
    }

    if (seedLen <= 0) {
        fprintf(stderr, "allocateHashTables: seedLen is too small (must be > 0, and practically should be >= 15 or so.\n");
        soft_exit(1);
    }

    if (hashTableKeySize < 4 || hashTableKeySize > 8) {
        fprintf(stderr, "allocateHashTables: key size must be 4-8 inclusive\n");
        soft_exit(1);
    }

    if ((unsigned)seedLen < hashTableKeySize * 4) {
        fprintf(stderr, "allocateHashTables: key size too large for seedLen.\n");
        soft_exit(1);
    }

    if ((unsigned)seedLen > hashTableKeySize * 4 + 9) {
        fprintf(stderr, "allocateHashTables: key size too small for seeLen.\n");
        soft_exit(1);
    }
    
    //
    // Make an array of HashTables, size depending on the seed size.  The way the index works is that we use
    // the low bits of the seed as a hash key.  Any remaining bases are used as an index into the
    // particular hash table in question.  The division between "low" and "high" depends on the hash table key size.
    //
    unsigned nHashTablesToBuild = 1 << ((seedLen - hashTableKeySize * 4) * 2);

    if (nHashTablesToBuild > 256 * 1024) {
        fprintf(stderr, "allocateHashTables: key size too small for seedLen.  Try specifying -keySize and giving it a larger value.\n");
        soft_exit(1);
    }
    //
    // Average size of the hash table.  We bias this later based on the actual content of the genome.
    //
    size_t hashTableSize = (size_t) ((double)capacity * (slack + 1.0) / nHashTablesToBuild);
    
    SNAPHashTable **hashTables = new SNAPHashTable*[nHashTablesToBuild];
    
    for (unsigned i = 0; i < nHashTablesToBuild; i++) {
        //
        // Create the actual hash tables.  It turns out that the human genome is highly non-uniform in its
        // sequences of bases, so we bias the hash table sizes based on their popularity (which is emperically
        // measured), or use the estimates that we generated and passed in as "biasTable."
        //
        double bias = biasTable[i];
        unsigned biasedSize = (unsigned) (hashTableSize * bias);
        if (biasedSize < 100) {
            biasedSize = 100;
        }
        hashTables[i] = new SNAPHashTable(biasedSize, hashTableKeySize);

        if (NULL == hashTables[i]) {
            fprintf(stderr, "IndexBuilder: unable to allocate HashTable %d of %d\n", i+1, nHashTablesToBuild);
            soft_exit(1);
        }
    }

    *o_nTables = nHashTablesToBuild;
    return hashTables;
}

    bool
GenomeIndex::BuildIndexToDirectory(const Genome *genome, int seedLen, double slack, bool computeBias, const char *directoryName, _uint64 overflowTableFactor,
                                    unsigned maxThreads, unsigned chromosomePaddingSize, bool forceExact, unsigned hashTableKeySize, const char *histogramFileName)
{
    bool buildHistogram = (histogramFileName != NULL);
    FILE *histogramFile;
    if (buildHistogram) {
        histogramFile = fopen(histogramFileName, "w");
        if (NULL == histogramFile) {
            fprintf(stderr,"Unable to open histogram file '%s', skipping it.\n", histogramFileName);
            buildHistogram = false;
        }
    }


    if (mkdir(directoryName, 0777) != 0 && errno != EEXIST) {
        fprintf(stderr,"BuildIndex: failed to create directory %s\n",directoryName);
        return false;
    }

    GenomeIndex *index = new GenomeIndex();
    index->genome = NULL;   // We always delete the index when we're done, but we delete the genome first to save space during the overflow table build.

    unsigned countOfBases = genome->getCountOfBases();
    if (countOfBases > 0xfffffff0) {
        fprintf(stderr, "Genome is too big for SNAP.  Must be some headroom beneath 2^32 bases.\n");
        return false;
    }

    // Compute bias table sizes, unless we're using the precomputed ones hardcoded in BiasTables.cpp
    double *biasTable = NULL;
    if (computeBias) {
        unsigned nHashTables = 1 << ((max((unsigned)seedLen, hashTableKeySize * 4) - hashTableKeySize * 4) * 2);
        biasTable = new double[nHashTables];
        ComputeBiasTable(genome, seedLen, biasTable, maxThreads, forceExact, hashTableKeySize);
    } else {
        biasTable = hg19_biasTables[hashTableKeySize][seedLen];
        if (NULL == biasTable) {
            fprintf(stderr, "-hg19 not available for this seed length/key size pair.\n");
            return false;
        }
    }

    printf("Allocating memory for hash and overflow tables...");
    _int64 start = timeInMillis();
    unsigned nHashTables;
    SNAPHashTable** hashTables = index->hashTables =
        allocateHashTables(&nHashTables, countOfBases, slack, seedLen, hashTableKeySize, biasTable);
    index->nHashTables = nHashTables;

    //
    // Set up the hash tables.  Each table has a key value of the lower 32 bits of the seed, and data
    // of two integers.  There is one integer each for the seed and its reverse complement (i.e., what you'd
    // get from the complementary DNA strand, A<->T and G<->C with the string order reversed).  
    // The first integer is always for the version of the seed with "lower" value, using an arbitrary
    // total order that we define in Seed.h.  Some seeds are their own reverse complements (e.g.,
    // AGCT), in which case only the first integer is used.
    //

    //
    // We want to use all 32 bits of the key space for the hash table (i.e., all possible combinations of 16 bases).
    // However, the hash table needs to have some key + data value that we promise never to use so that it'll know
    // what is a free entry.  We provide that here: -1 key and -1 in each integer.  (Well, they're unsigned, but you
    // get the idea).
    //
    unsigned unusedKeyValue = InvalidGenomeLocation;
    unsigned unusedDataValue[2];
    unusedDataValue[0] = InvalidGenomeLocation;
    unusedDataValue[1] = InvalidGenomeLocation;

    // Don't create *too* many overflow entries because they consume significant memory.
    // It would be good to grow these dynamically instead of living with a fixed-size array.
    unsigned nOverflowEntries = __min((unsigned)((_uint64)countOfBases * overflowTableFactor / (_uint64) 1000), 0xfffffffd - countOfBases);
    unsigned nOverflowBackpointers = (unsigned)__min((_uint64)countOfBases, (_uint64)nOverflowEntries * (_uint64)6);

  
    OverflowEntry *overflowEntries = new OverflowEntry[nOverflowEntries];
    if (NULL == overflowEntries) {
        fprintf(stderr,"Unable to allocate oveflow entries.\n");
        soft_exit(1);
    }

    OverflowBackpointer *overflowBackpointers = new OverflowBackpointer[nOverflowBackpointers];
    if (NULL == overflowBackpointers) {
        fprintf(stderr,"Unable to allocate overflow backpointers\n");
        soft_exit(1);
    }
  
    printf("%llds\n%d nOverflowEntries, %lld bytes, %u nOverflowBackpointers, %lld bytes\nBuilding hash tables.\n", 
        (timeInMillis() + 500 - start) / 1000,
        nOverflowEntries, (_int64)nOverflowEntries * sizeof(OverflowEntry), nOverflowBackpointers, (_int64) nOverflowBackpointers * sizeof(OverflowBackpointer));
  
    start = timeInMillis();
    volatile unsigned nextOverflowBackpointer = 0;

    volatile _int64 nonSeeds = 0;
    volatile unsigned nextOverflowIndex = 0;
    volatile _int64 countOfDuplicateOverflows = 0;     // Number of extra hits on duplicate indices.  This should come out once we implement the overflow table.
    volatile _int64 bothComplementsUsed = 0;    // Number of hash buckets where both complements are used
    volatile _int64 noBaseAvailable = 0;        // Number of places where getSubstring returned null.
    volatile _int64 nBasesProcessed = 0;
    volatile int runningThreadCount;

    SingleWaiterObject doneObject;
    CreateSingleWaiterObject(&doneObject);

    unsigned nThreads = __min(GetNumberOfProcessors(), maxThreads);
    BuildHashTablesThreadContext *threadContexts = new BuildHashTablesThreadContext[nThreads];

    ExclusiveLock *hashTableLocks = new ExclusiveLock[nHashTables];
    for (unsigned i = 0; i < nHashTables; i++) {
        InitializeExclusiveLock(&hashTableLocks[i]);
    }

    runningThreadCount = nThreads;

    unsigned nextChunkToProcess = 0;
    for (unsigned i = 0; i < nThreads; i++) {
        threadContexts[i].doneObject = &doneObject;
        threadContexts[i].genome = genome;
        threadContexts[i].genomeChunkStart = nextChunkToProcess;
        if (i == nThreads - 1) {
            nextChunkToProcess = countOfBases - seedLen - 1;
        } else {
            nextChunkToProcess += (countOfBases - seedLen) / nThreads;
        }
        threadContexts[i].genomeChunkEnd = nextChunkToProcess;
        threadContexts[i].nBasesProcessed = &nBasesProcessed;
        threadContexts[i].index = index;
        threadContexts[i].runningThreadCount = &runningThreadCount;
        threadContexts[i].seedLen = seedLen;
        threadContexts[i].noBaseAvailable = &noBaseAvailable;
        threadContexts[i].nonSeeds = &nonSeeds;
        threadContexts[i].nextOverflowIndex = &nextOverflowIndex;
        threadContexts[i].countOfDuplicateOverflows = &countOfDuplicateOverflows;
        threadContexts[i].bothComplementsUsed = &bothComplementsUsed;
        threadContexts[i].nOverflowEntries = nOverflowEntries;
        threadContexts[i].overflowEntries = overflowEntries;
        threadContexts[i].overflowBackpointers = overflowBackpointers;
        threadContexts[i].nOverflowBackpointers = nOverflowBackpointers;
        threadContexts[i].nextOverflowBackpointer = &nextOverflowBackpointer;
        threadContexts[i].hashTableLocks = hashTableLocks;
        threadContexts[i].hashTableKeySize = hashTableKeySize;

        StartNewThread(BuildHashTablesWorkerThreadMain, &threadContexts[i]);
    }

    WaitForSingleWaiterObject(&doneObject);
    DestroySingleWaiterObject(&doneObject);

    if ((_int64)nextOverflowIndex * 3 + (_int64)countOfDuplicateOverflows + (_int64)genome->getCountOfBases() > 0xfffffff0) {
        fprintf(stderr,"Ran out of overflow table namespace. This genome cannot be indexed with this seed size.  Try a larger one.\n");
        exit(1);
    }

    size_t totalUsedHashTableElements = 0;
    for (unsigned j = 0; j < index->nHashTables; j++) {
        totalUsedHashTableElements += hashTables[j]->GetUsedElementCount();
//        printf("HashTable[%d] has %lld used elements, loading %lld%%\n",j,(_int64)hashTables[j]->GetUsedElementCount(),
//                (_int64)hashTables[j]->GetUsedElementCount() * 100 / (_int64)hashTables[j]->GetTableSize());
    }

    printf("%d(%lld%%) overflow entries, %d overflow backpointers, %d(%lld%%) duplicate overflows, %d(%lld%%) bad seeds, %d both complements used %d no string\n",
        nextOverflowIndex,
        ((_int64)nextOverflowIndex)*100 / countOfBases,
        nextOverflowBackpointer,
        countOfDuplicateOverflows,
        (_int64)countOfDuplicateOverflows * 100 / countOfBases,
        (int) nonSeeds,
        (_int64)nonSeeds *100 / countOfBases,
        bothComplementsUsed,
        noBaseAvailable);

    printf("Hash table build took %llds\nSaving genome...",(timeInMillis() + 500 - start) / 1000);
    start = timeInMillis();

    //
    // Save the genome to the directory and delete it to free up a little memory for the overflow table build.  We need all we can get.
    //
    
    const unsigned filenameBufferSize = MAX_PATH+1;
    char filenameBuffer[filenameBufferSize];
    
    snprintf(filenameBuffer,filenameBufferSize,"%s%cGenome",directoryName,PATH_SEP);
    if (!genome->saveToFile(filenameBuffer)) {
        fprintf(stderr,"GenomeIndex::saveToDirectory: Failed to save the genome itself\n");
        return false;
    }

    delete genome;
    genome = NULL;

    printf("%llds\nBuilding overflow table.\n", (timeInMillis() + 500 - start) / 1000);
    start = timeInMillis();
    fflush(stdout);

    //
    // Now build the real overflow table and simultaneously fixup the hash table entries.
    // Its format is one unsigned of the number of genome locations matching the
    // particular seed, followed by that many genome offsets.  The count of entries is
    // 3 * the entries in our overflow builder table, plus the number of surplus
    // overflows.  The 3 is one for the count, and one for each of the entries that went
    // onto the backpointer list when the overflow entry was first created.
    //
    index->overflowTableSize = nextOverflowIndex * 3 + (unsigned)countOfDuplicateOverflows;
    index->overflowTable = (unsigned *)BigAlloc(index->overflowTableSize * sizeof(*index->overflowTable),&index->overflowTableVirtualAllocSize);

    unsigned nBackpointersProcessed = 0;
    _int64 lastPrintTime = timeInMillis();

    const unsigned maxHistogramEntry = 500000;
    unsigned countOfTooBigForHistogram = 0;
    unsigned sumOfTooBigForHistogram = 0;
    unsigned largestSeed = 0;
    unsigned totalNonSingletonSeeds = 0;
    unsigned *histogram = NULL;
    if (buildHistogram) {
        histogram = new unsigned[maxHistogramEntry+1];
        for (unsigned i = 0; i <= maxHistogramEntry; i++) {
            histogram[i] = 0;
        }
    }

    unsigned overflowTableIndex = 0;
    for (unsigned i = 0 ; i < nextOverflowIndex; i++) {
        OverflowEntry *overflowEntry = &overflowEntries[i];

        _ASSERT(overflowEntry->nInstances >= 2);

        if (timeInMillis() - lastPrintTime > 60 * 1000) {
            printf("%d/%d duplicate seeds, %d/%d backpointers processed\n",i,nextOverflowIndex,nBackpointersProcessed,nextOverflowBackpointer-1);
            lastPrintTime = timeInMillis();
        }

        //
        // If we're building a histogram, update it.
        //
        if (buildHistogram) {
            totalNonSingletonSeeds += overflowEntry->nInstances;
            if (overflowEntry->nInstances > maxHistogramEntry) {
                countOfTooBigForHistogram++;
                sumOfTooBigForHistogram += overflowEntry->nInstances;
            } else {
                histogram[overflowEntry->nInstances]++;
            }
            largestSeed = __max(largestSeed, overflowEntry->nInstances);
        }

        //
        // Start by patching up the hash table.
        //
        *overflowEntry->hashTableEntry = overflowTableIndex + countOfBases;

        //
        // Now fill in the overflow table. First, the count of instances of this seed in the genome.
        //
        _ASSERT(overflowTableIndex + overflowEntry->nInstances + 1 <= index->overflowTableSize);
        index->overflowTable[overflowTableIndex] = overflowEntry->nInstances;
        overflowTableIndex++;

        //
        // Followed by the actual addresses in the genome.
        //
        nBackpointersProcessed += overflowEntry->nInstances;
        for (unsigned j = 0; j < overflowEntry->nInstances; j++) {
            _ASSERT(-1 != overflowEntry->backpointerIndex);
            OverflowBackpointer *backpointer = &overflowBackpointers[overflowEntry->backpointerIndex];
            index->overflowTable[overflowTableIndex] = backpointer->genomeOffset;
            overflowTableIndex++;
            
            overflowEntry->backpointerIndex = backpointer->nextIndex;
        }

        //
        // Now sort them, because the multi thread insertion results in random order, but SNAP expects them to be in descending order.
        //
        qsort(&index->overflowTable[overflowTableIndex - overflowEntry->nInstances], overflowEntry->nInstances, sizeof(index->overflowTable[0]), BackwardsUnsignedCompare);
    }
    _ASSERT(overflowTableIndex == index->overflowTableSize);    // We used exactly what we expected to use.

    delete [] overflowEntries;
    overflowEntries = NULL;

    delete [] overflowBackpointers;
    overflowBackpointers = NULL;

    if (buildHistogram) {
        histogram[1] = (unsigned)(totalUsedHashTableElements - totalNonSingletonSeeds);
        for (unsigned i = 0; i <= maxHistogramEntry; i++) {
            if (histogram[i] != 0) {
                fprintf(histogramFile,"%d\t%d\n", i, histogram[i]);
            }
        }
        fprintf(histogramFile, "%d larger than %d with %d total genome locations, largest seed %d\n", countOfTooBigForHistogram, maxHistogramEntry, sumOfTooBigForHistogram, largestSeed);
        fclose(histogramFile);
        delete [] histogram;
    }

    //
    // Now save out the part of the index that's independent of the genome itself.
    //
    printf("Overflow table build took %llds\nSaving genome index...", (timeInMillis() + 500 - start)/1000);
    start = timeInMillis();

    //
    // The save format is:
    //  file 'GenomeIndex' contains in order major version, minor version, nHashTables, overflowTableSize, seedLen, chromosomePaddingSize.
    //  File 'overflowTable' overflowTableSize bytes of the overflow table.
    //  Each hash table is saved in file base name 'GenomeIndexHash%d' where %d is the
    //  table number.
    //  And the genome itself is already saved in the same directory in its own format.
    //
    snprintf(filenameBuffer,filenameBufferSize,"%s%cGenomeIndex",directoryName,PATH_SEP);

    FILE *indexFile = fopen(filenameBuffer,"w");
    if (indexFile == NULL) {
        fprintf(stderr,"Unable to open file '%s' for write.\n",filenameBuffer);
        return false;
    }

    fprintf(indexFile,"%d %d %d %d %d %d %d", GenomeIndexFormatMajorVersion, GenomeIndexFormatMinorVersion, index->nHashTables, index->overflowTableSize, seedLen, chromosomePaddingSize, hashTableKeySize);

    fclose(indexFile);

    snprintf(filenameBuffer,filenameBufferSize,"%s%cOverflowTable",directoryName,PATH_SEP);
    FILE* fOverflowTable = fopen(filenameBuffer, "wb");
    if (fOverflowTable == NULL) {
        fprintf(stderr,"Unable to open overflow table file, '%s', %d\n",filenameBuffer,errno);
        return false;
    }

    const unsigned writeSize = 32 * 1024 * 1024;
    for (size_t writeOffset = 0; writeOffset < index->overflowTableSize * sizeof(*index->overflowTable); ) {
        unsigned amountToWrite = (unsigned)__min((size_t)writeSize,(size_t)index->overflowTableSize * sizeof(*index->overflowTable) - writeOffset);
#ifdef _MSC_VER
        if (amountToWrite % 4096) {
            amountToWrite = ((amountToWrite + 4095) / 4096) * 4096;
            if (amountToWrite + writeOffset > index->overflowTableVirtualAllocSize) {
                fprintf(stderr,"GenomeIndex::saveToDirectory: overflow table virtual alloc size doesn't appear to be a multiple of the page size %lld\n",
                    (_int64) index->overflowTableVirtualAllocSize);
            }
        }
#endif
        size_t amountWritten = fwrite(((char *)index->overflowTable) + writeOffset, 1, amountToWrite, fOverflowTable);
        if (amountWritten < amountToWrite) {
            fprintf(stderr,"GenomeIndex::saveToDirectory: fwrite failed, %d\n",errno);
            fclose(fOverflowTable);
            return false;
        }
        writeOffset += amountWritten;
    }
    fclose(fOverflowTable);
    fOverflowTable = NULL;

    snprintf(filenameBuffer,filenameBufferSize,"%s%cGenomeIndexHash",directoryName,PATH_SEP);
    FILE *tablesFile = fopen(filenameBuffer, "wb");
    if (NULL == tablesFile) {
        fprintf(stderr, "Unable to open hash table file '%s'\n", filenameBuffer);
        soft_exit(1);
    }

    for (unsigned i = 0; i < index->nHashTables; i++) {
        if (!hashTables[i]->saveToFile(tablesFile)) {
            fprintf(stderr,"GenomeIndex::saveToDirectory: Failed to save hash table %d\n",i);
            return false;
        }
    }

    fclose(tablesFile);

    delete index;
    if (biasTable != NULL) {
        delete[] biasTable;
    }
    
    printf("%llds\n", (timeInMillis() + 500 - start) / 1000);
    
    return true;
}

//
// A comparison method for qsort that sorts unsigned ints backwards (SNAP expects them to be backwards due to 
// a historical artifact).
//
int
GenomeIndex::BackwardsUnsignedCompare(const void *first, const void *second)
{
    if (*(const unsigned *) first > *(const unsigned *)second) {
        return -1;
    } else if (*(const unsigned *) first == *(const unsigned *)second) {
        return 0;
    } else {
        return 1;
    }
}

    void
GenomeIndex::AddOverflowBackpointer(
    OverflowEntry       *overflowEntry,
    OverflowBackpointer *overflowBackpointers,
    unsigned             nOverflowBackpointers,
    volatile unsigned   *nextOverflowBackpointer,
    unsigned             genomeOffset)
{
    unsigned overflowBackpointerIndex = (unsigned)InterlockedIncrementAndReturnNewValue((volatile int *)nextOverflowBackpointer) - 1;
    if (nOverflowBackpointers <= overflowBackpointerIndex) {
        fprintf(stderr,"Ran out of overflow backpointers.  Consider using the -O switch with a larger value to increase space.\n");
        soft_exit(1);
    }
    OverflowBackpointer *newBackpointer = &overflowBackpointers[overflowBackpointerIndex];
 
    newBackpointer->nextIndex = overflowEntry->backpointerIndex;
    newBackpointer->genomeOffset = genomeOffset;
    overflowEntry->backpointerIndex = overflowBackpointerIndex;
    overflowEntry->nInstances++;
}


GenomeIndex::GenomeIndex() : nHashTables(0), hashTables(NULL), overflowTable(NULL), genome(NULL)
{
}

    GenomeIndex *
GenomeIndex::loadFromDirectory(char *directoryName)
{
    GenomeIndex *index = new GenomeIndex();

    const unsigned filenameBufferSize = MAX_PATH+1;
    char filenameBuffer[filenameBufferSize];
    
    snprintf(filenameBuffer,filenameBufferSize,"%s%cGenomeIndex",directoryName,PATH_SEP);

    FILE *indexFile = fopen(filenameBuffer,"r");
    if (indexFile == NULL) {
        fprintf(stderr,"Unable to open file '%s' for read.\n",filenameBuffer);
        return false;
    }

    unsigned seedLen;
    unsigned majorVersion, minorVersion, chromosomePadding;
    int nRead;
    if (7 != (nRead = fscanf(indexFile,"%d %d %d %d %d %d %d", &majorVersion, &minorVersion, &index->nHashTables, &index->overflowTableSize, &seedLen, &chromosomePadding, &index->hashTableKeySize))) {
        if (3 == nRead || 6 == nRead) {
            fprintf(stderr, "Indices built by versions before 0.16.28 are no longer supported.  Please rebuild your index.\n");
        } else {
            fprintf(stderr,"GenomeIndex::LoadFromDirectory: didn't read initial values\n");
        }
        fclose(indexFile);
        delete index;
        return NULL;
    }
    fclose(indexFile);

    if (majorVersion != GenomeIndexFormatMajorVersion) {
        fprintf(stderr,"This genome index appears to be from a different version of SNAP than this, and so we can't read it.  Index version %d, SNAP index format version %d\n",
            majorVersion, GenomeIndexFormatMajorVersion);
        soft_exit(1);
    }

    if (0 == seedLen) {
        fprintf(stderr,"GenomeIndex::LoadFromDirectory: saw seed size of 0.\n");
        delete index;
        return NULL;
    }
    index->seedLen = seedLen;

    index->overflowTable = (unsigned *)BigAlloc(index->overflowTableSize * sizeof(*(index->overflowTable)),&index->overflowTableVirtualAllocSize);

    snprintf(filenameBuffer,filenameBufferSize,"%s%cOverflowTable",directoryName,PATH_SEP);
    FILE* fOverflowTable = fopen(filenameBuffer, "rb");
    if (fOverflowTable == NULL) {
        fprintf(stderr,"Unable to open overflow table file, '%s', %d\n",filenameBuffer,errno);
        delete index;
        return NULL;
    }

    const unsigned readSize = 32 * 1024 * 1024;
    for (size_t readOffset = 0; readOffset < index->overflowTableSize * sizeof(*(index->overflowTable)); ) {
        int amountToRead = (unsigned)__min((size_t)readSize,(size_t)index->overflowTableSize * sizeof(*(index->overflowTable)) - readOffset);
#ifdef _MSC_VER
        if (amountToRead % 4096) {
            amountToRead = ((amountToRead + 4095) / 4096) * 4096;
            if (amountToRead + readOffset > index->overflowTableVirtualAllocSize) {
                fprintf(stderr,"GenomeIndex::loadFromDirectory: overflow table virtual alloc size doesn't appear to be a multiple of the page size %lld\n",
                    (_int64) index->overflowTableVirtualAllocSize);
            }
        }
#endif
        int amountRead = (int)fread(((char*) index->overflowTable) + readOffset, 1, amountToRead, fOverflowTable);   
        if (amountRead < amountToRead) {
            fprintf(stderr,"GenomeIndex::loadFromDirectory: fread failed (amountToRead = %d, amountRead = %d, readOffset %lld), %d\n",amountToRead, amountRead, readOffset, errno);
            fclose(fOverflowTable);
            delete index;
            return NULL;
        }
        readOffset += amountRead;
    }
    fclose(fOverflowTable);
    fOverflowTable = NULL;

    index->hashTables = new SNAPHashTable*[index->nHashTables];

    for (unsigned i = 0; i < index->nHashTables; i++) {
        index->hashTables[i] = NULL; // We need to do this so the destructor doesn't crash if loading a hash table fails.
    }

    snprintf(filenameBuffer,filenameBufferSize,"%s%cGenomeIndexHash",directoryName,PATH_SEP);
    FILE *tablesFile = fopen(filenameBuffer, "rb");
    if (NULL == tablesFile) {
        fprintf(stderr,"Unable to open genome hash table file '%s'\n", filenameBuffer);
        soft_exit(1);
    }

    for (unsigned i = 0; i < index->nHashTables; i++) {
        if (NULL == (index->hashTables[i] = SNAPHashTable::loadFromFile(tablesFile))) {
            fprintf(stderr,"GenomeIndex::loadFromDirectory: Failed to load hash table %d\n",i);
            delete index;
            return NULL;
        }
    }

    fclose(tablesFile);
    tablesFile = NULL;

    snprintf(filenameBuffer,filenameBufferSize,"%s%cGenome",directoryName,PATH_SEP);
    if (NULL == (index->genome = Genome::loadFromFile(filenameBuffer, chromosomePadding))) {
        fprintf(stderr,"GenomeIndex::loadFromDirectory: Failed to load the genome itself\n");
        delete index;
        return NULL;
    }

    if ((_int64)index->genome->getCountOfBases() + (_int64)index->overflowTableSize > 0xfffffff0) {
        fprintf(stderr,"\nThis index has too many overflow entries to be valid.  Some early versions of SNAP\n"
                        "allowed building indices with too small of a seed size, and this appears to be such\n"
                        "an index.  You can no longer build indices like this, and you also can't use them\n"
                        "because they are corrupt and would produce incorrect results.  Please use an index\n"
                        "built with a larger seed size.  For hg19, the seed size must be in the range of 19-23.\n"
                        "For other reference genomes this quantity will vary.\n");
        soft_exit(1);
    }

    return index;
}

    void
GenomeIndex::lookupSeed(Seed seed, unsigned *nHits, const unsigned **hits, unsigned *nRCHits, const unsigned **rcHits)
{
    return lookupSeed(seed, 0, 0xFFFFFFFF, nHits, hits, nRCHits, rcHits);
}

    void
GenomeIndex::lookupSeed(
    Seed              seed,
    unsigned          minLocation,
    unsigned          maxLocation,
    unsigned         *nHits,
    const unsigned  **hits,
    unsigned         *nRCHits,
    const unsigned  **rcHits)
{
    bool lookedUpComplement;

    lookedUpComplement = seed.isBiggerThanItsReverseComplement();
    if (lookedUpComplement) {
        seed = ~seed;
    }

    _ASSERT(seed.getHighBases(hashTableKeySize) < nHashTables);
    _uint64 lowBases = seed.getLowBases(hashTableKeySize);
    unsigned *entry = hashTables[seed.getHighBases(hashTableKeySize)]->Lookup(lowBases);
    if (NULL == entry) {
        *nHits = 0;
        *nRCHits = 0;
        return;
    }

    //
    // Fill in the caller's answers for the main and complement of the seed looked up.
    // Because of our hash table design, we may have had to take the complement before the
    // lookup, in which case we reverse the results so the caller gets the right thing.
    // Also, if the seed is its own reverse complement, we need to fill the same hits
    // in both return arrays.
    //
    fillInLookedUpResults((lookedUpComplement ? entry + 1 : entry), minLocation, maxLocation, nHits, hits);
    if (seed.isOwnReverseComplement()) {
      *nRCHits = *nHits;
      *rcHits = *hits;
    } else {
      fillInLookedUpResults((lookedUpComplement ? entry : entry + 1), minLocation, maxLocation, nRCHits, rcHits);
    }
}

    void
GenomeIndex::fillInLookedUpResults(
    unsigned        *subEntry,
    unsigned         minLocation,
    unsigned         maxLocation,
    unsigned        *nHits, 
    const unsigned **hits)
{
    //
    // WARNING: the code in the IntersectingPairedEndAligner relies on being able to look at 
    // hits[-1].  It doesn't care about the value, but it must not be a bogus pointer.  This
    // is true with the current layout (where it will either be the hit count, the key or
    // forward pointer in the hash table entry or some intermediate hit in the case where the
    // search is constrained by minLocation/maxLocation).  If you change this, be sure to look
    // at the code and fix it.
    //
    if (*subEntry < genome->getCountOfBases()) {
        //
        // It's a singleton.
        //
        *nHits = (*subEntry >= minLocation && *subEntry <= maxLocation) ? 1 : 0;
        *hits = subEntry;
    } else if (*subEntry == 0xfffffffe) {
        //
        // It's unused, the other complement must exist.
        //
        *nHits = 0;
    } else {
        //
        // Multiple hits.  Recall that the overflow table format is first a count of
        // the number of hits for that seed, followed by the list of hits.
        //
        unsigned overflowTableOffset = *subEntry - genome->getCountOfBases();

        _ASSERT(overflowTableOffset < overflowTableSize);

        int hitCount = overflowTable[overflowTableOffset];

        _ASSERT(hitCount >= 2);
        _ASSERT(hitCount + overflowTableOffset < overflowTableSize);

        if (minLocation == 0 && maxLocation == InvalidGenomeLocation) {
            // Return all the hits
            *nHits = hitCount;
            *hits = &overflowTable[overflowTableOffset + 1];
        } else {
            // Do a binary search to find hits in the right range of locations, taking advantage
            // of the knowledge that the hit list is sorted in descending order. Specifically,
            // we'll do a binary search to find the first hit that is <= maxLocation, and then
            // a linear search forward from that to find the other ones (assuming they are few).
            unsigned *allHits = &overflowTable[overflowTableOffset + 1];
            int low = 0;
            int high = hitCount - 1;
            while (low < high - 32) {
                int mid = low + (high - low) / 2;
                if (allHits[mid] <= maxLocation) {
                    high = mid;
                } else {
                    low = mid + 1;
                }
            }
            // We stop the binary search early and do a linear scan for speed (to avoid branches).
            while (low < hitCount && allHits[low] > maxLocation) {
                low++;
            }
            int end = low;
            while (end < hitCount && allHits[end] >= minLocation) {
                end++;
            }
            *nHits = end - low;
            *hits = allHits + low;
        }
    }
}

GenomeIndex::~GenomeIndex()
{
    if (NULL != hashTables) {
        for (unsigned i = 0; i < nHashTables; i++) {
            delete hashTables[i];
            hashTables[i] = NULL;
        }
    }

    delete [] hashTables;
    hashTables = NULL;

    if (NULL != overflowTable) {
        BigDealloc(overflowTable);
        overflowTable = NULL;
    }

    delete genome;
    genome = NULL;
}

    void
GenomeIndex::ComputeBiasTable(const Genome* genome, int seedLen, double* table, unsigned maxThreads, bool forceExact, unsigned hashTableKeySize)
/**
 * Fill in table with the table size biases for a given genome and seed size.
 * We assume that table is already of the correct size for our seed size
 * (namely 4**(seedLen-hashTableKeySize*4)), and just fill in the values.
 *
 * If the genome is less than 2^20 bases, we count the seeds in each table exactly;
 * otherwise, we estimate them using Flajolet-Martin approximate counters.
 */
{
    _int64 start = timeInMillis();
    printf("Computing bias table.\n");

    unsigned nHashTables = ((unsigned)seedLen <= (hashTableKeySize * 4) ? 1 : 1 << (((unsigned)seedLen - hashTableKeySize * 4) * 2));
    unsigned countOfBases = genome->getCountOfBases();

    static const unsigned GENOME_SIZE_FOR_EXACT_COUNT = 1 << 20;  // Needs to be a power of 2 for hash sets

    bool computeExactly = (countOfBases < GENOME_SIZE_FOR_EXACT_COUNT) || forceExact;
    if (countOfBases >= (1 << 30) && forceExact) {
        fprintf(stderr,"You can't use -exact for genomes with >= 2^30 bases.\n");
        soft_exit(1);
    }
    FixedSizeVector<int> numExactSeeds(nHashTables, 0);
    vector<ApproximateCounter> approxCounters(nHashTables);

    _int64 validSeeds = 0;

    if (computeExactly) {
        FixedSizeSet<_int64> exactSeedsSeen(2 * (forceExact ? FirstPowerOf2GreaterThanOrEqualTo(countOfBases) : GENOME_SIZE_FOR_EXACT_COUNT));
        for (unsigned i = 0; i < (unsigned)(countOfBases - seedLen); i++) {
            if (i % 10000000 == 0) {
                printf("Bias computation: %lld / %lld\n",(_int64)i, (_int64)countOfBases);
            }
            const char *bases = genome->getSubstring(i,seedLen);
            //
            // Check it for NULL, because Genome won't return strings that cross contig boundaries.
            //
            if (NULL == bases) {
                continue;
            }

            //
            // We don't build seeds out of sections of the genome that contain 'N.'  If this is one, skip it.
            //
            if (!Seed::DoesTextRepresentASeed(bases, seedLen)) {
                continue;
            }

            Seed seed(bases, seedLen);
            validSeeds++;

            //
            // Figure out if we're using this base or its complement.
            //
            Seed rc = ~seed;
            bool usingComplement = seed.isBiggerThanItsReverseComplement();
            if (usingComplement) {
                seed = ~seed;       // Couldn't resist using ~ for this.
            }

            _ASSERT(seed.getHighBases(hashTableKeySize) < nHashTables);
             if (!exactSeedsSeen.contains(seed.getBases())) {
                exactSeedsSeen.add(seed.getBases());
                numExactSeeds[seed.getHighBases(hashTableKeySize)]++;
            }
        }
    } else {
        //
        // Run through the table in parallel.
        //
        unsigned nThreads = __min(GetNumberOfProcessors(), maxThreads);
        volatile int runningThreadCount = nThreads;
        volatile _int64 nBasesProcessed = 0;
        SingleWaiterObject doneObject;

        ExclusiveLock *locks;
        locks = new ExclusiveLock[nHashTables];
        for (unsigned i = 0; i < nHashTables; i++) {
            InitializeExclusiveLock(&locks[i]);
        }

        CreateSingleWaiterObject(&doneObject);

        ComputeBiasTableThreadContext *contexts = new ComputeBiasTableThreadContext[nThreads];
        unsigned nextChunkToProcess = 0;
        for (unsigned i = 0; i < nThreads; i++) {
            contexts[i].approxCounters = &approxCounters;
            contexts[i].doneObject = &doneObject;
            contexts[i].genomeChunkStart = nextChunkToProcess;
            if (i == nThreads - 1) {
                nextChunkToProcess = countOfBases - seedLen - 1;
            } else {
                nextChunkToProcess += (countOfBases - seedLen) / nThreads;
            }
            contexts[i].genomeChunkEnd = nextChunkToProcess;
            contexts[i].nHashTables = nHashTables;
            contexts[i].hashTableKeySize = hashTableKeySize;
            contexts[i].runningThreadCount = &runningThreadCount;
            contexts[i].genome = genome;
            contexts[i].nBasesProcessed = &nBasesProcessed;
            contexts[i].seedLen = seedLen;
            contexts[i].validSeeds = &validSeeds;
            contexts[i].approximateCounterLocks = locks;

            StartNewThread(ComputeBiasTableWorkerThreadMain, &contexts[i]);
        }
 
        WaitForSingleWaiterObject(&doneObject);
        DestroySingleWaiterObject(&doneObject);

        for (unsigned i = 0; i < nHashTables; i++) {
            DestroyExclusiveLock(&locks[i]);
        }
        delete [] locks;
    }


    double distinctSeeds = 0;
    for (unsigned i = 0; i < nHashTables; i++) {
        distinctSeeds += computeExactly ? numExactSeeds[i] : approxCounters[i].getCount();
    }

    for (unsigned i = 0; i < nHashTables; i++) {
        _uint64 count = computeExactly ? numExactSeeds[i] : approxCounters[i].getCount();
        table[i] = (count / distinctSeeds) * ((double)validSeeds / countOfBases) * nHashTables;
    }

    // printf("Bias table:\n");
    // for (unsigned i = 0; i < nHashTables; i++) {
    //     printf("%u -> %lf\n", i, table[i]);
    // }

    printf("Computed bias table in %llds\n", (timeInMillis() + 500 - start) / 1000);
}

struct PerCounterBatch {
    PerCounterBatch() : nUsed(0) {}
    static const unsigned nSeedsPerBatch = 1000;

    unsigned nUsed;
    _uint64 lowBases[nSeedsPerBatch];

    bool addSeed(_uint64 seedLowBases) {
        _ASSERT(nUsed < nSeedsPerBatch);
        lowBases[nUsed] = seedLowBases;
        nUsed++;
        return nUsed >= nSeedsPerBatch;
    }

    void apply(ApproximateCounter *counter) {
        for (unsigned i = 0; i < nUsed; i++) {
            counter->add(lowBases[i]);
        }
        nUsed = 0;
    }
};


    void
GenomeIndex::ComputeBiasTableWorkerThreadMain(void *param)
{
    ComputeBiasTableThreadContext *context = (ComputeBiasTableThreadContext *)param;

    unsigned countOfBases = context->genome->getCountOfBases();
    _int64 validSeeds = 0;

    //
    // Batch the insertions into the approximate counters, because otherwise we spend all of
    // our time acquiring and releasing locks.
    //
 
    PerCounterBatch *batches = new PerCounterBatch[context->nHashTables];

    _uint64 unrecordedSkippedSeeds = 0;

    const _uint64 printBatchSize = 100000000;
    for (unsigned i = context->genomeChunkStart; i < context->genomeChunkEnd; i++) {

            const char *bases = context->genome->getSubstring(i, context->seedLen);
            //
            // Check it for NULL, because Genome won't return strings that cross contig boundaries.
            //
            if (NULL == bases) {
                continue;
            }

            //
            // We don't build seeds out of sections of the genome that contain 'N.'  If this is one, skip it.
            //
            if (!Seed::DoesTextRepresentASeed(bases, context->seedLen)) {
                unrecordedSkippedSeeds++;
                continue;
            }

            Seed seed(bases, context->seedLen);
            validSeeds++;


            //
            // Figure out if we're using this base or its complement.
            //
            Seed rc = ~seed;
            bool usingComplement = seed.isBiggerThanItsReverseComplement();
            if (usingComplement) {
                seed = ~seed;       // Couldn't resist using ~ for this.
            }

            unsigned whichHashTable = seed.getHighBases(context->hashTableKeySize);

            _ASSERT(whichHashTable < context->nHashTables);

            if (batches[whichHashTable].addSeed(seed.getLowBases(context->hashTableKeySize))) {
                PerCounterBatch *batch = &batches[whichHashTable];
                AcquireExclusiveLock(&context->approximateCounterLocks[whichHashTable]);
                batch->apply(&(*context->approxCounters)[whichHashTable]);    
                ReleaseExclusiveLock(&context->approximateCounterLocks[whichHashTable]);

                _int64 basesProcessed = InterlockedAdd64AndReturnNewValue(context->nBasesProcessed, PerCounterBatch::nSeedsPerBatch + unrecordedSkippedSeeds);

                if ((_uint64)basesProcessed / printBatchSize > ((_uint64)basesProcessed - PerCounterBatch::nSeedsPerBatch - unrecordedSkippedSeeds)/printBatchSize) {
                    printf("Bias computation: %lld / %lld\n",(basesProcessed/printBatchSize)*printBatchSize, (_int64)countOfBases);
                }
                unrecordedSkippedSeeds= 0;  // We've now recorded them.
            }
    }

    for (unsigned i = 0; i < context->nHashTables; i++) {
        _int64 basesProcessed = InterlockedAdd64AndReturnNewValue(context->nBasesProcessed, batches[i].nUsed + unrecordedSkippedSeeds);

        if ((_uint64)basesProcessed / printBatchSize > ((_uint64)basesProcessed - batches[i].nUsed - unrecordedSkippedSeeds)/printBatchSize) {
            printf("Bias computation: %lld / %lld\n",(basesProcessed/printBatchSize)*printBatchSize, (_int64)countOfBases);
        }

        unrecordedSkippedSeeds = 0; // All except the first time through the loop this will be 0.

        AcquireExclusiveLock(&context->approximateCounterLocks[i]);
        batches[i].apply(&(*context->approxCounters)[i]);
        ReleaseExclusiveLock(&context->approximateCounterLocks[i]);


    }

    delete [] batches;

    InterlockedAdd64AndReturnNewValue(context->validSeeds, validSeeds);

    if (0 == InterlockedDecrementAndReturnNewValue(context->runningThreadCount)) {
        SignalSingleWaiterObject(context->doneObject);
    }
}

struct PerHashTableBatch {
    PerHashTableBatch() : nUsed(0) {}

    static const unsigned nSeedsPerBatch = 1000;

    unsigned nUsed;

    struct Entry {
        bool usingComplement;
        _uint64 lowBases;
        unsigned genomeLocation;
    };

    Entry entries[nSeedsPerBatch];

    bool addSeed(unsigned genomeLocation, _uint64 seedLowBases, bool seedUsingComplement) {
        _ASSERT(nUsed < nSeedsPerBatch);
        entries[nUsed].lowBases = seedLowBases;
        entries[nUsed].usingComplement = seedUsingComplement;
        entries[nUsed].genomeLocation = genomeLocation;
        nUsed++;
        return nUsed >= nSeedsPerBatch;
    }

    void clear()
    {
        nUsed = 0;
    }
};


    void 
GenomeIndex::BuildHashTablesWorkerThreadMain(void *param)
{
    BuildHashTablesThreadContext *context = (BuildHashTablesThreadContext *)param;

    unsigned countOfBases = context->genome->getCountOfBases();
    const Genome *genome = context->genome;
    unsigned seedLen = context->seedLen;
    _int64 noBaseAvailable = 0;
    _int64 nonSeeds = 0;
    _int64 bothComplementsUsed = 0;
    _int64 countOfDuplicateOverflows = 0;
 
    GenomeIndex *index = context->index;
    unsigned nHashTables = index->nHashTables;

    //
    // Batch the insertions into the hash tables, because otherwise we spend all of
    // our time acquiring and releasing locks.
    //
 
    PerHashTableBatch *batches = new PerHashTableBatch[index->nHashTables];

    const _int64 printPeriod = 100000000;
    _uint64 unrecordedSkippedSeeds = 0;

    for (unsigned genomeLocation = context->genomeChunkStart; genomeLocation < context->genomeChunkEnd; genomeLocation++) {
        const char *bases = genome->getSubstring(genomeLocation, seedLen);
        //
        // Check it for NULL, because Genome won't return strings that cross contig boundaries.
        //
        if (NULL == bases) {
            noBaseAvailable++;
            unrecordedSkippedSeeds++;
            continue;
        }

        //
        // We don't build seeds out of sections of the genome that contain 'N.'  If this is one, skip it.
        //
        if (!Seed::DoesTextRepresentASeed(bases, seedLen)) {
            nonSeeds++;
            unrecordedSkippedSeeds++;
            continue;
        }

        Seed seed(bases, seedLen);

        //
        // Figure out if we're using this base or its complement.
        //
        bool usingComplement = seed.isBiggerThanItsReverseComplement();
        if (usingComplement) {
            seed = ~seed;       // Couldn't resist using ~ for this.
        }

       unsigned whichHashTable = seed.getHighBases(context->hashTableKeySize);
       _ASSERT(whichHashTable < index->nHashTables);
 
         if (batches[whichHashTable].addSeed(genomeLocation, seed.getLowBases(context->hashTableKeySize), usingComplement)) {
            AcquireExclusiveLock(&context->hashTableLocks[whichHashTable]);
            for (unsigned i = 0; i < batches[whichHashTable].nUsed; i++) {
                ApplyHashTableUpdate(context, whichHashTable, batches[whichHashTable].entries[i].genomeLocation, 
                    batches[whichHashTable].entries[i].lowBases, batches[whichHashTable].entries[i].usingComplement,
                    &bothComplementsUsed, &countOfDuplicateOverflows);
            }
            ReleaseExclusiveLock(&context->hashTableLocks[whichHashTable]);

            _int64 newNBasesProcessed = InterlockedAdd64AndReturnNewValue(context->nBasesProcessed, batches[whichHashTable].nUsed + unrecordedSkippedSeeds);

            if ((unsigned)(newNBasesProcessed / printPeriod) > (unsigned)((newNBasesProcessed - batches[whichHashTable].nUsed - unrecordedSkippedSeeds) / printPeriod)) {
                printf("Indexing %lld / %lld\n", (newNBasesProcessed / printPeriod) * printPeriod, countOfBases);
            }
            unrecordedSkippedSeeds = 0;
            batches[whichHashTable].clear();
        } // If we filled a batch
    } // For each genome base in our area

    //
    // Now apply the updates from the batches that were left over
    //

    for (unsigned whichHashTable = 0; whichHashTable < nHashTables; whichHashTable++) {
        _int64 basesProcessed = InterlockedAdd64AndReturnNewValue(context->nBasesProcessed, batches[whichHashTable].nUsed + unrecordedSkippedSeeds);

        if ((_uint64)basesProcessed / printPeriod > ((_uint64)basesProcessed - batches[whichHashTable].nUsed - unrecordedSkippedSeeds)/printPeriod) {
            printf("Indexing %lld / %lld\n",(basesProcessed/printPeriod)*printPeriod, (_int64)countOfBases);
        }

        unrecordedSkippedSeeds = 0; // All except the first time through the loop this will be 0.        
        AcquireExclusiveLock(&context->hashTableLocks[whichHashTable]);
        for (unsigned i = 0; i < batches[whichHashTable].nUsed; i++) {
            ApplyHashTableUpdate(context, whichHashTable, batches[whichHashTable].entries[i].genomeLocation, 
                batches[whichHashTable].entries[i].lowBases, batches[whichHashTable].entries[i].usingComplement,
                &bothComplementsUsed, &countOfDuplicateOverflows);
        }
        ReleaseExclusiveLock(&context->hashTableLocks[whichHashTable]);
    }

    InterlockedAdd64AndReturnNewValue(context->noBaseAvailable, noBaseAvailable);
    InterlockedAdd64AndReturnNewValue(context->nonSeeds, nonSeeds);
    InterlockedAdd64AndReturnNewValue(context->bothComplementsUsed, bothComplementsUsed);
    InterlockedAdd64AndReturnNewValue(context->countOfDuplicateOverflows, countOfDuplicateOverflows);

    delete [] batches;

    if (0 == InterlockedDecrementAndReturnNewValue(context->runningThreadCount)) {
        SignalSingleWaiterObject(context->doneObject);
    }

}

    void 
GenomeIndex::ApplyHashTableUpdate(BuildHashTablesThreadContext *context, _uint64 whichHashTable, unsigned genomeLocation, _uint64 lowBases, bool usingComplement,
                _int64 *bothComplementsUsed, _int64 *countOfDuplicateOverflows)
{
    GenomeIndex *index = context->index;
    unsigned countOfBases = context->genome->getCountOfBases();
    SNAPHashTable *hashTable = index->hashTables[whichHashTable];
    unsigned *entry = hashTable->SlowLookup(lowBases);  // use SlowLookup because we might have overflowed the table.
    if (NULL == entry) {
        //
        // We haven't yet seen either this seed or its complement.  Make a new hash table
        // entry.
        //
        unsigned newEntry[2];
        if (!usingComplement) {
            newEntry[0] = genomeLocation;
            newEntry[1] = 0xfffffffe; // Use 0xfffffffe for unused, because we gave 0xffffffff to the hash table package.
        } else{
            newEntry[0] = 0xfffffffe; // Use 0xfffffffe for unused, because we gave 0xffffffff to the hash table package.
            newEntry[1] = genomeLocation;
        }

        if (!hashTable->Insert(lowBases, newEntry)) {
            for (unsigned j = 0; j < index->nHashTables; j++) {
                printf("HashTable[%d] has %lld used elements\n",j,(_int64)index->hashTables[j]->GetUsedElementCount());
            }
            printf("IndexBuilder: exceeded size of hash table %d.\n"
                    "If you're indexing a non-human genome, make sure not to pass the -hg19 option.  Otheriwse, use -exact or increase slack with -h.\n",
                    whichHashTable);
            soft_exit(1);
        }
    } else {
        //
        // This entry already exists in the hash table.  It might just be because we've already seen the seed's complement
        // in which case we update our half of the entry.  Otherwise, it's a repeat in the genome, and we need to insert
        // it in the overflow table.
        //
        int entryIndex = usingComplement ? 1 : 0;
        if (0xfffffffe == entry[entryIndex]) {
            entry[entryIndex] = genomeLocation;
            (*bothComplementsUsed)++;
        } else if (entry[entryIndex] < countOfBases) {
            //
            // Allocate an overflow table entry.
            //
            unsigned overflowIndex = (unsigned)InterlockedIncrementAndReturnNewValue((volatile int *)context->nextOverflowIndex) - 1;
            if (overflowIndex >= context->nOverflowEntries) {
                if (0xffffffff - overflowIndex < 10) {
                    fprintf(stderr,"You've run out of index overflow address space.  Perhaps a larger seed size will help.\n");
                } else {
                    fprintf(stderr,"Index builder: Overflowed overflow table.  Consider using the -O switch with a larger value to make more space.\n");
                }
                soft_exit(1);
            }
            //
            // And add two backpointers: one for what was already in the hash table and one
            // for the index we're processing now.
            //
            OverflowEntry *overflowEntry = &context->overflowEntries[overflowIndex];

            overflowEntry->hashTableEntry = entry + entryIndex;
            overflowEntry->nInstances = 0;
            overflowEntry->backpointerIndex = -1;

            AddOverflowBackpointer(overflowEntry, context->overflowBackpointers, context->nOverflowBackpointers, context->nextOverflowBackpointer, entry[entryIndex]);
            AddOverflowBackpointer(overflowEntry, context->overflowBackpointers, context->nOverflowBackpointers, context->nextOverflowBackpointer, genomeLocation);

            entry[entryIndex] = overflowIndex + countOfBases;
        } else {
            //
            // Stick another entry in the existing overflow bucket.
            //
            _ASSERT(entry[entryIndex] - countOfBases < context->nOverflowEntries && entry[entryIndex] >= countOfBases);
            OverflowEntry *overflowEntry = &context->overflowEntries[entry[entryIndex] - countOfBases];

            _ASSERT(overflowEntry->hashTableEntry == entry + entryIndex);

            AddOverflowBackpointer(overflowEntry, context->overflowBackpointers, context->nOverflowBackpointers, context->nextOverflowBackpointer, genomeLocation);

            (*countOfDuplicateOverflows)++;    // Should add extra stuff to the overflow table here.
        } // If the existing entry had the complement empty, needed a new overflow entry or extended an old one
    } // If new or existing entry.
}<|MERGE_RESOLUTION|>--- conflicted
+++ resolved
@@ -48,22 +48,6 @@
     fprintf(stderr,
             "Usage: snap index <input.fa> <output-dir> [<options>]\n"
             "Options:\n"
-<<<<<<< HEAD
-            "  -s           Seed size (default: %d)\n"
-            "  -h           Hash table slack (default: %.1f)\n"
-            "  -hg19        Use pre-computed table bias for hg19, which results in better speed, balance, and memory footprint but may not work for other references.\n"
-            "  -Ofactor     Specify the size of the overflow space.  This will change the memory footprint, but may be needed for some genomes.\n"
-            "               Larger numbers use more memory but work better with more repetitive genomes.  Smaller numbers reduce the memory\n"
-            "               footprint, but may cause the index build to fail.  Making -O larger than necessary will not affect the resuting\n"
-            "               index.  Factor must be between 1 and 1000, and the default is 40.\n"
-            " -tMaxThreads  Specify the maximum number of threads to use. Default is the number of cores\n"
-            " -B<chars>     Specify characters to use as chromosome name terminators in the FASTA header line; these characters and anything after are\n"
-            "               not part of the chromosome name.  You must specify all characters on a single -B switch.  So, for example, with -B_|,\n"
-            "               the FASTA header line '>chr1|Chromosome 1' would generate a chromosome named 'chr1'.  There's a separate flag for\n"
-            "               indicating that a space is a terminator.\n"
-            " -bSpace       Indicates that the space character is a terminator for chromosome names (see -B above).  This may be used in addition\n"
-            "               to other terminators specified by -B.  -B and -bSpace are case sensitive.\n",
-=======
             "  -s               Seed size (default: %d)\n"
             "  -h               Hash table slack (default: %.1f)\n"
             "  -hg19            Use pre-computed table bias for hg19, which results in better speed, balance, and memory footprint but may not work for other references.\n"
@@ -72,13 +56,18 @@
             "                   footprint, but may cause the index build to fail.  Making -O larger than necessary will not affect the resuting\n"
             "                   index.  Factor must be between 1 and 1000, and the default is 50.\n"
             " -tMaxThreads      Specify the maximum number of threads to use. Default is the number of cores.\n"
+            " -B<chars>     Specify characters to use as chromosome name terminators in the FASTA header line; these characters and anything after are\n"
+            "               not part of the chromosome name.  You must specify all characters on a single -B switch.  So, for example, with -B_|,\n"
+            "               the FASTA header line '>chr1|Chromosome 1' would generate a chromosome named 'chr1'.  There's a separate flag for\n"
+            "               indicating that a space is a terminator.\n"
+            " -bSpace       Indicates that the space character is a terminator for chromosome names (see -B above).  This may be used in addition\n"
+            "               to other terminators specified by -B.  -B and -bSpace are case sensitive.\n",
             " -pPadding         Specify the number of Ns to put as padding between chromosomes.  This must be as large as the largest\n"
             "                   edit distance you'll ever use, and there's a performance advantage to have it be bigger than any\n"
             "                   read you'll process.  Default is %d\n"
             " -HHistogramFile   Build a histogram of seed popularity.  This is just for information, it's not used by SNAP.\n"
             " -exact            Compute hash table sizes exactly.  This will slow down index build, but may be necessary in some cases\n"
             " -keysize          The number of bytes to use for the hash table key.  Larger values increase SNAP's memory footprint, but allow larger seeds.  Default: %d\n",
->>>>>>> 3e839575
             DEFAULT_SEED_SIZE,
             DEFAULT_SLACK,
             DEFAULT_PADDING,
@@ -104,17 +93,13 @@
     int seedLen = DEFAULT_SEED_SIZE;
     double slack = DEFAULT_SLACK;
     bool computeBias = true;
-<<<<<<< HEAD
-    _uint64 overflowTableFactor = 40;
+    _uint64 overflowTableFactor = 50;
     const char *pieceNameTerminatorCharacters = NULL;
     bool spaceIsAPieceNameTerminator = false;
-=======
-    _uint64 overflowTableFactor = 50;
     const char *histogramFileName = NULL;
     unsigned chromosomePadding = DEFAULT_PADDING;
     bool forceExact = false;
     unsigned keySizeInBytes = DEFAULT_KEY_BYTES;
->>>>>>> 3e839575
 
     for (int n = 2; n < argc; n++) {
         if (strcmp(argv[n], "-s") == 0) {
@@ -189,11 +174,7 @@
 
     printf("Hash table slack %lf\nLoading FASTA file '%s' into memory...", slack, fastaFile);
     _int64 start = timeInMillis();
-<<<<<<< HEAD
-    const Genome *genome = ReadFASTAGenome(fastaFile, pieceNameTerminatorCharacters, spaceIsAPieceNameTerminator);
-=======
-    const Genome *genome = ReadFASTAGenome(fastaFile, chromosomePadding);
->>>>>>> 3e839575
+    const Genome *genome = ReadFASTAGenome(fastaFile, pieceNameTerminatorCharacters, spaceIsAPieceNameTerminator, chromosomePadding);
     if (NULL == genome) {
         fprintf(stderr, "Unable to read FASTA file\n");
         soft_exit(1);
