/*++

Module Name:

    GenomeIndex.cpp

Abstract:

    Index (hash table) builder for the SNAP sequencer

Authors:

    Bill Bolosky, August, 2011

Environment:

    User mode service.

Revision History:

    Adapted from Matei Zaharia's Scala implementation.

--*/

#include "stdafx.h"
#include "ApproximateCounter.h"
#include "BigAlloc.h"
#include "Compat.h"
#include "FASTA.h"
#include "FixedSizeSet.h"
#include "FixedSizeVector.h"
#include "GenericFile.h"
#include "Genome.h"
#include "GenomeIndex.h"
#include "HashTable.h"
#include "Seed.h"
#include "exit.h"
#include "Error.h"
#include "directions.h"

using namespace std;

static const int DEFAULT_SEED_SIZE = 20;
static const double DEFAULT_SLACK = 0.3;
static const unsigned DEFAULT_PADDING = 500;
static const unsigned DEFAULT_KEY_BYTES = 4;
static const unsigned DEFAULT_LOCATION_SIZE = 4;


static void usage()
{
    WriteErrorMessage(
            "Usage: snap index <input.fa> <output-dir> [<options>]\n"
            "Options:\n"
            "  -s               Seed size (default: %d)\n"
            "  -h               Hash table slack (default: %.1f)\n"
            "  -hg19            Use pre-computed table bias for hg19, which results in better speed, balance, and memory footprint but may not work for other references.\n"
            "  -Ofactor         This parameter is deprecated and will be ignored.\n"
            " -tMaxThreads      Specify the maximum number of threads to use. Default is the number of cores.\n"
            " -B<chars>         Specify characters to use as chromosome name terminators in the FASTA header line; these characters and anything after are\n"
            "                   not part of the chromosome name.  You must specify all characters on a single -B switch.  So, for example, with -B_|,\n"
            "                   the FASTA header line '>chr1|Chromosome 1' would generate a chromosome named 'chr1'.  There's a separate flag for\n"
            "                   indicating that a space is a terminator.\n"
            " -bSpace           Indicates that the space character is a terminator for chromosome names (see -B above).  This may be used in addition\n"
            "                   to other terminators specified by -B.  -B and -bSpace are case sensitive.\n"
            " -pPadding         Specify the number of Ns to put as padding between chromosomes.  This must be as large as the largest\n"
            "                   edit distance you'll ever use, and there's a performance advantage to have it be bigger than any\n"
            "                   read you'll process.  Default is %d\n"
            " -HHistogramFile   Build a histogram of seed popularity.  This is just for information, it's not used by SNAP.\n"
            " -exact            Compute hash table sizes exactly.  This will slow down index build, but may be necessary in some cases\n"
            " -keysize          The number of bytes to use for the hash table key.  Larger values increase SNAP's memory footprint, but allow larger seeds.  Default: %d\n"
			" -large            Build a larger index that's a little faster, particualrly for runs with quick/inaccurate parameters.  Increases index size by\n"
			"                   about 30%%, depending on the other index parameters and the contents of the reference genome\n"
            " -locationSize     The size of the genome locations stored in the index.  This can be from 4 to 8 bytes.  The locations need to be big enough\n"
            "                   not only to index the genome, but also to allow some space for representing seeds that occur multiple times.  For the\n"
            "                   human genome, it will fit with four byte locations if the seed size is 19 or larger, but needs 5 (or more) for smaller\n"
            "                   seeds.  Making the location size bigger than necessary will just waste (lots of) space, so unless you're doing something\n"
            "                   quite unusual, the right answer is 4 or 5.  Default is %d\n"
			,
            DEFAULT_SEED_SIZE,
            DEFAULT_SLACK,
            DEFAULT_PADDING,
            DEFAULT_KEY_BYTES,
            DEFAULT_LOCATION_SIZE);
    soft_exit(1);
}


    void
GenomeIndex::runIndexer(
    int argc,
    const char **argv)
{
    if (argc < 2) {
        usage();
    }

    const char *fastaFile = argv[0];
    const char *outputDir = argv[1];

    unsigned maxThreads = GetNumberOfProcessors();

    int seedLen = DEFAULT_SEED_SIZE;
    double slack = DEFAULT_SLACK;
    bool computeBias = true;
    const char *pieceNameTerminatorCharacters = NULL;
    bool spaceIsAPieceNameTerminator = false;
    const char *histogramFileName = NULL;
    unsigned chromosomePadding = DEFAULT_PADDING;
    bool forceExact = false;
    unsigned keySizeInBytes = DEFAULT_KEY_BYTES;
	bool large = false;
    unsigned locationSize = DEFAULT_LOCATION_SIZE;

    for (int n = 2; n < argc; n++) {
        if (strcmp(argv[n], "-s") == 0) {
            if (n + 1 < argc) {
                seedLen = atoi(argv[n+1]);
                n++;
            } else {
                usage();
            }
        } else if (strcmp(argv[n], "-h") == 0) {
            if (n + 1 < argc) {
                slack = atof(argv[n+1]);
                n++;
            } else {
                usage();
            }
        } else if (strcmp(argv[n], "-exact") == 0) {
            forceExact = true;
        } else if (strcmp(argv[n], "-hg19") == 0) {
            computeBias = false;        
        } else if (strcmp(argv[n], "-locationSize") == 0) {
            if (n + 1 < argc) {
                locationSize = atoi(argv[n+1]);
                if (locationSize < 4 || locationSize > 8) {
                    WriteErrorMessage("Location size must be between 4 and 8 inclusive\n");
                    soft_exit(1);
                }
                n++;
            } else {
                usage();
            }
        } else if (strcmp(argv[n], "-large") == 0) {
            large = true;
        } else if (argv[n][0] == '-' && argv[n][1] == 'H') {
            histogramFileName = argv[n] + 2;
        } else if (argv[n][0] == '-' && argv[n][1] == 'O') {
			// Deprecated, ignored parameter
        } else if (argv[n][0] == '-' && argv[n][1] == 't') {
            maxThreads = atoi(argv[n]+2);
            if (maxThreads < 1 || maxThreads > 100) {
                WriteErrorMessage("maxThreads must be between 1 and 100 inclusive (and you need not to leave a space after '-t')\n");
                soft_exit(1);
            }
        } else if (argv[n][0] == '-' && argv[n][1] == 'p') {
            chromosomePadding = atoi(argv[n]+2);
            if (0 == chromosomePadding) {
                WriteErrorMessage("Invalid chromosome padding specified, must be at least one (and in practice as large as any max edit distance you might use).\n");
                soft_exit(1);
            }
        } else if (strcmp(argv[n], "-keysize") == 0) {
            if (n + 1 < argc) {
                keySizeInBytes = atoi(argv[n+1]);
                if (keySizeInBytes < 4 || keySizeInBytes > 8) {
                    WriteErrorMessage("Key size must be between 4 and 8 inclusive\n");
                    soft_exit(1);
                }
                n++;
            } else {
                usage();
            }
        } else if (argv[n][0] == '-' && argv[n][1] == 'B') {
            pieceNameTerminatorCharacters = argv[n] + 2;
        } else if (!strcmp(argv[n], "-bSpace")) {
            spaceIsAPieceNameTerminator = true;
        } else {
            WriteErrorMessage("Invalid argument: %s\n\n", argv[n]);
            usage();
        }
    }

    if (seedLen < 16 || seedLen > 32) {
        // Seeds are stored in 64 bits, so they can't be larger than 32 bases for now.
        WriteErrorMessage("Seed length must be between 16 and 32, inclusive\n");
        soft_exit(1);
    }

<<<<<<< HEAD
    if (seedLen < 19 && !computeBias && locationSize < 5) {
        WriteErrorMessage("For hg19, there are no bias tables for seed lengths < 19, and furthermore you'll need to use 64 bit genome offsets, which will increase memory use.\n");
        WriteErrorMessage("Setting those options for you.\n");
        computeBias = false;
        locationSize = 5;
=======
    if (seedLen < 19 && !computeBias) {
        WriteErrorMessage("For hg19, you must use seed sizes between 19 and 32, or not specify -hg19 and let SNAP compute the hash table bias.\n");
        soft_exit(1);
>>>>>>> 8f0dca42
    }

	if (seedLen * 2 < keySizeInBytes * 8) {
		WriteErrorMessage("You must specify a smaller keysize or a larger seed size.  The seed must be big enough to fill the key\n"
			"and takes two bits per base of seed.\n");
		soft_exit(1);
	}

	if (seedLen * 2 - keySizeInBytes * 8 > 16) {
		WriteErrorMessage("You must specify a biger keysize or smaller seed len.  SNAP restricts the number of hash tables to 4^8,\n"
			"and needs 4^{excess seed len} hash tables, where excess seed len is the seed size minus the four times the key size.\n");
		soft_exit(1);
	}


    WriteStatusMessage("Hash table slack %lf\nLoading FASTA file '%s' into memory...", slack, fastaFile);

    BigAllocUseHugePages = false;

    _int64 start = timeInMillis();
    const Genome *genome = ReadFASTAGenome(fastaFile, pieceNameTerminatorCharacters, spaceIsAPieceNameTerminator, chromosomePadding);
    if (NULL == genome) {
        WriteErrorMessage("Unable to read FASTA file\n");
        soft_exit(1);
    }
    WriteStatusMessage("%llds\n", (timeInMillis() + 500 - start) / 1000);

    GenomeDistance nBases = genome->getCountOfBases();

    if (!GenomeIndex::BuildIndexToDirectory(genome, seedLen, slack, computeBias, outputDir, maxThreads, chromosomePadding, forceExact, keySizeInBytes, 
		large, histogramFileName, locationSize)) {
        WriteErrorMessage("Genome index build failed\n");
        soft_exit(1);
    }
    genome = NULL;  // It's deleted by BuildIndexToDirectory.

    _int64 end = timeInMillis();
    WriteStatusMessage("Index build and save took %llds (%lld bases/s)\n",
           (end - start) / 1000, nBases / max((end - start) / 1000, (_int64) 1)); 
}

//
// Compute the value of InvalidGenomeLoctaion based on the number of bytes we're using in the hash table to
// store genome locations.
//
    void
SetInvalidGenomeLocation(unsigned locationSize)
{
    if (locationSize == 8) {
        InvalidGenomeLocation = 0xffffffffffffffff;
    } else {
        InvalidGenomeLocation = ((_int64) 1 << (locationSize * 8)) - 1;
    }
}

    bool
GenomeIndex::BuildIndexToDirectory(const Genome *genome, int seedLen, double slack, bool computeBias, const char *directoryName,
                                    unsigned maxThreads, unsigned chromosomePaddingSize, bool forceExact, unsigned hashTableKeySize, 
									bool large, const char *histogramFileName, unsigned locationSize)
{
	PreventMachineHibernationWhileThisThreadIsAlive();

    SetInvalidGenomeLocation(locationSize);

    bool buildHistogram = (histogramFileName != NULL);
    FILE *histogramFile;
    if (buildHistogram) {
        histogramFile = fopen(histogramFileName, "w");
        if (NULL == histogramFile) {
            WriteErrorMessage("Unable to open histogram file '%s', skipping it.\n", histogramFileName);
            buildHistogram = false;
        }
    }

    if (mkdir(directoryName, 0777) != 0 && errno != EEXIST) {
        WriteErrorMessage("BuildIndex: failed to create directory %s\n",directoryName);
        return false;
    }

    const unsigned filenameBufferSize = MAX_PATH+1;
    char filenameBuffer[filenameBufferSize];
    
	fprintf(stderr,"Saving genome...");
	_int64 start = timeInMillis();
    snprintf(filenameBuffer,filenameBufferSize,"%s%cGenome",directoryName,PATH_SEP);
    if (!genome->saveToFile(filenameBuffer)) {
        WriteErrorMessage("GenomeIndex::saveToDirectory: Failed to save the genome itself\n");
        return false;
    }
	fprintf(stderr,"%llds\n", (timeInMillis() + 500 - start) / 1000);

	GenomeIndex *index = new GenomeIndex();
    index->genome = NULL;   // We always delete the index when we're done, but we delete the genome first to save space during the overflow table build.

    GenomeDistance countOfBases = genome->getCountOfBases();
    if (locationSize != 8 && countOfBases > ((_int64) 1 << (locationSize*8)) - 16) {
        WriteErrorMessage("Genome is too big for %d byte genome locations.  Specify a larger location size with -locationSize\n", locationSize);
        soft_exit(1);
    }

    // Compute bias table sizes, unless we're using the precomputed ones hardcoded in BiasTables.cpp
    double *biasTable = NULL;
    if (!computeBias) {
        if (large) {
            biasTable = hg19_biasTables_large[hashTableKeySize][seedLen];
        } else {
            biasTable = hg19_biasTables[hashTableKeySize][seedLen];
        }

        if (NULL == biasTable) {
            WriteErrorMessage("-hg19 not available for this seed length/key size/small-or-large combo.  Computing bias tables the hard way.\n");
            computeBias = true;
        }
    }
    
    if (computeBias) {
        unsigned nHashTables = 1 << ((max((unsigned)seedLen, hashTableKeySize * 4) - hashTableKeySize * 4) * 2);
        biasTable = new double[nHashTables];
        ComputeBiasTable(genome, seedLen, biasTable, maxThreads, forceExact, hashTableKeySize, large);
    }

    WriteStatusMessage("Allocating memory for hash tables...");
    start = timeInMillis();
    unsigned nHashTables;
    SNAPHashTable** hashTables = index->hashTables =
        allocateHashTables(&nHashTables, countOfBases, slack, seedLen, hashTableKeySize, large, locationSize, biasTable);
    index->nHashTables = nHashTables;

    //
    // Set up the hash tables.  Each table has a key value of the lower 32 bits of the seed, and data
    // of two integers.  There is one integer each for the seed and its reverse complement (i.e., what you'd
    // get from the complementary DNA strand, A<->T and G<->C with the string order reversed).  
    // The first integer is always for the version of the seed with "lower" value, using an arbitrary
    // total order that we define in Seed.h.  Some seeds are their own reverse complements (e.g.,
    // AGCT), in which case only the first integer is used.
    //

	OverflowBackpointerAnchor *overflowAnchor = new OverflowBackpointerAnchor(__min(((locationSize == 8) ? (_int64)0x8effffffffffffff : GenomeLocationAsInt64(InvalidGenomeLocation)) - countOfBases, countOfBases));   // i.e., as much as the address space will allow.
   
    WriteStatusMessage("%llds\nBuilding hash tables.\n", (timeInMillis() + 500 - start) / 1000);
  
    start = timeInMillis();
    volatile _int64 nextOverflowBackpointer = 0;

    volatile _int64 nonSeeds = 0;
    volatile _int64 seedsWithMultipleOccurrences = 0;
    volatile _int64 genomeLocationsInOverflowTable = 0;     // Number of extra hits on duplicate indices.  This should come out once we implement the overflow table.
    volatile _int64 bothComplementsUsed = 0;    // Number of hash buckets where both complements are used
    volatile _int64 noBaseAvailable = 0;        // Number of places where getSubstring returned null.
    volatile _int64 nBasesProcessed = 0;
    volatile int runningThreadCount;

    SingleWaiterObject doneObject;
    CreateSingleWaiterObject(&doneObject);

    unsigned nThreads = __min(GetNumberOfProcessors(), maxThreads);
    BuildHashTablesThreadContext *threadContexts = new BuildHashTablesThreadContext[nThreads];

    ExclusiveLock *hashTableLocks = new ExclusiveLock[nHashTables];
    for (unsigned i = 0; i < nHashTables; i++) {
        InitializeExclusiveLock(&hashTableLocks[i]);
    }

    runningThreadCount = nThreads;

    GenomeDistance nextChunkToProcess = 0;
    for (unsigned i = 0; i < nThreads; i++) {
        threadContexts[i].doneObject = &doneObject;
        threadContexts[i].genome = genome;
        threadContexts[i].genomeChunkStart = nextChunkToProcess;
        if (i == nThreads - 1) {
            nextChunkToProcess = countOfBases - seedLen - 1;
        } else {
            nextChunkToProcess += (countOfBases - seedLen) / nThreads;
        }
        threadContexts[i].genomeChunkEnd = nextChunkToProcess;
        threadContexts[i].nBasesProcessed = &nBasesProcessed;
        threadContexts[i].index = index;
        threadContexts[i].runningThreadCount = &runningThreadCount;
        threadContexts[i].seedLen = seedLen;
        threadContexts[i].noBaseAvailable = &noBaseAvailable;
        threadContexts[i].nonSeeds = &nonSeeds;
        threadContexts[i].seedsWithMultipleOccurrences = &seedsWithMultipleOccurrences;
        threadContexts[i].genomeLocationsInOverflowTable = &genomeLocationsInOverflowTable;
        threadContexts[i].bothComplementsUsed = &bothComplementsUsed;
		threadContexts[i].overflowAnchor = overflowAnchor;
        threadContexts[i].nextOverflowBackpointer = &nextOverflowBackpointer;
        threadContexts[i].hashTableLocks = hashTableLocks;
        threadContexts[i].hashTableKeySize = hashTableKeySize;
		threadContexts[i].large = large;
        threadContexts[i].locationSize = locationSize;

        StartNewThread(BuildHashTablesWorkerThreadMain, &threadContexts[i]);
    }

    WaitForSingleWaiterObject(&doneObject);
    DestroySingleWaiterObject(&doneObject);

    if (locationSize != 8 && seedsWithMultipleOccurrences + genomeLocationsInOverflowTable + (_int64)genome->getCountOfBases() > ((_int64)1 << (8 * locationSize)) - 15) { // Only really need -1 for InvalidGenomeLocation, the rest is just spare
        WriteErrorMessage("Ran out of overflow table namespace. This genome cannot be indexed with this seed and location size.  Increase at least one.\n");
        exit(1);
    }

    size_t totalUsedHashTableElements = 0;
    for (unsigned j = 0; j < index->nHashTables; j++) {
        totalUsedHashTableElements += hashTables[j]->GetUsedElementCount();
//        printf("HashTable[%d] has %lld used elements, loading %lld%%\n",j,(_int64)hashTables[j]->GetUsedElementCount(),
//                (_int64)hashTables[j]->GetUsedElementCount() * 100 / (_int64)hashTables[j]->GetTableSize());
    }

    WriteStatusMessage("%lld(%lld%%) seeds occur more than once, total of %lld(%lld%%) genome locations are not unique, %lld(%lld%%) bad seeds, %lld both complements used %lld no string\n",
        seedsWithMultipleOccurrences,
        (seedsWithMultipleOccurrences * 100) / countOfBases,
        genomeLocationsInOverflowTable,
        genomeLocationsInOverflowTable * 100 / countOfBases,
        nonSeeds,
        (nonSeeds * 100) / countOfBases,
        bothComplementsUsed,
        noBaseAvailable);

    WriteStatusMessage("Hash table build took %llds\n",(timeInMillis() + 500 - start) / 1000);

    //
    // We're done with the raw genome.  Delete it to save some memory.
    //
  
    delete genome;
    genome = NULL;

    WriteStatusMessage("Building overflow table.\n");
    start = timeInMillis();
    fflush(stdout);

    //
    // Now build the real overflow table and simultaneously fixup the hash table entries.
    // If locationSize == 4, then it's built from 32 bit entries, otherwise from 64.
    // Its format is one entry of the number of genome locations matching the
    // particular seed, followed by that many genome locations, reverse sorted 
    // (the reverse part is for historical reasons, but it's necessary for correct functioning).
    // For each seed with multiple occurrences in the genome, there is one count.
    // For each genome location that's not unique, there is one list entry.  So, the size
    // of the overflow table is the number of non-unique seeds plus the number of non-unique
    // genome locations.
    //
    index->overflowTableSize = seedsWithMultipleOccurrences  + genomeLocationsInOverflowTable;
    if (locationSize > 4) {
        index->overflowTable64 = (_int64 *)BigAlloc(index->overflowTableSize * sizeof(*index->overflowTable64));
    } else {
        index->overflowTable32 = (unsigned *)BigAlloc(index->overflowTableSize * sizeof(*index->overflowTable32));
    }

 	if ((_int64)index->overflowTableSize + countOfBases >= GenomeLocationAsInt64(InvalidGenomeLocation) - 15) {
		WriteErrorMessage("Not enough address space to index this genome with this seed size.  Try a larger seed or location size.\n");
		soft_exit(1);
	}

    _uint64 nBackpointersProcessed = 0;
    _int64 lastPrintTime = timeInMillis();

    const unsigned maxHistogramEntry = 500000;
    _uint64 countOfTooBigForHistogram = 0;
    _uint64  sumOfTooBigForHistogram = 0;
    _uint64 largestSeed = 0;
    unsigned *histogram = NULL;
    if (buildHistogram) {
        histogram = new unsigned[maxHistogramEntry+1];
        for (unsigned i = 0; i <= maxHistogramEntry; i++) {
            histogram[i] = 0;
        }
    }

	//
	// Build the overflow table by walking each of the hash tables and looking for elements to fix up.
	// Write the hash tables as we go so that we can free their memory on the fly.
	//
	snprintf(filenameBuffer,filenameBufferSize,"%s%cGenomeIndexHash", directoryName, PATH_SEP);
    FILE *tablesFile = fopen(filenameBuffer, "wb");
    if (NULL == tablesFile) {
        WriteErrorMessage("Unable to open hash table file '%s'\n", filenameBuffer);
        soft_exit(1);
    }

    size_t totalBytesWritten = 0;
    _uint64 overflowTableIndex = 0;
	_uint64 duplicateSeedsProcessed = 0;

	for (unsigned whichHashTable = 0; whichHashTable < nHashTables; whichHashTable++) {
		for (_uint64 whichEntry = 0; whichEntry < hashTables[whichHashTable]->GetTableSize(); whichEntry++) {
			unsigned *values32 = (unsigned *)hashTables[whichHashTable]->getEntryValues(whichEntry);
            char *values64 = (char *)values32;  // char * because it's variable sized
			for (int i = 0; i < (large ? NUM_DIRECTIONS : 1); i++) {
                _int64 value;
                if (locationSize > 4) {
                    value = 0;
                    memcpy((char *)&value, values64 + locationSize * i, locationSize);   // assumes little endian
                } else {
                    value = values32[i];
                }
				if (value >= countOfBases && value != GenomeLocationAsInt64(InvalidGenomeLocation) && value != GenomeLocationAsInt64(InvalidGenomeLocation) - 1) {
					//
					// This is an overflow pointer.  Fix it up.  Count the number of occurrences of this
					// seed by walking the overflow chain.
					//
					duplicateSeedsProcessed++;

					_uint64 nOccurrences = 0;
					_int64 backpointerIndex = value - countOfBases;
					while (backpointerIndex != -1) {
						nOccurrences++;
						OverflowBackpointer *backpointer = overflowAnchor->getBackpointer(backpointerIndex);
						_ASSERT(overflowTableIndex + nOccurrences < index->overflowTableSize);
                        if (locationSize > 4) {
						    index->overflowTable64[overflowTableIndex + nOccurrences] = GenomeLocationAsInt64(backpointer->genomeLocation);
                        } else {
						    index->overflowTable32[overflowTableIndex + nOccurrences] = GenomeLocationAsInt32(backpointer->genomeLocation);
                        }
						backpointerIndex = backpointer->nextIndex;
					}

					_ASSERT(nOccurrences > 1);

					//
					// Fill the count in as the first thing in the overflow table
					// and patch the value into the hash table.
					//
                    _ASSERT(overflowTableIndex < index->overflowTableSize);
                    if (locationSize > 4) {
					    index->overflowTable64[overflowTableIndex] = nOccurrences;
                        _int64 newValue = overflowTableIndex + countOfBases;
                        memcpy(values64 + locationSize * i, &newValue, locationSize);   // Assumes little endian
                    } else {
					    index->overflowTable32[overflowTableIndex] = (unsigned)nOccurrences;
                        values32[i] = (unsigned)(overflowTableIndex + countOfBases);
                    }

					overflowTableIndex += 1 + nOccurrences;
                    _ASSERT(overflowTableIndex <= index->overflowTableSize);
					nBackpointersProcessed += nOccurrences;

					//
					// Sort the overflow table entries, because the paired-end aligner relies on this.  Sort them backwards, because that's
					// what it expects.  For those who are desparately curious, this is because it was originally built this way by accident
					// before there was any concept of doing binary search over a seed's hits.  When the binary search was built, it relied
					// on this.  Then, when the index build was parallelized it was easier just to preserve the old order than to change the
					// code in the aligner.  So now you know.
					//
                    if (locationSize > 4) { 
 					    qsort(&index->overflowTable64[overflowTableIndex -nOccurrences], nOccurrences, sizeof(index->overflowTable64[0]), BackwardsInt64Compare);
                   } else {
					    qsort(&index->overflowTable32[overflowTableIndex -nOccurrences], nOccurrences, sizeof(index->overflowTable32[0]), BackwardsUnsignedCompare);
                    }

					if (timeInMillis() - lastPrintTime > 60 * 1000) {
						WriteStatusMessage("%lld/%lld duplicate seeds, %lld/%lld backpointers, %d/%d hash tables processed\n", 
							duplicateSeedsProcessed, seedsWithMultipleOccurrences, nBackpointersProcessed, genomeLocationsInOverflowTable,
							whichHashTable, nHashTables);
						lastPrintTime = timeInMillis();
					}

					//
					// If we're building a histogram, update it.
					//
					if (buildHistogram) {
						if (nOccurrences > maxHistogramEntry) {
							countOfTooBigForHistogram++;
							sumOfTooBigForHistogram += nOccurrences;
						} else {
							histogram[nOccurrences]++;
						}
						largestSeed = __max(largestSeed, nOccurrences);
					}

				} // If this entry needs patching
			} // forward and RC if large table
		} // for each entry in the hash table

 		//
		// We're done with this hash table, free it to releive memory pressure.
		//
		size_t bytesWrittenThisHashTable;
        if (!hashTables[whichHashTable]->saveToFile(tablesFile, &bytesWrittenThisHashTable)) {
            WriteErrorMessage("GenomeIndex::saveToDirectory: Failed to save hash table %d\n", whichHashTable);
            return false;
        }
        totalBytesWritten += bytesWrittenThisHashTable;

		delete hashTables[whichHashTable];
		hashTables[whichHashTable] = NULL;
	} // for each hash table

    fclose(tablesFile);

    _ASSERT(overflowTableIndex == index->overflowTableSize);    // We used exactly what we expected to use.

    delete overflowAnchor;
    overflowAnchor = NULL;

    if (buildHistogram) {
        histogram[1] = (unsigned)(totalUsedHashTableElements - seedsWithMultipleOccurrences);
        for (unsigned i = 0; i <= maxHistogramEntry; i++) {
            if (histogram[i] != 0) {
                fprintf(histogramFile,"%d\t%d\n", i, histogram[i]);
            }
        }
        fprintf(histogramFile, "%d larger than %d with %d total genome locations, largest seed %d\n", countOfTooBigForHistogram, maxHistogramEntry, sumOfTooBigForHistogram, largestSeed);
        fclose(histogramFile);
        delete [] histogram;
    }

    //
    // Now save out the part of the index that's independent of the genome itself.
    //
    WriteStatusMessage("Overflow table build and hash table save took %llds\nSaving overflow table...", (timeInMillis() + 500 - start)/1000);
    start = timeInMillis();


    snprintf(filenameBuffer, filenameBufferSize, "%s%cOverflowTable", directoryName, PATH_SEP);
    FILE* fOverflowTable = fopen(filenameBuffer, "wb");
    if (fOverflowTable == NULL) {
        WriteErrorMessage("Unable to open overflow table file, '%s', %d\n", filenameBuffer, errno);
        return false;
    }

    const unsigned writeSize = 32 * 1024 * 1024;
    unsigned overflowElementSize = (locationSize > 4) ? sizeof(*index->overflowTable64) : sizeof(*index->overflowTable32);
    char *tableToWriteAsChar = (locationSize > 4) ? (char *)index->overflowTable64 : (char *)index->overflowTable32;
    for (size_t writeOffset = 0; writeOffset < index->overflowTableSize * overflowElementSize; ) {
        unsigned amountToWrite = (unsigned)__min((size_t)writeSize,(size_t)index->overflowTableSize * overflowElementSize - writeOffset);
 
        size_t amountWritten = fwrite(tableToWriteAsChar + writeOffset, 1, amountToWrite, fOverflowTable);
        if (amountWritten < amountToWrite) {
            WriteErrorMessage("GenomeIndex::saveToDirectory: fwrite failed, %d\n",errno);
            fclose(fOverflowTable);
            return false;
        }
        writeOffset += amountWritten;
    }
    fclose(fOverflowTable);
    fOverflowTable = NULL;

    //
    // The save format is:
    //  file 'GenomeIndex' contains in order major version, minor version, nHashTables, overflowTableSize, seedLen, chromosomePaddingSize.
    //  File 'overflowTable' overflowTableSize bytes of the overflow table.
    //  Each hash table is saved in file base name 'GenomeIndexHash%d' where %d is the
    //  table number.
    //  And the genome itself is already saved in the same directory in its own format.
    //
    snprintf(filenameBuffer, filenameBufferSize, "%s%cGenomeIndex", directoryName, PATH_SEP);

    FILE *indexFile = fopen(filenameBuffer,"w");
    if (indexFile == NULL) {
        WriteErrorMessage("Unable to open file '%s' for write.\n", filenameBuffer);
        return false;
    }

    fprintf(indexFile,"%d %d %d %lld %d %d %d %lld %d %d", GenomeIndexFormatMajorVersion, GenomeIndexFormatMinorVersion, index->nHashTables, 
        index->overflowTableSize, seedLen, chromosomePaddingSize, hashTableKeySize, totalBytesWritten, large ? 0 : 1, locationSize); 

    fclose(indexFile);
 
    delete index;
    if (computeBias && biasTable != NULL) {
        delete[] biasTable;
    }
 
    WriteStatusMessage("%llds\n", (timeInMillis() + 500 - start) / 1000);
    
    return true;
}



SNAPHashTable** GenomeIndex::allocateHashTables(
    unsigned*       o_nTables,
    GenomeDistance  countOfBases,
    double          slack,
    int             seedLen,
    unsigned        hashTableKeySize,
	bool			large,
    unsigned        locationSize,
    double*         biasTable)
{
    _ASSERT(NULL != biasTable);

    BigAllocUseHugePages = false;   // Huge pages just slow down allocation and don't help much for hash table build, so don't use them.

    if (slack <= 0) {
        WriteErrorMessage("allocateHashTables: must have positive slack for the hash table to work.  0.3 is probably OK, 0.1 is minimal, less will wreak havoc with perf.\n");
        soft_exit(1);
    }

    if (seedLen <= 0) {
        WriteErrorMessage("allocateHashTables: seedLen is too small (must be > 0, and practically should be >= 15 or so.\n");
        soft_exit(1);
    }

    if (hashTableKeySize < 4 || hashTableKeySize > 8) {
        WriteErrorMessage("allocateHashTables: key size must be 4-8 inclusive\n");
        soft_exit(1);
    }

    if ((unsigned)seedLen < hashTableKeySize * 4) {
        WriteErrorMessage("allocateHashTables: key size too large for seedLen.\n");
        soft_exit(1);
    }

    if ((unsigned)seedLen > hashTableKeySize * 4 + 9) {
        WriteErrorMessage("allocateHashTables: key size too small for seeLen.\n");
        soft_exit(1);
    }

    if (locationSize < 4 || locationSize > 8) {
        WriteErrorMessage("Location size must be between 4 and 8 inclusive.\n");
        soft_exit(1);
    }
    
    //
    // Make an array of HashTables, size depending on the seed size.  The way the index works is that we use
    // the low bits of the seed as a hash key.  Any remaining bases are used as an index into the
    // particular hash table in question.  The division between "low" and "high" depends on the hash table key size.
    //
    unsigned nHashTablesToBuild = 1 << ((seedLen - hashTableKeySize * 4) * 2);

    if (nHashTablesToBuild > 256 * 1024) {
        WriteErrorMessage("allocateHashTables: key size too small for seedLen.  Try specifying -keySize and giving it a larger value.\n");
        soft_exit(1);
    }
    //
    // Average size of the hash table.  We bias this later based on the actual content of the genome.
    //
    size_t hashTableSize = (size_t) ((double)countOfBases * (slack + 1.0) / nHashTablesToBuild);
    
    SNAPHashTable **hashTables = new SNAPHashTable*[nHashTablesToBuild];
    
    for (unsigned i = 0; i < nHashTablesToBuild; i++) {
        //
        // Create the actual hash tables.  It turns out that the human genome is highly non-uniform in its
        // sequences of bases, so we bias the hash table sizes based on their popularity (which is emperically
        // measured), or use the estimates that we generated and passed in as "biasTable."
        //
        double bias = biasTable[i];
        unsigned biasedSize = (unsigned) (hashTableSize * bias);
        if (biasedSize < 100) {
            biasedSize = 100;
        }
        
        hashTables[i] = new SNAPHashTable(biasedSize, hashTableKeySize, locationSize, large ? 2 : 1, GenomeLocationAsInt64(InvalidGenomeLocation));
 
        if (NULL == hashTables[i]) {
            WriteErrorMessage("IndexBuilder: unable to allocate HashTable %d of %d\n", i+1, nHashTablesToBuild);
            soft_exit(1);
        }
    }

    *o_nTables = nHashTablesToBuild;
    return hashTables;
}




GenomeIndex::GenomeIndex() : nHashTables(0), hashTables(NULL), overflowTable32(NULL), overflowTable64(NULL), genome(NULL)
{
}


GenomeIndex::~GenomeIndex()
{
    if (NULL != hashTables) {
        for (unsigned i = 0; i < nHashTables; i++) {
            delete hashTables[i];
            hashTables[i] = NULL;
        }
    }

    delete [] hashTables;
    hashTables = NULL;

    if (NULL != overflowTable32) {
        BigDealloc(overflowTable32);
        overflowTable32 = NULL;
    }

    if (NULL != overflowTable64) {
        BigDealloc(overflowTable64);
        overflowTable64 = NULL;
    }

    delete genome;
    genome = NULL;

    if (NULL != tablesBlob) {
        BigDealloc(tablesBlob);
        tablesBlob = NULL;
    }
}

    void
GenomeIndex::ComputeBiasTable(const Genome* genome, int seedLen, double* table, unsigned maxThreads, bool forceExact, unsigned hashTableKeySize, bool large)
/**
 * Fill in table with the table size biases for a given genome and seed size.
 * We assume that table is already of the correct size for our seed size
 * (namely 4**(seedLen-hashTableKeySize*4)), and just fill in the values.
 *
 * If the genome is less than 2^20 bases, we count the seeds in each table exactly;
 * otherwise, we estimate them using Flajolet-Martin approximate counters.
 */
{
    _int64 start = timeInMillis();
    WriteStatusMessage("Computing bias table.\n");

    unsigned nHashTables = ((unsigned)seedLen <= (hashTableKeySize * 4) ? 1 : 1 << (((unsigned)seedLen - hashTableKeySize * 4) * 2));
    GenomeDistance countOfBases = genome->getCountOfBases();

    static const unsigned GENOME_SIZE_FOR_EXACT_COUNT = 1 << 20;  // Needs to be a power of 2 for hash sets

    bool computeExactly = (countOfBases < GENOME_SIZE_FOR_EXACT_COUNT) || forceExact;
    if (countOfBases >= (1 << 30) && forceExact) {
        WriteErrorMessage("You can't use -exact for genomes with >= 2^30 bases.\n");
        soft_exit(1);
    }
    FixedSizeVector<int> numExactSeeds(nHashTables, 0);
    vector<ApproximateCounter> approxCounters(nHashTables);

    _int64 validSeeds = 0;

    if (computeExactly) {
        // The cast in the next line is OK because we checked for < 2^30 above.
        FixedSizeSet<_int64> exactSeedsSeen((int)(2 * (forceExact ? FirstPowerOf2GreaterThanOrEqualTo((int)countOfBases) : GENOME_SIZE_FOR_EXACT_COUNT)));
        for (unsigned i = 0; i < (unsigned)(countOfBases - seedLen); i++) {
            if (i % 10000000 == 0) {
                WriteStatusMessage("Bias computation: %lld / %lld\n",(_int64)i, (_int64)countOfBases);
            }
            const char *bases = genome->getSubstring(i,seedLen);
            //
            // Check it for NULL, because Genome won't return strings that cross contig boundaries.
            //
            if (NULL == bases) {
                continue;
            }

            //
            // We don't build seeds out of sections of the genome that contain 'N.'  If this is one, skip it.
            //
            if (!Seed::DoesTextRepresentASeed(bases, seedLen)) {
                continue;
            }

            Seed seed(bases, seedLen);
            validSeeds++;

			if (large && seed.isBiggerThanItsReverseComplement()) {
				// For large hash tables, because seeds and their reverse complements are stored
				// together, figure out which one is used for the hash table key, and use that
				// one.
				seed = ~seed;
			}

			_ASSERT(seed.getHighBases(hashTableKeySize) < nHashTables);
			if (!exactSeedsSeen.contains(seed.getBases())) {
				exactSeedsSeen.add(seed.getBases());
				numExactSeeds[seed.getHighBases(hashTableKeySize)]++;
			}
        }
    } else {
        //
        // Run through the table in parallel.
        //
        unsigned nThreads = __min(GetNumberOfProcessors(), maxThreads);
        volatile int runningThreadCount = nThreads;
        volatile _int64 nBasesProcessed = 0;
        SingleWaiterObject doneObject;

        ExclusiveLock *locks;
        locks = new ExclusiveLock[nHashTables];
        for (unsigned i = 0; i < nHashTables; i++) {
            InitializeExclusiveLock(&locks[i]);
        }

        CreateSingleWaiterObject(&doneObject);

        ComputeBiasTableThreadContext *contexts = new ComputeBiasTableThreadContext[nThreads];
        GenomeDistance nextChunkToProcess = 0;
        for (unsigned i = 0; i < nThreads; i++) {
            contexts[i].approxCounters = &approxCounters;
            contexts[i].doneObject = &doneObject;
            contexts[i].genomeChunkStart = nextChunkToProcess;
            if (i == nThreads - 1) {
                nextChunkToProcess = countOfBases - seedLen - 1;
            } else {
                nextChunkToProcess += (countOfBases - seedLen) / nThreads;
            }
            contexts[i].genomeChunkEnd = nextChunkToProcess;
            contexts[i].nHashTables = nHashTables;
            contexts[i].hashTableKeySize = hashTableKeySize;
            contexts[i].runningThreadCount = &runningThreadCount;
            contexts[i].genome = genome;
            contexts[i].nBasesProcessed = &nBasesProcessed;
            contexts[i].seedLen = seedLen;
            contexts[i].validSeeds = &validSeeds;
            contexts[i].approximateCounterLocks = locks;
			contexts[i].large = large;

            StartNewThread(ComputeBiasTableWorkerThreadMain, &contexts[i]);
        }
 
        WaitForSingleWaiterObject(&doneObject);
        DestroySingleWaiterObject(&doneObject);

        for (unsigned i = 0; i < nHashTables; i++) {
            DestroyExclusiveLock(&locks[i]);
        }
        delete [] locks;
    }


    double distinctSeeds = 0;
    for (unsigned i = 0; i < nHashTables; i++) {
        distinctSeeds += computeExactly ? numExactSeeds[i] : approxCounters[i].getCount();
    }

    for (unsigned i = 0; i < nHashTables; i++) {
        _uint64 count = computeExactly ? numExactSeeds[i] : approxCounters[i].getCount();
        table[i] = (count / distinctSeeds) * ((double)validSeeds / countOfBases) * nHashTables;
    }

    //printf("Bias table:\n");
    //for (unsigned i = 0; i < nHashTables; i++) {
    //    printf("%u -> %lf\n", i, table[i]);
    //}

    WriteStatusMessage("Computed bias table in %llds\n", (timeInMillis() + 500 - start) / 1000);
}

struct PerCounterBatch {
    PerCounterBatch() : nUsed(0) {}
    static const unsigned nSeedsPerBatch = 1000;

    unsigned nUsed;
    _uint64 lowBases[nSeedsPerBatch];

    bool addSeed(_uint64 seedLowBases) {
        _ASSERT(nUsed < nSeedsPerBatch);
        lowBases[nUsed] = seedLowBases;
        nUsed++;
        return nUsed >= nSeedsPerBatch;
    }

    void apply(ApproximateCounter *counter) {
        for (unsigned i = 0; i < nUsed; i++) {
            counter->add(lowBases[i]);
        }
        nUsed = 0;
    }
};


    void
GenomeIndex::ComputeBiasTableWorkerThreadMain(void *param)
{
    ComputeBiasTableThreadContext *context = (ComputeBiasTableThreadContext *)param;
	bool large = context->large;

    GenomeDistance countOfBases = context->genome->getCountOfBases();
    _int64 validSeeds = 0;

    //
    // Batch the insertions into the approximate counters, because otherwise we spend all of
    // our time acquiring and releasing locks.
    //
 
    PerCounterBatch *batches = new PerCounterBatch[context->nHashTables];

    _uint64 unrecordedSkippedSeeds = 0;

    const _uint64 printBatchSize = 100000000;
    for (GenomeDistance i = context->genomeChunkStart; i < context->genomeChunkEnd; i++) {

            const char *bases = context->genome->getSubstring(i, context->seedLen);
            //
            // Check it for NULL, because Genome won't return strings that cross contig boundaries.
            //
            if (NULL == bases) {
                continue;
            }

            //
            // We don't build seeds out of sections of the genome that contain 'N.'  If this is one, skip it.
            //
            if (!Seed::DoesTextRepresentASeed(bases, context->seedLen)) {
                unrecordedSkippedSeeds++;
                continue;
            }

            Seed seed(bases, context->seedLen);
            validSeeds++;

			if (large && seed.isBiggerThanItsReverseComplement()) {
				//
				// Figure out if we're using this base or its complement.
				//
				seed = ~seed;       // Couldn't resist using ~ for this.
			}

			unsigned whichHashTable = seed.getHighBases(context->hashTableKeySize);

			_ASSERT(whichHashTable < context->nHashTables);

			if (batches[whichHashTable].addSeed(seed.getLowBases(context->hashTableKeySize))) {
				PerCounterBatch *batch = &batches[whichHashTable];
				AcquireExclusiveLock(&context->approximateCounterLocks[whichHashTable]);
				batch->apply(&(*context->approxCounters)[whichHashTable]);    
				ReleaseExclusiveLock(&context->approximateCounterLocks[whichHashTable]);

				_int64 basesProcessed = InterlockedAdd64AndReturnNewValue(context->nBasesProcessed, PerCounterBatch::nSeedsPerBatch + unrecordedSkippedSeeds);

				if ((_uint64)basesProcessed / printBatchSize > ((_uint64)basesProcessed - PerCounterBatch::nSeedsPerBatch - unrecordedSkippedSeeds)/printBatchSize) {
					WriteStatusMessage("Bias computation: %lld / %lld\n",(basesProcessed/printBatchSize)*printBatchSize, (_int64)countOfBases);
				}
				unrecordedSkippedSeeds= 0;  // We've now recorded them.
			}
    }

    for (unsigned i = 0; i < context->nHashTables; i++) {
        _int64 basesProcessed = InterlockedAdd64AndReturnNewValue(context->nBasesProcessed, batches[i].nUsed + unrecordedSkippedSeeds);

        if ((_uint64)basesProcessed / printBatchSize > ((_uint64)basesProcessed - batches[i].nUsed - unrecordedSkippedSeeds)/printBatchSize) {
            WriteStatusMessage("Bias computation: %lld / %lld\n",(basesProcessed/printBatchSize)*printBatchSize, (_int64)countOfBases);
        }

        unrecordedSkippedSeeds = 0; // All except the first time through the loop this will be 0.

        AcquireExclusiveLock(&context->approximateCounterLocks[i]);
        batches[i].apply(&(*context->approxCounters)[i]);
        ReleaseExclusiveLock(&context->approximateCounterLocks[i]);


    }

    delete [] batches;

    InterlockedAdd64AndReturnNewValue(context->validSeeds, validSeeds);

    if (0 == InterlockedDecrementAndReturnNewValue(context->runningThreadCount)) {
        SignalSingleWaiterObject(context->doneObject);
    }
}



    void 
GenomeIndex::BuildHashTablesWorkerThreadMain(void *param)
{
    BuildHashTablesThreadContext *context = (BuildHashTablesThreadContext *)param;

    context->index->BuildHashTablesWorkerThread(context);
}
    
    void
GenomeIndex::BuildHashTablesWorkerThread(BuildHashTablesThreadContext *context)
{
    GenomeDistance countOfBases = context->genome->getCountOfBases();
    const Genome *genome = context->genome;
    unsigned seedLen = context->seedLen;
	bool large = context->large;
 
    //
    // Batch the insertions into the hash tables, because otherwise we spend all of
    // our time acquiring and releasing locks.
    //
 
    PerHashTableBatch *batches = new PerHashTableBatch[nHashTables];
    IndexBuildStats stats;

    for (GenomeLocation genomeLocation = context->genomeChunkStart; genomeLocation < context->genomeChunkEnd; genomeLocation++) {
        const char *bases = genome->getSubstring(genomeLocation, seedLen);
        //
        // Check it for NULL, because Genome won't return strings that cross contig boundaries.
        //
        if (NULL == bases) {
            stats.noBaseAvailable++;
            stats.unrecordedSkippedSeeds++;
            continue;
        }

        //
        // We don't build seeds out of sections of the genome that contain 'N.'  If this is one, skip it.
        //
        if (!Seed::DoesTextRepresentASeed(bases, seedLen)) {
            stats.nonSeeds++;
            stats.unrecordedSkippedSeeds++;
            continue;
        }

        Seed seed(bases, seedLen);

        indexSeed(genomeLocation, seed, batches, context, &stats, large);
    } // For each genome base in our area

    //
    // Now apply the updates from the batches that were left over
    //

    completeIndexing(batches, context, &stats, large);

    InterlockedAdd64AndReturnNewValue(context->noBaseAvailable, stats.noBaseAvailable);
    InterlockedAdd64AndReturnNewValue(context->nonSeeds, stats.nonSeeds);
    InterlockedAdd64AndReturnNewValue(context->bothComplementsUsed, stats.bothComplementsUsed);
    InterlockedAdd64AndReturnNewValue(context->genomeLocationsInOverflowTable, stats.genomeLocationsInOverflowTable);
    InterlockedAdd64AndReturnNewValue(context->seedsWithMultipleOccurrences, stats.seedsWithMultipleOccurrences);

    delete [] batches;

    if (0 == InterlockedDecrementAndReturnNewValue(context->runningThreadCount)) {
        SignalSingleWaiterObject(context->doneObject);
    }

}
    
const _int64 GenomeIndex::printPeriod = 100000000;



    void
GenomeIndex::indexSeed(GenomeLocation genomeLocation, Seed seed, PerHashTableBatch *batches, BuildHashTablesThreadContext *context, IndexBuildStats *stats, bool large)
{
	bool usingComplement = large && seed.isBiggerThanItsReverseComplement();
	if (usingComplement) {
		seed = ~seed;       // Couldn't resist using ~ for this.
	}

    unsigned whichHashTable = seed.getHighBases(context->hashTableKeySize);
    _ASSERT(whichHashTable < nHashTables);
 
	if (batches[whichHashTable].addSeed(genomeLocation, seed.getLowBases(context->hashTableKeySize), usingComplement)) {
		AcquireExclusiveLock(&context->hashTableLocks[whichHashTable]);
		for (unsigned i = 0; i < batches[whichHashTable].nUsed; i++) {
			ApplyHashTableUpdate(context, whichHashTable, batches[whichHashTable].entries[i].genomeLocation, 
				batches[whichHashTable].entries[i].lowBases, batches[whichHashTable].entries[i].usingComplement,
				&stats->bothComplementsUsed, &stats->genomeLocationsInOverflowTable, &stats->seedsWithMultipleOccurrences, large);
		}
		ReleaseExclusiveLock(&context->hashTableLocks[whichHashTable]);

		_int64 newNBasesProcessed = InterlockedAdd64AndReturnNewValue(context->nBasesProcessed, batches[whichHashTable].nUsed + stats->unrecordedSkippedSeeds);

		if ((unsigned)(newNBasesProcessed / printPeriod) > (unsigned)((newNBasesProcessed - batches[whichHashTable].nUsed - stats->unrecordedSkippedSeeds) / printPeriod)) {
			WriteStatusMessage("Indexing %lld / %lld\n", (newNBasesProcessed / printPeriod) * printPeriod, context->genome->getCountOfBases());
		}
		stats->unrecordedSkippedSeeds = 0;
		batches[whichHashTable].clear();
	} // If we filled a batch
}

        void 
GenomeIndex::ApplyHashTableUpdate(BuildHashTablesThreadContext *context, _uint64 whichHashTable, GenomeLocation genomeLocation, _uint64 lowBases, bool usingComplement,
                _int64 *bothComplementsUsed, _int64 *genomeLocationsInOverflowTable, _int64 *seedsWithMultipleOccurrences, bool large)
{
	_ASSERT(large || !usingComplement);
    GenomeIndex *index = context->index;
    GenomeDistance countOfBases = context->genome->getCountOfBases();
    SNAPHashTable *hashTable = index->hashTables[whichHashTable];
    unsigned locationSize = context->locationSize;
    unsigned *entry32 = (unsigned *)hashTable->SlowLookup(lowBases);  // use SlowLookup because we might have overflowed the table.  Cast is OK because valueSize == 4 when we use entry32
    char *entry64 = (char *)entry32;  // Char * because it's variable sized
    if (NULL == entry64) {
        SNAPHashTable::ValueType newEntry[2];	// We only use [0] if !large, but it doesn't hurt to declare two
		if (large) {
			//
			// We haven't yet seen either this seed or its complement.  Make a new hash table
			// entry.
			//
			if (!usingComplement) {
				newEntry[0] = GenomeLocationAsInt64(genomeLocation);
				newEntry[1] = GenomeLocationAsInt64(InvalidGenomeLocation) - 1; // Use 0xfffffffe for unused, because we gave 0xffffffff to the hash table package.
			} else{
				newEntry[0] = GenomeLocationAsInt64(InvalidGenomeLocation) - 1; // Use 0xfffffffe for unused, because we gave 0xffffffff to the hash table package.
				newEntry[1] = GenomeLocationAsInt64(genomeLocation);
			}
		} else {
			newEntry[0] = GenomeLocationAsInt64(genomeLocation);
		}

        _ASSERT(0 != GenomeLocationAsInt64(genomeLocation));

        if (!hashTable->Insert(lowBases, newEntry)) {
            for (unsigned j = 0; j < index->nHashTables; j++) {
                WriteErrorMessage("HashTable[%d] has %lld used elements\n",j,(_int64)index->hashTables[j]->GetUsedElementCount());
            }
            WriteErrorMessage("IndexBuilder: exceeded size of hash table %d.\n"
                    "If you're indexing a non-human genome, make sure not to pass the -hg19 option.  Otheriwse, use -exact or increase slack with -h.\n",
                    whichHashTable);
            soft_exit(1);
        }
    } else {
        //
        // This entry already exists in the hash table.  It might just be because we've already seen the seed's complement
        // in which case we update our half of the entry.  Otherwise, it's a repeat in the genome, and we need to insert
        // it in the overflow table.
        //
        int entryIndex = usingComplement ? 1 : 0;
        void *entryPointer = entry64 + locationSize * entryIndex;
        if (locationSize > 4) {
            entry32 = NULL; // Using this would be bad
            _int64 entryValue = 0;
            memcpy(&entryValue, entryPointer, locationSize);     // Assumes little endian
            if (large && GenomeLocationAsInt64(InvalidGenomeLocation) - 1 == entryValue) {
                _int64 locationAsInt64 = GenomeLocationAsInt64(genomeLocation);
                memcpy(entryPointer, &locationAsInt64, locationSize);  // Assumes little endian
                (*bothComplementsUsed)++;
            } else if (entryValue < countOfBases) { 

                (*seedsWithMultipleOccurrences)++;
                (*genomeLocationsInOverflowTable) += 2;    

                _int64 overflowIndex = AddOverflowBackpointer(-1, context->overflowAnchor, context->nextOverflowBackpointer, entryValue);
                overflowIndex = AddOverflowBackpointer(overflowIndex, context->overflowAnchor, context->nextOverflowBackpointer, GenomeLocationAsInt64(genomeLocation));

                _int64 entryValue = overflowIndex + countOfBases;
                memcpy(entryPointer, &entryValue, locationSize);
            } else {
                //
                // Stick another entry in the existing overflow bucket.
                //

                _int64 overflowIndex = AddOverflowBackpointer(entryValue - countOfBases, context->overflowAnchor, context->nextOverflowBackpointer, genomeLocation);
                _int64 entryValue = overflowIndex + countOfBases;
                memcpy(entryPointer, &entryValue, locationSize);    // Assumes little endian

                (*genomeLocationsInOverflowTable)++;
            } // If the existing entry had the complement empty, needed a new overflow entry or extended an old one
        } else {
            entry64 = NULL; // Using this would be bad
            if (large && GenomeLocationAsInt32(InvalidGenomeLocation) - 1 == entry32[entryIndex]) {
                entry32[entryIndex] = GenomeLocationAsInt32(genomeLocation);
                (*bothComplementsUsed)++;
            } else if (entry32[entryIndex] < (unsigned)countOfBases) { // cast OK, because locationSize <= 4

                (*seedsWithMultipleOccurrences)++;
                (*genomeLocationsInOverflowTable) += 2;    

                _int64 overflowIndex = AddOverflowBackpointer(-1, context->overflowAnchor, context->nextOverflowBackpointer, entry32[entryIndex]);
                overflowIndex = AddOverflowBackpointer(overflowIndex, context->overflowAnchor, context->nextOverflowBackpointer, GenomeLocationAsInt64(genomeLocation));

                entry32[entryIndex] = (unsigned)(overflowIndex + countOfBases);
            } else {
                //
                // Stick another entry in the existing overflow bucket.
                //

                _int64 overflowIndex = AddOverflowBackpointer(entry32[entryIndex] - countOfBases, context->overflowAnchor, context->nextOverflowBackpointer, genomeLocation);
                entry32[entryIndex] = (unsigned)(overflowIndex + countOfBases);

                (*genomeLocationsInOverflowTable)++;
            } // If the existing entry had the complement empty, needed a new overflow entry or extended an old one
        }
    } // If new or existing entry.
}

            _int64
GenomeIndex::AddOverflowBackpointer(
    _int64                       previousOverflowBackpointer,
    OverflowBackpointerAnchor   *overflowAnchor,
    volatile _int64             *nextOverflowBackpointer,
    GenomeLocation               genomeLocation)
{
    _int64 overflowBackpointerIndex = InterlockedAdd64AndReturnNewValue(nextOverflowBackpointer, 1) - 1;
    OverflowBackpointer *newBackpointer = overflowAnchor->getBackpointer(overflowBackpointerIndex);
 
    newBackpointer->nextIndex = previousOverflowBackpointer;
    newBackpointer->genomeLocation = genomeLocation;

    return overflowBackpointerIndex;
}

            //
// A comparison method for qsort that sorts unsigned ints backwards (SNAP expects them to be backwards due to 
// a historical artifact).
//
int
GenomeIndex::BackwardsUnsignedCompare(const void *first, const void *second)
{
    if (*(const unsigned *) first > *(const unsigned *)second) {
        return -1;
    } else if (*(const unsigned *) first == *(const unsigned *)second) {
        return 0;
    } else {
        return 1;
    }
}

int
GenomeIndex::BackwardsInt64Compare(const void *first, const void *second)
{
    if (*(const _int64 *) first > *(const _int64 *)second) {
        return -1;
    } else if (*(const _int64 *) first == *(const _int64 *)second) {
        return 0;
    } else {
        return 1;
    }
}


    void 
GenomeIndex::completeIndexing(PerHashTableBatch *batches, BuildHashTablesThreadContext *context, IndexBuildStats *stats, bool large)
{
    for (unsigned whichHashTable = 0; whichHashTable < nHashTables; whichHashTable++) {
        _int64 basesProcessed = InterlockedAdd64AndReturnNewValue(context->nBasesProcessed, batches[whichHashTable].nUsed + stats->unrecordedSkippedSeeds);

        if ((_uint64)basesProcessed / printPeriod > ((_uint64)basesProcessed - batches[whichHashTable].nUsed - stats->unrecordedSkippedSeeds)/printPeriod) {
            WriteStatusMessage("Indexing %lld / %lld\n",(basesProcessed/printPeriod)*printPeriod, context->genome->getCountOfBases());
        }

        stats->unrecordedSkippedSeeds = 0; // All except the first time through the loop this will be 0.        
        AcquireExclusiveLock(&context->hashTableLocks[whichHashTable]);
        for (unsigned i = 0; i < batches[whichHashTable].nUsed; i++) {
            ApplyHashTableUpdate(context, whichHashTable, batches[whichHashTable].entries[i].genomeLocation, 
                batches[whichHashTable].entries[i].lowBases, batches[whichHashTable].entries[i].usingComplement,
                &stats->bothComplementsUsed, &stats->genomeLocationsInOverflowTable, 
                &stats->seedsWithMultipleOccurrences, large);
        }
        ReleaseExclusiveLock(&context->hashTableLocks[whichHashTable]);
    }
}

GenomeIndex::OverflowBackpointerAnchor::OverflowBackpointerAnchor(_int64 maxOverflowEntries_) : maxOverflowEntries(maxOverflowEntries_)
{
    _ASSERT(maxOverflowEntries > 0);
	_int64 roundedUpMaxOverflowEntries = (maxOverflowEntries + batchSize - 1) / batchSize * batchSize;	// Round up to the next batch size

	table = new OverflowBackpointer *[roundedUpMaxOverflowEntries / batchSize];

	for (unsigned i = 0; i < maxOverflowEntries / batchSize; i++) {
		table[i] = NULL;
	}

    InitializeExclusiveLock(&lock);
}

GenomeIndex::OverflowBackpointerAnchor::~OverflowBackpointerAnchor()
{
	for (unsigned i = 0; i < maxOverflowEntries / batchSize; i++) {
		if (table[i] != NULL) {
			BigDealloc(table[i]);
			table[i] = NULL;
		}
	}

	delete [] table;
	table = NULL;

    DestroyExclusiveLock(&lock);
}

	GenomeIndex::OverflowBackpointer *
GenomeIndex::OverflowBackpointerAnchor::getBackpointer(_int64 index)
{
    if (index >= maxOverflowEntries) {
        WriteErrorMessage("Trying to use too many overflow entries.  To index this genome, you either need a larger seed size or a larger location size.\n");
        soft_exit(1);
    }
	_int64 tableSlot = index / batchSize;
	if (table[tableSlot] == NULL) {
        AcquireExclusiveLock(&lock);
        if (table[tableSlot] == NULL) {
		    table[tableSlot] = (OverflowBackpointer *)BigAlloc(batchSize * sizeof(OverflowBackpointer));
		    for (unsigned i = 0; i < batchSize; i++) {
			    table[tableSlot][i].genomeLocation = 0xffffffffffffffff;
			    table[tableSlot][i].nextIndex = 0xffffffffffffffff;
		    }
        }
        ReleaseExclusiveLock(&lock);
	}
	return &table[tableSlot][index % batchSize];
}

const unsigned GenomeIndex::OverflowBackpointerAnchor::batchSize = 1024 * 1024;

    void
GenomeIndex::printBiasTables()
{
    for (int keySize = 0; keySize <= largestKeySize; keySize++) {
        for (int seedSize = 0; seedSize <= largestBiasTable; seedSize++) {
            if (NULL != hg19_biasTables_large[keySize][seedSize]) {
                printf("static double hg19_biasTable%d_%d_large[] = {\n", seedSize, keySize);
                unsigned bitsOfSeed = seedSize * 2;
                unsigned bitsOfKey = keySize * 8;   // 8 == nBits / byte
                unsigned numHashTables = 1 << (bitsOfSeed - bitsOfKey);
                for (unsigned hashTable = 0; hashTable < numHashTables; hashTable++) {
                    if (hg19_biasTables_large[keySize][seedSize][hashTable] == 0) {
                        printf("0");
                    } else if (hg19_biasTables_large[keySize][seedSize][hashTable] > 1000 || hg19_biasTables_large[keySize][seedSize][hashTable] < .01) {
                        printf("%1.2e", hg19_biasTables_large[keySize][seedSize][hashTable]);
                    } else if (hg19_biasTables_large[keySize][seedSize][hashTable] > 10) {
                        printf("%1.1f", hg19_biasTables_large[keySize][seedSize][hashTable]);
                    } else {
                        printf("%1.3f", hg19_biasTables_large[keySize][seedSize][hashTable]);
                    }

                    if (hashTable != numHashTables-1) {
                        printf(",");
                    }

                    if (hashTable % 10 == 9) {
                        printf("\n");
                    }
                } // for each hash table
                printf("\n};\n\n");
            } // if there is a bias entry for this key * seed size
        } // for each seed size
    } // for each key size

    for (int keySize = 0; keySize <= largestKeySize; keySize++) {
        for (int seedSize = 0; seedSize <= largestBiasTable; seedSize++) {
            if (NULL != hg19_biasTables[keySize][seedSize]) {
                printf("static double hg19_biasTable%d_%d[] = {\n", seedSize, keySize);
                unsigned bitsOfSeed = seedSize * 2;
                unsigned bitsOfKey = keySize * 8;   // 8 == nBits / byte
                unsigned numHashTables = 1 << (bitsOfSeed - bitsOfKey);
                for (unsigned hashTable = 0; hashTable < numHashTables; hashTable++) {
                    if (hg19_biasTables[keySize][seedSize][hashTable] == 0) {
                        printf("0");
                    } else if (hg19_biasTables[keySize][seedSize][hashTable] > 1000 || hg19_biasTables[keySize][seedSize][hashTable] < .01) {
                        printf("%1.2e", hg19_biasTables[keySize][seedSize][hashTable]);
                    } else if (hg19_biasTables[keySize][seedSize][hashTable] > 10) {
                        printf("%1.1f", hg19_biasTables[keySize][seedSize][hashTable]);
                    } else {
                        printf("%1.3f", hg19_biasTables[keySize][seedSize][hashTable]);
                    }

                    if (hashTable != numHashTables-1) {
                        printf(",");
                    }

                    if (hashTable % 10 == 9) {
                        printf("\n");
                    }
                } // for each hash table
                printf("\n};\n\n");
            } // if there is a bias entry for this key * seed size
        } // for each seed size
    } // for each key size
}

        GenomeIndex *
GenomeIndex::loadFromDirectory(char *directoryName)
{

    const unsigned filenameBufferSize = MAX_PATH+1;
    char filenameBuffer[filenameBufferSize];
    
    snprintf(filenameBuffer,filenameBufferSize,"%s%cGenomeIndex",directoryName,PATH_SEP);

    GenericFile *indexFile = GenericFile::open(filenameBuffer, GenericFile::ReadOnly);

    if (NULL == indexFile) {
        WriteErrorMessage("Unable to open file '%s' for read.\n",filenameBuffer);
        return NULL;
    }

    char indexFileBuf[1000];
    indexFile->read(indexFileBuf, sizeof(indexFileBuf));

    unsigned seedLen;
    unsigned majorVersion, minorVersion, chromosomePadding;
    int nRead;
    size_t hashTablesFileSize;
    unsigned nHashTables;
    _int64 overflowTableSize;
    unsigned hashTableKeySize;
    unsigned smallHashTable;
    unsigned locationSize;
    if (10 != (nRead = sscanf(indexFileBuf,"%d %d %d %lld %d %d %d %lld %d %d", &majorVersion, &minorVersion, &nHashTables, &overflowTableSize, &seedLen, &chromosomePadding, 
											&hashTableKeySize, &hashTablesFileSize, &smallHashTable, &locationSize))) {
        if (3 == nRead || 6 == nRead || 7 == nRead || 9 == nRead) {
            WriteErrorMessage("Indices built by versions before 1.0dev.21 are no longer supported.  Please rebuild your index.\n");
        } else {
            WriteErrorMessage("GenomeIndex::LoadFromDirectory: didn't read initial values\n");
        }
        indexFile->close();		
        delete indexFile;
        return NULL;
    }
    indexFile->close();
    delete indexFile;

    if (majorVersion != GenomeIndexFormatMajorVersion) {
        WriteErrorMessage("This genome index appears to be from a different version of SNAP than this, and so we can't read it.  Index version %d, SNAP index format version %d\n",
            majorVersion, GenomeIndexFormatMajorVersion);
        soft_exit(1);
    }

    if (0 == seedLen) {
        WriteErrorMessage("GenomeIndex::LoadFromDirectory: saw seed size of 0.\n");
        return NULL;
    }

    SetInvalidGenomeLocation(locationSize);

    GenomeIndex *index;
    index = new GenomeIndex();

    index->nHashTables = nHashTables;
    index->overflowTableSize = overflowTableSize;
    index->hashTableKeySize = hashTableKeySize;
    index->seedLen = seedLen;
    index->locationSize = locationSize;
    index->largeHashTable = !smallHashTable;

    unsigned overflowEntrySize = (locationSize > 4) ? sizeof(*index->overflowTable64) : sizeof(*index->overflowTable32);

    size_t overflowTableSizeInBytes = (size_t)index->overflowTableSize * overflowEntrySize;
    char *tableAsCharStar;
    if (locationSize > 4) {
        index->overflowTable64 = (_int64 *)BigAlloc(overflowTableSizeInBytes);
        tableAsCharStar = (char *) index->overflowTable64;
        _ASSERT(NULL == index->overflowTable32);
    } else {
        index->overflowTable32 = (unsigned *)BigAlloc(overflowTableSizeInBytes);
        tableAsCharStar = (char *) index->overflowTable32;
        _ASSERT(NULL == index->overflowTable64);
    }

    snprintf(filenameBuffer,filenameBufferSize, "%s%cOverflowTable", directoryName, PATH_SEP);
    GenericFile *fOverflowTable = GenericFile::open(filenameBuffer, GenericFile::ReadOnly);

    if (NULL == fOverflowTable) {
        WriteErrorMessage("Unable to open overflow table file, '%s', %d\n", filenameBuffer, errno);
        delete index;
        return NULL;
    }

    size_t amountRead = fOverflowTable->read(tableAsCharStar, overflowTableSizeInBytes);
    if (amountRead != overflowTableSizeInBytes) {
        WriteErrorMessage("Error reading overflow table, %lld != %lld bytes read.\n", amountRead, overflowTableSizeInBytes);
        soft_exit(1);
    }

    fOverflowTable->close();
    delete fOverflowTable;
    fOverflowTable = NULL;

    index->hashTables = new SNAPHashTable*[index->nHashTables];

    for (unsigned i = 0; i < index->nHashTables; i++) {
        index->hashTables[i] = NULL; // We need to do this so the destructor doesn't crash if loading a hash table fails.
    }

    snprintf(filenameBuffer, filenameBufferSize, "%s%cGenomeIndexHash", directoryName, PATH_SEP);
	GenericFile *tablesFile = GenericFile::open(filenameBuffer, GenericFile::ReadOnly);
    if (NULL == tablesFile) {
        WriteErrorMessage("Unable to open genome hash table file '%s'\n", filenameBuffer);
        soft_exit(1);
    }

    index->tablesBlob = BigAlloc(hashTablesFileSize);
    amountRead = tablesFile->read(index->tablesBlob, hashTablesFileSize);
    if (amountRead != hashTablesFileSize) {
        WriteErrorMessage("Read incorrect amount for GenomeIndexHash file, %lld != %lld\n", hashTablesFileSize, amountRead);
        soft_exit(1);
    }

    GenericFile_Blob *blobFile = GenericFile_Blob::open(index->tablesBlob, hashTablesFileSize);

    for (unsigned i = 0; i < index->nHashTables; i++) {
        if (NULL == (index->hashTables[i] = SNAPHashTable::loadFromBlob(blobFile))) {
            WriteErrorMessage("GenomeIndex::loadFromDirectory: Failed to load hash table %d\n",i);
            delete index;
            return NULL;
        }

		unsigned expectedValueCount;
		if (smallHashTable) {
			expectedValueCount = 1;
		} else {
			expectedValueCount = 2;
		}

        if (index->hashTables[i]->GetValueCount() != expectedValueCount) {
            WriteErrorMessage("Expected loaded hash table to have value count of %d, but it had %d.  Index corrupt\n", expectedValueCount, index->hashTables[i]->GetValueCount());
            delete index;
            return NULL;
        }

        if (index->hashTables[i]->GetKeySizeInBytes() != 4) {
            WriteErrorMessage("Expected loaded hash table to have key size in bytes of 4, but it had %d.  This version of SNAP is too old to work with this index.\n", index->hashTables[i]->GetKeySizeInBytes());
            delete index;
            return NULL;
        }
    }

	tablesFile->close();
	delete tablesFile;
    tablesFile = NULL;

    blobFile->close();
    delete blobFile;
    blobFile = NULL;

    snprintf(filenameBuffer,filenameBufferSize,"%s%cGenome",directoryName,PATH_SEP);
    if (NULL == (index->genome = Genome::loadFromFile(filenameBuffer, chromosomePadding))) {
        WriteErrorMessage("GenomeIndex::loadFromDirectory: Failed to load the genome itself\n");
        delete index;
        return NULL;
    }

    if ((_int64)index->genome->getCountOfBases() + (_int64)index->overflowTableSize > 0xfffffff0 && locationSize == 4) {
        WriteErrorMessage("\nThis index has too many overflow entries to be valid.  Some early versions of SNAP\n"
                        "allowed building indices with too small of a seed size, and this appears to be such\n"
                        "an index.  You can no longer build indices like this, and you also can't use them\n"
                        "because they are corrupt and would produce incorrect results.  Please use an index\n"
                        "built with a larger seed size.  For hg19, the seed size must be at least 19.\n"
                        "For other reference genomes this quantity will vary.\n");
        soft_exit(1);
    }

    return index;
}

    void
GenomeIndex::lookupSeed32(
    Seed              seed,
    _int64           *nHits,
    const unsigned  **hits,
    _int64           *nRCHits,
    const unsigned  **rcHits)
{
    _ASSERT(locationSize == 4);   // This is the caller's responsibility to check.

    if (largeHashTable) {
        bool lookedUpComplement;

        lookedUpComplement = seed.isBiggerThanItsReverseComplement();
        if (lookedUpComplement) {
            seed = ~seed;
        }

        _ASSERT(seed.getHighBases(hashTableKeySize) < nHashTables);
        _uint64 lowBases = seed.getLowBases(hashTableKeySize);
        _ASSERT(hashTables[seed.getHighBases(hashTableKeySize)]->GetValueSizeInBytes() == 4);
        const unsigned *entry = (const unsigned *)hashTables[seed.getHighBases(hashTableKeySize)]->GetFirstValueForKey(lowBases);   // Cast OK because valueSize == 4
        if (NULL == entry) {
            *nHits = 0;
            *nRCHits = 0;
            return;
        }

        //
        // Fill in the caller's answers for the main and complement of the seed looked up.
        // Because of our hash table design, we may have had to take the complement before the
        // lookup, in which case we reverse the results so the caller gets the right thing.
        // Also, if the seed is its own reverse complement, we need to fill the same hits
        // in both return arrays.
        //
        fillInLookedUpResults32((lookedUpComplement ? entry + 1 : entry), nHits, hits);
        if (seed.isOwnReverseComplement()) {
          *nRCHits = *nHits;
          *rcHits = *hits;
        } else {
          fillInLookedUpResults32((lookedUpComplement ? entry : entry + 1), nRCHits, rcHits);
        }
    } else {
	    for (int dir = 0; dir < NUM_DIRECTIONS; dir++) {
		    _ASSERT(seed.getHighBases(hashTableKeySize) < nHashTables);
		    _uint64 lowBases = seed.getLowBases(hashTableKeySize);
		    _ASSERT(hashTables[seed.getHighBases(hashTableKeySize)]->GetValueSizeInBytes() == 4);
		    unsigned *entry = (unsigned int *)hashTables[seed.getHighBases(hashTableKeySize)]->GetFirstValueForKey(lowBases);   // Cast OK because valueSize == 4
		    if (NULL == entry) {
			    if (FORWARD == dir) {
				    *nHits = 0;
			    } else {
				    *nRCHits = 0;
			    }
		    } else if (FORWARD == dir) {
			    fillInLookedUpResults32(entry,  nHits, hits);
		    } else {
			    fillInLookedUpResults32(entry,  nRCHits, rcHits);
		    }
		    seed = ~seed;
        }	// For each direction    
    }
}

    void
GenomeIndex::fillInLookedUpResults32(
    const unsigned  *subEntry,
    _int64          *nHits, 
    const unsigned **hits)
{
    //
    // WARNING: the code in the IntersectingPairedEndAligner relies on being able to look at 
    // hits[-1].  It doesn't care about the value, but it must not be a bogus pointer.  This
    // is true with the current layout (where it will either be the hit count, the key or
    // forward pointer in the hash table entry or some intermediate hit in the case where the
    // search is constrained by minLocation/maxLocation).  If you change this, be sure to look
    // at the code and fix it.
    //
    if (*subEntry < genome->getCountOfBases()) {
        //
        // It's a singleton.
        //
        *nHits = 1;
        *hits = subEntry;
    } else if (*subEntry == 0xfffffffe) {
        //
        // It's unused, the other complement must exist.
        //
        _ASSERT(largeHashTable);
        *nHits = 0;
    } else {
        //
        // Multiple hits.  Recall that the overflow table format is first a count of
        // the number of hits for that seed, followed by the list of hits.
        //
        unsigned overflowTableOffset = *subEntry - (unsigned)genome->getCountOfBases();

        _ASSERT(overflowTableOffset < overflowTableSize);

        int hitCount = overflowTable32[overflowTableOffset];

        _ASSERT(hitCount >= 2);
        _ASSERT(hitCount + overflowTableOffset < overflowTableSize);

        *nHits = hitCount;
        *hits = &overflowTable32[overflowTableOffset + 1];
    }
}

    void 
GenomeIndex::lookupSeed(
    Seed                    seed, 
    _int64 *                nHits, 
    const GenomeLocation ** hits, 
    _int64 *                nRCHits, 
    const GenomeLocation ** rcHits, 
    GenomeLocation *        singleHit, 
    GenomeLocation *        singleRCHit)
{
    _ASSERT(locationSize > 4 && locationSize <= 8);

    if (largeHashTable) {
        bool lookedUpComplement;

        lookedUpComplement = seed.isBiggerThanItsReverseComplement();
        if (lookedUpComplement) {
            seed = ~seed;
        }

        _ASSERT(seed.getHighBases(hashTableKeySize) < nHashTables);
        _uint64 lowBases = seed.getLowBases(hashTableKeySize);
        _ASSERT(hashTables[seed.getHighBases(hashTableKeySize)]->GetValueSizeInBytes() > 4);

        const char *entry = (char *)hashTables[seed.getHighBases(hashTableKeySize)]->GetFirstValueForKey(lowBases);
        if (NULL == entry) {
            *nHits = 0;
            *nRCHits = 0;
            return;
        }

        GenomeLocation entryByValue[NUM_DIRECTIONS];
        entryByValue[0] = 0;
        entryByValue[1] = 0;

        memcpy(&entryByValue[0], entry, locationSize);  // Works because we're litte-endian
        memcpy(&entryByValue[1], entry + locationSize, locationSize);   // Again, required litte-endianness.

        //
        // Fill in the caller's answers for the main and complement of the seed looked up.
        // Because of our hash table design, we may have had to take the complement before the
        // lookup, in which case we reverse the results so the caller gets the right thing.
        // Also, if the seed is its own reverse complement, we need to fill the same hits
        // in both return arrays.
        //
        fillInLookedUpResults(entryByValue[lookedUpComplement ? 1 : 0], nHits, hits, singleHit);
   
        if (seed.isOwnReverseComplement()) {
          *nRCHits = *nHits;
          *rcHits = *hits;
        } else {
          fillInLookedUpResults(entryByValue[lookedUpComplement ? 0 : 1], nRCHits, rcHits, singleRCHit);
        }
    } else {
	    for (int dir = 0; dir < NUM_DIRECTIONS; dir++) {
		    _ASSERT(seed.getHighBases(hashTableKeySize) < nHashTables);
		    _uint64 lowBases = seed.getLowBases(hashTableKeySize);
		    _ASSERT(hashTables[seed.getHighBases(hashTableKeySize)]->GetValueSizeInBytes() > 4);
		    const char *entry = (char *)hashTables[seed.getHighBases(hashTableKeySize)]->GetFirstValueForKey(lowBases);   

            if (NULL == entry) {
			    if (FORWARD == dir) {
				    *nHits = 0;
			    } else {
				    *nRCHits = 0;
			    }
		    } else {
                GenomeLocation entryByValue = 0;
                memcpy(&entryByValue, entry, locationSize);  // Assumes little endian

                if (FORWARD == dir) {
			        fillInLookedUpResults(entryByValue,  nHits, hits, singleHit);
		        } else {
			        fillInLookedUpResults(entryByValue,  nRCHits, rcHits, singleRCHit);
                }
		    }
		    seed = ~seed;
        }	// For each direction    
    }
}


    void 
GenomeIndex::fillInLookedUpResults(GenomeLocation lookedUpLocation, _int64 *nHits, const GenomeLocation **hits, GenomeLocation *singleHitLocation)
{
     //
    // WARNING: the code in the IntersectingPairedEndAligner relies on being able to look at 
    // hits[-1].  It doesn't care about the value, but it must not be a bogus pointer.  This
    // is true with the current layout (where it will either be the hit count, the key or
    // forward pointer in the hash table entry or some intermediate hit in the case where the
    // search is constrained by minLocation/maxLocation).  If you change this, be sure to look
    // at the code and fix it.  You don't need to worry about this in the case of singleHitLocation,
    // that's the caller's problem.
    //
    if (lookedUpLocation < genome->getCountOfBases()) {
        //
        // It's a singleton.
        //
        *nHits = 1;
        *hits = singleHitLocation;
        *singleHitLocation = lookedUpLocation;
     } else if (lookedUpLocation == InvalidGenomeLocation - 1) {
        //
        // It's unused, the other complement must exist.
        //
        _ASSERT(largeHashTable);
        *nHits = 0;
    } else {
        //
        // Multiple hits.  Recall that the overflow table format is first a count of
        // the number of hits for that seed, followed by the list of hits.
        //
        _int64 overflowTableOffset = GenomeLocationAsInt64(lookedUpLocation) - genome->getCountOfBases();

        _ASSERT(overflowTableOffset < (_int64)overflowTableSize);

        _int64 hitCount = overflowTable64[overflowTableOffset];

        _ASSERT(hitCount >= 2);
        _ASSERT(hitCount + overflowTableOffset < (_int64)overflowTableSize);

        *nHits = hitCount;
        *hits = (const GenomeLocation *)&overflowTable64[overflowTableOffset + 1];
    }
}<|MERGE_RESOLUTION|>--- conflicted
+++ resolved
@@ -187,17 +187,11 @@
         soft_exit(1);
     }
 
-<<<<<<< HEAD
     if (seedLen < 19 && !computeBias && locationSize < 5) {
         WriteErrorMessage("For hg19, there are no bias tables for seed lengths < 19, and furthermore you'll need to use 64 bit genome offsets, which will increase memory use.\n");
         WriteErrorMessage("Setting those options for you.\n");
         computeBias = false;
         locationSize = 5;
-=======
-    if (seedLen < 19 && !computeBias) {
-        WriteErrorMessage("For hg19, you must use seed sizes between 19 and 32, or not specify -hg19 and let SNAP compute the hash table bias.\n");
-        soft_exit(1);
->>>>>>> 8f0dca42
     }
 
 	if (seedLen * 2 < keySizeInBytes * 8) {
