--- conflicted
+++ resolved
@@ -62,6 +62,7 @@
     bool            i_useAffineGap,
     bool            i_ignoreAlignmentAdjustmentsForOm,
 	bool            i_altAwareness,
+    int             i_maxScoreGapToPreferNonAltAlignment,
 	int             i_maxSecondaryAlignmentsPerContig,
     LandauVishkin<1>*i_landauVishkin,
     LandauVishkin<-1>*i_reverseLandauVishkin,
@@ -81,7 +82,7 @@
         gapOpenPenalty(i_gapOpenPenalty), gapExtendPenalty(i_gapExtendPenalty), minAGScore(i_minAGScore),
         minWeightToCheck(max(1u, i_minWeightToCheck)), maxSecondaryAlignmentsPerContig(i_maxSecondaryAlignmentsPerContig),
         alignmentAdjuster(i_genomeIndex->getGenome()), ignoreAlignmentAdjustmentsForOm(i_ignoreAlignmentAdjustmentsForOm),
-		altAwareness(i_altAwareness)
+		altAwareness(i_altAwareness), maxScoreGapToPreferNonAltAlignment(i_maxScoreGapToPreferNonAltAlignment)
 /*++
 
 Routine Description:
@@ -277,6 +278,7 @@
 BaseAligner::AlignRead(
         Read                    *inputRead,
         SingleAlignmentResult   *primaryResult,
+        SingleAlignmentResult   *firstALTResult,
         int                      maxEditDistanceForSecondaryResults,
         _int64                   secondaryResultBufferSize,
         _int64                  *nSecondaryResults,
@@ -434,7 +436,6 @@
     lowestPossibleScoreOfAnyUnseenLocation[FORWARD] = lowestPossibleScoreOfAnyUnseenLocation[RC] = 0;
     currRoundLowestPossibleScoreOfAnyUnseenLocation[FORWARD] = currRoundLowestPossibleScoreOfAnyUnseenLocation[RC] = 0;
     mostSeedsContainingAnyParticularBase[FORWARD] = mostSeedsContainingAnyParticularBase[RC] = 1;  // Instead of tracking this for real, we're just conservative and use wrapCount+1.  It's faster.
-<<<<<<< HEAD
 
     scoresForAllAlignments.init();
     if (altAwareness) {
@@ -444,18 +445,6 @@
     nSeedsApplied[FORWARD] = nSeedsApplied[RC] = 0;
     lvScores = 0;
     lvScoresAfterBestFound = 0;
-=======
-    bestScore = UnusedScoreValue;
-    secondBestScore = UnusedScoreValue;
-    secondBestNonALTScore = UnusedScoreValue;
-    nSeedsApplied[FORWARD] = nSeedsApplied[RC] = 0;
-    lvScores = 0;
-    lvScoresAfterBestFound = 0;
-    probabilityOfAllCandidates = 0.0;
-    probabilityOfAllNonALTCandidates = 0.0;
-    // No need to initialize bestCandidateIsALT, it will get set when we find our first plausible candidate
-    probabilityOfBestCandidate = 0.0;
->>>>>>> 29186a45
 
     scoreLimit = maxK + extraSearchDepth; // For MAPQ computation
 
@@ -498,7 +487,7 @@
                     return false;
                 }
 
-                finalizeSecondaryResults(read[FORWARD], primaryResult, nSecondaryResults, secondaryResults, maxSecondaryResults, maxEditDistanceForSecondaryResults, bestScore);
+                finalizeSecondaryResults(read[FORWARD], primaryResult, nSecondaryResults, secondaryResults, maxSecondaryResults, maxEditDistanceForSecondaryResults, scoresForAllAlignments.bestScore);
                 return true;
             }
             nextSeedToTest = GetWrappedNextSeedToTest(seedLen, wrapCount);
@@ -714,7 +703,7 @@
                 if (overflowedSecondaryResultsBuffer) {
                     return false;
                 }
-                finalizeSecondaryResults(read[FORWARD], primaryResult, nSecondaryResults, secondaryResults, maxSecondaryResults, maxEditDistanceForSecondaryResults, bestScore);
+                finalizeSecondaryResults(read[FORWARD], primaryResult, nSecondaryResults, secondaryResults, maxSecondaryResults, maxEditDistanceForSecondaryResults, scoresForAllAlignments.bestScore);
                 return true;
             } // If score says we have a difinitive answer
         } // If we applied a seed, and so something's changed.
@@ -745,7 +734,7 @@
         return false;
     }
 
-    finalizeSecondaryResults(read[FORWARD], primaryResult, nSecondaryResults, secondaryResults, maxSecondaryResults, maxEditDistanceForSecondaryResults, bestScore);
+    finalizeSecondaryResults(read[FORWARD], primaryResult, nSecondaryResults, secondaryResults, maxSecondaryResults, maxEditDistanceForSecondaryResults, scoresForAllAlignments.bestScore);
     return true;
 }
 
@@ -754,6 +743,7 @@
         bool                     forceResult,
         Read                    *read[NUM_DIRECTIONS],
         SingleAlignmentResult   *primaryResult,
+        SingleAlignmentResult   *firstALTResult,                        // This only gets filled in if there's a good ALT result that's not the primary result.
         int                      maxEditDistanceForSecondaryResults,
         _int64                   secondaryResultBufferSize,
         _int64                  *nSecondaryResults,
@@ -871,10 +861,25 @@
                 // We've scored all live candidates and excluded all non-candidates, or we've checked enough that we've hit the cutoff.  We have our
                 // answer.
                 //
-                primaryResult->score = bestScore;
-                if (bestScore <= maxK) {
-                    primaryResult->location = bestScoreGenomeLocation;
-                    primaryResult->mapq = computeMAPQ((!altAwareness || bestCandidateIsALT) ? probabilityOfAllCandidates : probabilityOfAllNonALTCandidates, probabilityOfBestCandidate, bestScore, popularSeedsSkipped);
+                ScoreSet *scoreSetOfFinalResult;
+                if (!altAwareness || scoresForNonAltAlignments.bestScore + maxScoreGapToPreferNonAltAlignment > scoresForAllAlignments.bestScore) {
+                    scoreSetOfFinalResult = &scoresForAllAlignments;
+                    firstALTResult->status = NotFound;
+                } else {
+                    scoreSetOfFinalResult = &scoresForNonAltAlignments;
+
+                    if (scoresForAllAlignments.bestScoreGenomeLocation != scoresForNonAltAlignments.bestScoreGenomeLocation) {
+                        //
+                        // We have an ALT result that's not the same as the primary result.  Fill it in.
+                        //
+                        _ASSERT(scoresForAllAlignments.bestScore <= scoresForNonAltAlignments.bestScore);   // This should always be true, but especially now.  In theory it should also be true of the match probabilities, but I don't trust floating point math enough to assert it.
+                    }
+                }
+
+                primaryResult->score = scoreSetOfFinalResult->bestScore;
+                if (scoreSetOfFinalResult->bestScore <= maxK) {
+                    primaryResult->location = scoreSetOfFinalResult->bestScoreGenomeLocation;
+                    primaryResult->mapq = computeMAPQ(scoreSetOfFinalResult->probabilityOfAllCandidates, scoreSetOfFinalResult->probabilityOfBestCandidate, scoreSetOfFinalResult->bestScore, popularSeedsSkipped);
                     if (primaryResult->mapq >= MAPQ_LIMIT_FOR_SINGLE_HIT) {
                         primaryResult->status = SingleHit;
                     } else {
@@ -1138,48 +1143,37 @@
                         // There's a nearby element, but its best score is too far away to merge.  Forget it.
                         //
                         nearbyElement = NULL;
-                    }
-
-                    if (NULL != nearbyElement) {
+                    } else {
                         if (nearbyElement->bestScore < score || nearbyElement->bestScore == score && nearbyElement->matchProbabilityForBestScore >= matchProbability) {
                            //
                             // Again, this is no better than something nearby we already tried.  Give up.
                             //
                             continue;
                         }
+                        
+                        scoresForAllAlignments.updateProbabilitiesForNearbyMatch(nearbyElement->matchProbabilityForBestScore);
                         anyNearbyCandidatesAlreadyScored = true;
                         probabilityOfAllCandidates = __max(0.0, probabilityOfAllCandidates - nearbyElement->matchProbabilityForBestScore);
-                        if (altAwareness && !genomeLocationIsALT) {
-                            probabilityOfAllNonALTCandidates = __max(0.0, probabilityOfAllNonALTCandidates - nearbyElement->matchProbabilityForBestScore)
-                        }
                         nearbyElement->matchProbabilityForBestScore = 0;    // keeps us from backing it out twice
                     }
                 }
 
                 probabilityOfAllCandidates = __max(0.0, probabilityOfAllCandidates - elementToScore->matchProbabilityForBestScore); // need the max due to floating point lossage.
                 probabilityOfAllCandidates += matchProbability; // Don't combine this with the previous line, it introduces floating point unhappiness.
-<<<<<<< HEAD
+
 
                 if (altAwareness && genome->isGenomeLocationALT(genomeLocation)) {
                     probabilityOfAllNonAltCandidates = __max(0.0, probabilityOfAllNonAltCandidates - elementToScore->matchProbabilityForBestScore); // need the max due to floating point lossage.
                     probabilityOfAllNonAltCandidates += matchProbability; // Don't combine this with the previous line, it introduces floating point unhappiness.
                 }
 
-=======
-                if (altAwareness && !genomeLocationIsALT) {
-                    probabilityOfAllNonALTCandidates = __max(0.0, probabilityOfAllNonALTCandidates - elementToScore->matchProbabilityForBestScore); // need the max due to floating point lossage.
-                    probabilityOfAllNonALTCandidates += matchProbability; // Don't combine this with the previous line, it introduces floating point unhappiness.
-                }
->>>>>>> 29186a45
+
                 elementToScore->matchProbabilityForBestScore = matchProbability;
                 elementToScore->bestScore = score;
 
                 if (bestScore > score ||
-<<<<<<< HEAD
                    (bestScore == score && matchProbability > probabilityOfBestCandidate)) {
-=======
-                   (bestScore == score && (matchProbability > probabilityOfBestCandidate || altAwareness && bestCandidateIsALT && !genomeLocationIsALT))) { // Take non-ALT hits with the same score preferrentially
->>>>>>> 29186a45
+
                     //
                     // We have a new best score.  The old best score becomes the second best score, unless this is the same as the best or second best score
                     //
@@ -1188,7 +1182,6 @@
                         secondBestScoreIsALT = secondBestScoreIsALT;
                     }
 
-                    /* This is the code replaced by the call to updateSecondBestScore,  left here for a little while for reference/debugging 
 
                     if ((secondBestScore == UnusedScoreValue || !(secondBestScoreGenomeLocation + maxMergeDist > genomeLocation && secondBestScoreGenomeLocation < genomeLocation + maxMergeDist)) &&
                         (bestScore == UnusedScoreValue || !(bestScoreGenomeLocation + maxMergeDist > genomeLocation && bestScoreGenomeLocation < genomeLocation + maxMergeDist)) &&
@@ -1196,19 +1189,8 @@
                                                                GenomeLocationAsInt64(secondBestScoreGenomeLocation) / maxMergeDist != GenomeLocationAsInt64(genomeLocation) / maxMergeDist))) {
                             secondBestScore = bestScore;
                             secondBestScoreGenomeLocation = bestScoreGenomeLocation;
-<<<<<<< HEAD
                             // This doesn't appear to be used secondBestScoreDirection = primaryResult->direction;
-=======
- 
-                            secondBestScoreIsALT = bestCandidateIsALT;
-                    }
-                    */
-
-                    //
-                    // If we're replacing a 
-                    if (!bestCandidateIsALT && !genomeLocationIsALT) {
-                        updateSecondBestScore(bestScore, bestScoreGenomeLocation, secondBestNonALTScore, secondBestScoreNonALTGenomeLocation, maxMergeDist, anyNearbyCandidatesAlreadyScored, genomeLocation);
->>>>>>> 29186a45
+
                     }
 
                     //
@@ -1237,10 +1219,6 @@
 						(*nSecondaryResults)++;
 					}
 
-<<<<<<< HEAD
-=======
-
->>>>>>> 29186a45
                     bestScore = score;
                     probabilityOfBestCandidate = matchProbability;
                     _ASSERT(probabilityOfBestCandidate <= probabilityOfAllCandidates);
@@ -1262,10 +1240,7 @@
                         //
                         secondBestScore = score;
                         secondBestScoreGenomeLocation = genomeLocation;
-<<<<<<< HEAD
                         // This doesn't appear to be used secondBestScoreDirection = elementToScore->direction;
-=======
->>>>>>> 29186a45
                     }
 
                     //
@@ -1669,6 +1644,11 @@
 
     probabilityOfAllCandidates = 0;
     probabilityOfBestCandidate = 0;
+}
+
+void BaseAligner::ScoreSet::updateProbabilitiesForNearbyMatch(double probabilityOfMatchBeingReplaced)
+{
+    probabilityOfAllCandidates = __max(0.0, probabilityOfAllCandidates - probabilityOfMatchBeingReplaced);
 }
 
     void
@@ -1796,8 +1776,7 @@
         alignmentAdjuster.AdjustAlignment(read, primaryResult);
         if (primaryResult->status != NotFound) {
             bestScore = primaryResult->score;
-        }
-        else {
+        } else {
             bestScore = 65536;
         }
 
@@ -1826,6 +1805,8 @@
             if (ignoreAlignmentAdjustmentsForOm) {
                 secondaryResults[i].scorePriorToClipping = secondaryResults[i].score;
             }
+
+            secondaryResults[i].supplementary = altAwareness && genome->isGenomeLocationALT(secondaryResults[i].location);
             i++;
         }
     }
