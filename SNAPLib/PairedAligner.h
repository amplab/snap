--- conflicted
+++ resolved
@@ -82,11 +82,8 @@
     int                 minScoreRealignment;
     int                 minScoreGapRealignmentALT;
     int                 minAGScoreImprovement;
-<<<<<<< HEAD
     int                 flattenMAPQAtOrBelow;
-=======
     bool                enableHammingScoringBaseAligner;
->>>>>>> 6ceee9cb
 
     GenomeDistance pairedEndSpacing[DEFAULT_BATCH_SIZE_IS_ESTIMATION];      // Spacing between reads aligned as FR pairs
     static int compareBySpacing(const void *first_, const void *second_);
