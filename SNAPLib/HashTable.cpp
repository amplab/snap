--- conflicted
+++ resolved
@@ -308,13 +308,8 @@
     }
 
 	if (!isKeyEqual(entry, key)) {
-<<<<<<< HEAD
 		setKey(entry, key);
 		usedElementCount++;
-=======
-		usedElementCount++;
-		setKey(entry, key);
->>>>>>> e737f21c
 	}
 
     for (unsigned i = 0; i < valueCount; i++) {
