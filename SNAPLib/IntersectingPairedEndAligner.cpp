--- conflicted
+++ resolved
@@ -732,7 +732,7 @@
                 scoringMateCandidates[whichSetPair][top].largestBigIndelDetected = __max(spread, scoringMateCandidates[whichSetPair][top].largestBigIndelDetected);
 #if _DEBUG
                 if (_DumpAlignments) {
-                    fprintf(stderr,"Set largest big indel detected to %d, %d for set pair %d mate candidates %d and %d\n", 
+                    fprintf(stderr,"Set largest big indel detected to %lld, %lld for set pair %d mate candidates %d and %d\n", 
                             scoringMateCandidates[whichSetPair][bottom].largestBigIndelDetected, scoringMateCandidates[whichSetPair][top].largestBigIndelDetected,
                             whichSetPair, bottom, top);
                 }
@@ -823,13 +823,8 @@
         int fewerEndGenomeLocationOffset;
 
         bool nonALTAlignment = (!altAwareness) || !genome->isGenomeLocationALT(candidate->readWithFewerHitsGenomeLocation);
-<<<<<<< HEAD
 
         int scoreLimit = computeScoreLimit(nonALTAlignment, &scoresForAllAlignments, &scoresForNonAltAlignments, candidate->largestBigIndelDetected);
-=======
- 
-        int scoreLimit = computeScoreLimit(nonALTAlignment, &scoresForAllAlignments, &scoresForNonAltAlignments);
->>>>>>> 082961e0
 
         if (currentBestPossibleScoreList > scoreLimit) {
             //
@@ -1066,14 +1061,8 @@
                                 bestCandidateScoredFirst = nScored == 2;
                             }
 #endif // INSTRUMENTATION_FOR_PAPER
-<<<<<<< HEAD
-
 
                             // scoreLimit = computeScoreLimit(nonALTAlignment, &scoresForAllAlignments, &scoresForNonAltAlignments);
-=======
-                            
-                            scoreLimit = computeScoreLimit(nonALTAlignment, &scoresForAllAlignments, &scoresForNonAltAlignments);
->>>>>>> 082961e0
                             
                             if ((!updatedBestScore) && maxEditDistanceForSecondaryResults != -1 && pairScore <= maxK && maxEditDistanceForSecondaryResults >= pairScore - scoresForAllAlignments.bestPairScore) {
                                 
@@ -1568,14 +1557,6 @@
 
     unsigned thisPassSeedsNotSkipped[NUM_READS_PER_PAIR][NUM_DIRECTIONS] = { {0,0}, {0,0} };
 
-<<<<<<< HEAD
-    int maxKForSameAlignment = gapOpenPenalty / (subPenalty - gapExtendPenalty);
-    int bestPairScore = result->score[0] + result->score[1];
-    int scoreLimit, scoreLimitALT;
-    scoreLimit = scoreLimitALT = maxKForIndels + extraSearchDepth;  // XXX maxKForIndels is too much!
-    int genomeOffset[NUM_READS_PER_PAIR] = { 0, 0 };
-    bool skipAffineGap[NUM_READS_PER_PAIR] = { false, false };
-=======
     //
     // Initialize the member variables that are effectively stack locals, but are in the object
     // to avoid having to pass them to score.
@@ -1583,38 +1564,17 @@
 
     localBestPairProbability[0] = 0;
     localBestPairProbability[1] = 0;
->>>>>>> 082961e0
 
     //
     // Phase 1: do the hash table lookups for each of the seeds for each of the reads and add them to the hit sets.
     //
 
-<<<<<<< HEAD
-    for (int r = 0; r < NUM_READS_PER_PAIR; r++) {
-        if (result->score[r] > maxKForSameAlignment) {
-            //
-            // Use affine gap scoring to determine if bases need to be clipped
-            //
-            result->usedAffineGapScoring[r] = true;
-            scoreLocationWithAffineGap(r, result->direction[r], result->origLocation[r],
-	            result->seedOffset[r], scoreLimit, &result->score[r], &result->matchProbability[r],
-	            &genomeOffset[r], &result->basesClippedBefore[r], &result->basesClippedAfter[r], &result->agScore[r]);
-#if _DEBUG
-            if (_DumpAlignments) {
-                fprintf(stderr, "Affine gap scored read %d at %s:%llu result %d\n", 
-                        r, genome->getContigAtLocation(result->origLocation[r])->name, result->origLocation[r] - genome->getContigAtLocation(result->origLocation[r])->beginningLocation,
-                        result->agScore[r]
-                        );
-            }
-#endif  // _DEBUG
-=======
     for (unsigned whichRead = 0; whichRead < NUM_READS_PER_PAIR; whichRead++) {
         int nextSeedToTest = 0;
         unsigned wrapCount = 0;
         int nPossibleSeeds = (int)readLen[whichRead] - seedLen + 1;
         memset(seedUsed, 0, (__max(readLen[0], readLen[1]) + 7) / 8);
         bool beginsDisjointHitSet[NUM_DIRECTIONS] = { true, true };
->>>>>>> 082961e0
 
         while (countOfHashTableLookups[whichRead] < nPossibleSeeds && countOfHashTableLookups[whichRead] < maxSeeds) {
             if (nextSeedToTest >= nPossibleSeeds) {
@@ -1945,7 +1905,7 @@
 
         bool nonALTAlignment = (!altAwareness) || !genome->isGenomeLocationALT(candidate->readWithFewerHitsGenomeLocation);
 
-        int scoreLimit = computeScoreLimit(nonALTAlignment, &scoresForAllAlignments, &scoresForNonAltAlignments);
+        int scoreLimit = computeScoreLimit(nonALTAlignment, &scoresForAllAlignments, &scoresForNonAltAlignments, 0);
 
         if (currentBestPossibleScoreList > scoreLimit) {
             //
@@ -2176,7 +2136,7 @@
 
                             bool updatedBestScore = scoresForAllAlignments.updateBestHitIfNeeded(pairScore, pairAGScore, pairProbability, fewerEndScore, readWithMoreHits, fewerEndGenomeLocationOffset, candidate, mate);
 
-                            scoreLimit = computeScoreLimit(nonALTAlignment, &scoresForAllAlignments, &scoresForNonAltAlignments);
+                            // scoreLimit = computeScoreLimit(nonALTAlignment, &scoresForAllAlignments, &scoresForNonAltAlignments);
 
                             if ((!updatedBestScore) && maxEditDistanceForSecondaryResults != -1 && maxEditDistanceForSecondaryResults >= pairScore - scoresForAllAlignments.bestPairScore) {
 
@@ -2646,6 +2606,15 @@
                     scoreLocationWithAffineGap(r, firstALTResult->direction[r], firstALTResult->origLocation[r],
                         firstALTResult->seedOffset[r], scoreLimitALT, &firstALTResult->score[r], &firstALTResult->matchProbability[r],
                         &genomeOffset[r], &firstALTResult->basesClippedBefore[r], &firstALTResult->basesClippedAfter[r], &firstALTResult->agScore[r]);
+
+#if _DEBUG
+                    if (_DumpAlignments) {
+                        fprintf(stderr, "Affine gap scored read %d at %s:%llu result %d\n",
+                            r, genome->getContigAtLocation(result->origLocation[r])->name, result->origLocation[r] - genome->getContigAtLocation(result->origLocation[r])->beginningLocation,
+                            result->agScore[r]
+                        );
+                    }
+#endif  // _DEBUG
 
                     if (firstALTResult->score[r] != ScoreAboveLimit) {
                         firstALTResult->location[r] = firstALTResult->origLocation[r] + genomeOffset[r];
