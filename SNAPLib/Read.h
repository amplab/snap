--- conflicted
+++ resolved
@@ -40,12 +40,8 @@
 enum AlignmentResult {NotFound, SingleHit, MultipleHits, UnknownAlignment}; // BB: Changed Unknown to UnknownAlignment because of a conflict w/Windows headers
 
 bool isAValidAlignmentResult(AlignmentResult result);
-<<<<<<< HEAD
-//#define MAX_READ_LENGTH 300
-=======
 // constant for small/medium/large reads
-#define MAX_READ_LENGTH 300
->>>>>>> 8fc26969
+#define MAX_READ_LENGTH 500
 //#define MAX_READ_LENGTH 1000
 ///#define MAX_READ_LENGTH 20000
 
