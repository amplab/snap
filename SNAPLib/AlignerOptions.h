/*++

Module Name:

    AlignerOptions.h

Abstract:

    Common parameters for running single & paired alignment.

Authors:

    Ravi Pandya, May, 2012

Environment:
`
    User mode service.

Revision History:

    Integrated from SingleAligner.cpp & PairedAligner.cpp

--*/

#pragma once

#include "stdafx.h"
#include "options.h"
#include "Genome.h"
#include "Read.h"

#define MAPQ_LIMIT_FOR_SINGLE_HIT 10

struct AbstractOptions
{
    virtual void usageMessage() = 0;

    virtual bool parse(const char** argv, int argc, int& n, bool *done) = 0;
};

enum FileType {UnknownFileType, SAMFile, FASTQFile, BAMFile, InterleavedFASTQFile, CRAMFile};  // Add more as needed

struct SNAPFile {
	SNAPFile() : fileName(NULL), secondFileName(NULL), fileType(UnknownFileType), isStdio(false), omitSQLines(false) {}
    const char          *fileName;
    const char          *secondFileName;
    FileType             fileType;
    bool                 isCompressed;
    bool                 isStdio;           // Only applies to the first file for two-file inputs
	bool				 omitSQLines;		// Special undocumented option for Charles Chiu's group.  Mostly a bad idea.

    PairedReadSupplierGenerator *createPairedReadSupplierGenerator(int numThreads, bool quicklyDropUnpairedReads, const ReaderContext& context);
    ReadSupplierGenerator *createReadSupplierGenerator(int numThreads, const ReaderContext& context);
    static bool generateFromCommandLine(const char **args, int nArgs, int *argsConsumed, SNAPFile *snapFile, bool paired, bool isInput);
};

struct AlignerOptions : public AbstractOptions
{
    AlignerOptions(const char* i_commandLine, bool forPairedEnd = false);

    const char         *commandLine;
    const char         *indexDir;
    const char         *similarityMapFile;
    int                 numThreads;
    unsigned            maxDist;
    float               maxDistFraction;
    unsigned            numSeedsFromCommandLine;
    double              seedCoverage;       // Exclusive with numSeeds; this is readSize/seedSize
    bool                seedCountSpecified; // Has either -n or -sc been specified?  This bool is used to make sure they're not both specified on the command line
<<<<<<< HEAD
    unsigned            maxHits;
=======
    int                 minWeightToCheck;
    Range               maxHits;
    bool                computeError;
>>>>>>> 4649f94b
    bool                bindToProcessors;
    bool                ignoreMismatchedIDs;
    SNAPFile            outputFile;
    int                 nInputs;
    SNAPFile           *inputs;
    ReadClippingType    clipping;
    bool                sortOutput;
    bool                noIndex;
    bool                noDuplicateMarking;
    bool                noQualityCalibration;
    unsigned            sortMemory; // total output sorting buffer size in Gb
    unsigned            filterFlags;
    bool                explorePopularSeeds;
    bool                stopOnFirstHit;
	bool				useM;	// Should we generate CIGAR strings using = and X, or using the old-style M?
    unsigned            gapPenalty; // if non-zero use gap penalty aligner
    AbstractOptions    *extra; // extra options
    const char         *rgLineContents;
    const char         *perfFileName;
    bool                useTimingBarrier;
    unsigned            extraSearchDepth;
    const char         *defaultReadGroup; // if not specified in input
    bool                ignoreSecondaryAlignments; // on input, default true
    int                 maxSecondaryAlignmentAdditionalEditDistance;
	int					maxSecondaryAlignments;
    bool                preserveClipping;
    float               expansionFactor;
    bool                noUkkonen;
    bool                noOrderedEvaluation;
	bool				noTruncation;
	unsigned			minReadLength;
	bool				mapIndex;
	bool				prefetchIndex;
    
    static bool         useHadoopErrorMessages; // This is static because it's global (and I didn't want to push the options object to every place in the code)
    static bool         outputToStdout;         // Likewise

    void usage();

    virtual void usageMessage();

    virtual bool parse(const char** argv, int argc, int& n, bool *done);

    enum FilterFlags
    {
        FilterUnaligned =           0x0001,
        FilterSingleHit =           0x0002,
        FilterMultipleHits =        0x0004,
        FilterBothMatesMatch =      0x0008,
    };

    bool passFilter(Read* read, AlignmentResult result);
    
    virtual bool isPaired() { return false; }
};<|MERGE_RESOLUTION|>--- conflicted
+++ resolved
@@ -67,13 +67,8 @@
     unsigned            numSeedsFromCommandLine;
     double              seedCoverage;       // Exclusive with numSeeds; this is readSize/seedSize
     bool                seedCountSpecified; // Has either -n or -sc been specified?  This bool is used to make sure they're not both specified on the command line
-<<<<<<< HEAD
     unsigned            maxHits;
-=======
     int                 minWeightToCheck;
-    Range               maxHits;
-    bool                computeError;
->>>>>>> 4649f94b
     bool                bindToProcessors;
     bool                ignoreMismatchedIDs;
     SNAPFile            outputFile;
