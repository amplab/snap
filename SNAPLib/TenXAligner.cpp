--- conflicted
+++ resolved
@@ -467,11 +467,7 @@
 
 	memoryPoolSize += singleTenXReserve * maxBarcodeSize;
 
-<<<<<<< HEAD
 	fprintf(stderr, "****singleTenXReserve:%lld  maxBarcodeSize: %lld  memoryPoolSize: %lld\n", singleTenXReserve, maxBarcodeSize, memoryPoolSize);
-=======
-	fprintf(stderr, "**singleTenXReserve:%lld  maxBarcodeSize: %lld  memoryPoolSize: %lld\n", singleTenXReserve, maxBarcodeSize, memoryPoolSize);
->>>>>>> 8b145a6d
 
 	/* This is incorrect. BigAllocator should be only used for aligners
 	// memory quota for the SingleAligner pointer array
