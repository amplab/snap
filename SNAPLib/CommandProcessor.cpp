--- conflicted
+++ resolved
@@ -35,11 +35,7 @@
 #include "Error.h"
 #include "Compat.h"
 
-<<<<<<< HEAD
-const char *SNAP_VERSION = "2.0.0";
-=======
-const char *SNAP_VERSION = "2.0.1.dev.4";
->>>>>>> 34c50ee0
+const char *SNAP_VERSION = "2.0.1";
 
 static void usage()
 {
