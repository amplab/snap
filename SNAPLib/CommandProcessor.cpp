--- conflicted
+++ resolved
@@ -36,11 +36,7 @@
 #include "Compat.h"
 #include "HitDepth.h"
 
-<<<<<<< HEAD
-const char *SNAP_VERSION = "2.0.4";
-=======
-const char *SNAP_VERSION = "2.0.5.dev.1";
->>>>>>> da7a4a6d
+const char *SNAP_VERSION = "2.0.5";
 
 static void usage()
 {
