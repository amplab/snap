/*++

Module Name:

CommandProcessor.cpp

Abstract:

Code for running the top-level commands of SNAP

Authors:

Bill Bolosky, November, 2014

Environment:
`
User mode service.

Revision History:

Pulled from the main program and expanded to handle daemon mode

--*/

#include "stdafx.h"
#include "options.h"
#include "FASTA.h"
#include "GenomeIndex.h"
#include "SingleAligner.h"
#include "PairedAligner.h"
#include "exit.h"
#include "SeedSequencer.h"
#include "AlignerOptions.h"
#include "CommandProcessor.h"
#include "Error.h"
#include "Compat.h"

<<<<<<< HEAD
const char *SNAP_VERSION = "1.0dev.90";
=======
const char *SNAP_VERSION = "1.0beta.21";
>>>>>>> c45c723a

static void usage()
{
	WriteErrorMessage(
		"Usage: snap-aligner <command> [<options>]\n"
		"Commands:\n"
		"   index    build a genome index\n"
		"   single   align single-end reads\n"
		"   paired   align paired-end reads\n"
		"   daemon   run in daemon mode--accept commands remotely\n"
		"Type a command without arguments to see its help.\n");
}

void ProcessNonDaemonCommands(int argc, const char **argv) {
	if (strcmp(argv[1], "index") == 0) {
		if (CommandPipe == NULL) {
			GenomeIndex::runIndexer(argc - 2, argv + 2);
		} else {
			//
			// The error cases in index build don't really free memory properly, so we just don't allow it in daemon mode.
			//
			WriteErrorMessage("The index command is not available in daemon mode.  Please run 'snap-aligner index' directly.\n");
		}
	} else if (strcmp(argv[1], "single") == 0 || strcmp(argv[1], "paired") == 0) {
		for (int i = 1; i < argc; /* i is increased below */) {
			unsigned nArgsConsumed;
			if (strcmp(argv[i], "single") == 0) {
				SingleAlignerContext single;
				single.runAlignment(argc - i, argv + i, SNAP_VERSION, &nArgsConsumed);
			} else if (strcmp(argv[i], "paired") == 0) {
				PairedAlignerContext paired;
				paired.runAlignment(argc - i, argv + i, SNAP_VERSION, &nArgsConsumed);
			} else {
				fprintf(stderr, "Invalid command: %s\n\n", argv[i]);
				usage();
				return;
			}
			_ASSERT(nArgsConsumed > 0);
			i += nArgsConsumed;
		}
	} else {
		WriteErrorMessage("Invalid command: %s\n\n", argv[1]);
		usage();
	}
}

static void daemonUsage()
{
	fprintf(stderr, "Usage: snap-aligner daemon [Named pipe name]\n");
	soft_exit_no_print(1);    // Don't use soft_exit, it's confusing people to get an "error" message after the usage
}

void RunDaemonMode(int argc, const char **argv)
{
	if (argc < 2 || argc > 3) {
		daemonUsage();
	}

	printf("SNAP in daemon mode, waiting for commands to execute\n");

	const char *pipeName = argc == 3 ? argv[2] : DEFAULT_NAMED_PIPE_NAME;
	CommandPipe = OpenNamedPipe(pipeName, true);

	if (NULL == CommandPipe) {
		WriteErrorMessage("Unable to open named pipe for command IO.\n");
		soft_exit(1);
	}

	const size_t commandBufferSize = 10000;	// Yes, this is fixed size, no it's not a buffer overflow.  The named pipe reader just quits if it's too long.
	char commandBuffer[commandBufferSize];

	//
	// Format of commands is argc (in ascii) followed by argc arguments, each in one line.
	//
	for (;;) {
		if (!ReadFromNamedPipe(CommandPipe, commandBuffer, commandBufferSize)) {
			CloseNamedPipe(CommandPipe);
			CommandPipe = NULL;
			WriteStatusMessage("Named pipe closed.  Exiting\n");
			soft_exit_no_print(0);
		}

		int argc = atoi(commandBuffer);
		if (0 == argc) {
			WriteErrorMessage("Expected argument count on named pipe, got '%s'; ignoring.\n", commandBuffer);
		} else {
			char **argv = new char*[argc];
			for (int i = 0; i < argc; i++) {
				argv[i] = new char[commandBufferSize];
				if (!ReadFromNamedPipe(CommandPipe, argv[i], commandBufferSize)) {
					CloseNamedPipe(CommandPipe);
					CommandPipe = NULL;
					WriteStatusMessage("Error reading argument #%d from named pipe.\n", i);
					soft_exit(1);
				}
			} // for each arg

			if (argc > 1 && strcmp(argv[1], "exit") == 0) {
				WriteStatusMessage("SNAP server exiting by request\n");
				WriteToNamedPipe(CommandPipe, CommandExecutedString);
				soft_exit_no_print(1);
			}

			printf("Executing command: ");
			for (int i = 1; i < argc; i++) {
				printf("%s ", argv[i]);
			}
			printf("\n");

			ProcessNonDaemonCommands(argc, (const char **) argv);

			printf("\n");

			for (int i = 0; i < argc; i++) {
				delete[] argv[i];
				argv[i] = NULL;
			}
			delete[] argv;
			argv = NULL;
		}
		WriteToNamedPipe(CommandPipe, CommandExecutedString);
	}
}

void ProcessTopLevelCommands(int argc, const char **argv)
{
	fprintf(stderr, "Welcome to SNAP version %s.\n\n", SNAP_VERSION);       // Can't use WriteStatusMessage, because we haven't parsed args yet to determine if -hdp is specified.  Just stick with stderr.

	InitializeSeedSequencers();

	if (argc < 2) {
		usage();
		soft_exit_no_print(1);
	}

	if (strcmp(argv[1], "daemon") == 0) {
		RunDaemonMode(argc, argv);
	} else {
		ProcessNonDaemonCommands(argc, argv);
	}
}

NamedPipe *CommandPipe = NULL;
const char *CommandExecutedString = "***SNAP Command completed execution***";<|MERGE_RESOLUTION|>--- conflicted
+++ resolved
@@ -35,11 +35,7 @@
 #include "Error.h"
 #include "Compat.h"
 
-<<<<<<< HEAD
-const char *SNAP_VERSION = "1.0dev.90";
-=======
-const char *SNAP_VERSION = "1.0beta.21";
->>>>>>> c45c723a
+const char *SNAP_VERSION = "1.0dev.91";
 
 static void usage()
 {
