--- conflicted
+++ resolved
@@ -36,11 +36,7 @@
 #include "Compat.h"
 #include "TenX.h"
 
-<<<<<<< HEAD
-const char *SNAP_VERSION = "1.0dev.97 10x";
-=======
-const char *SNAP_VERSION = "1.0dev.98";
->>>>>>> 7b0919b6
+const char *SNAP_VERSION = "1.0dev.98 10x";
 
 static void usage()
 {
