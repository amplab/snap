--- conflicted
+++ resolved
@@ -36,11 +36,7 @@
 #include "Compat.h"
 #include "TenX.h"
 
-<<<<<<< HEAD
-const char *SNAP_VERSION = "1.0dev.98 10x";
-=======
-const char *SNAP_VERSION = "1.0dev.100";
->>>>>>> 48e7ae5d
+const char *SNAP_VERSION = "1.0dev.100 10x";
 
 static void usage()
 {
