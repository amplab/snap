/*++

Module Name:

    SmarterPairedEndAligner.cpp

Abstract:

    A more sophisticated paired-end aligner.

Authors:

    Matei Zaharia, February, 2012

Environment:

    User mode service.

Revision History:

--*/

#include "stdafx.h"
#include <math.h>
#include "SmarterPairedEndAligner.h"
#include "LandauVishkin.h"
#include "mapq.h"

using namespace std;


#ifdef TRACE_PAIRED_ALIGNER
#define TRACE printf
#else
#define TRACE(...) {}
#endif


SmarterPairedEndAligner::SmarterPairedEndAligner(
         GenomeIndex  *index_,
         unsigned      maxReadSize_,
         unsigned      confDiff_,
         unsigned      maxHits_,
         unsigned      maxK_,
         unsigned      maxSeeds_,
         unsigned      minSpacing_,
         unsigned      maxSpacing_,
         unsigned      adaptiveConfDiffThreshold_)
 :   index(index_), maxReadSize(maxReadSize_), confDiff(confDiff_), maxHits(maxHits_),
     maxK(maxK_), maxSeeds(maxSeeds_), minSpacing(minSpacing_), maxSpacing(maxSpacing_),
     adaptiveConfDiffThreshold(adaptiveConfDiffThreshold_), seedLen(index_->getSeedLength()),
     lv(2 * MAX_BUCKETS)
{
    // Initialize the bucket data structures.
    buckets = new Bucket[MAX_BUCKETS];
    for (int r = 0; r < 2; r++) {
        for (int rc = 0; rc < 2; rc++) {
            bucketLocations[r][rc].reserve(MAX_BUCKETS);
            bucketTable[r][rc].reserve(2 * MAX_BUCKETS);
        }
    }
    candidates.reserve(MAX_BUCKETS);
    
    // Initialize the complements array.
    memset(complement, 0, sizeof(complement));
    complement['A'] = 'T';
    complement['C'] = 'G';
    complement['G'] = 'C';
    complement['T'] = 'A';
    complement['N'] = 'N';
    complement['n'] = 'n';
    
    // Initialize the seed offsets used when we wrap around in testing seeds.
    vector<bool> used(seedLen + 1, false);
    used[0] = true;
    used[seedLen] = true;      // Sentinel to make the calculation work nicely
    wrapOffset[0] = 0;
    for (int i = 1; i < seedLen; i++) {
        // For the next wrap offset, pick the offset that is most distant from used offsets.
        int bestDist = 0;
        int bestP = 0;
        for (int p = 1; p < seedLen; p++) {
            int dist = 0;
            while (!used[p - dist] && !used[p + dist]) {
                dist++;
            }
            if (dist > bestDist) {
                bestDist = dist;
                bestP = p;
            }
        }
        wrapOffset[i] = bestP;
        used[bestP] = 1;
    }
#ifdef TRACE_PAIRED_ALIGNER
    printf("Wrap offsets:");
    for (int i = 0; i < seedLen; i++) {
        printf(" %d", wrapOffset[i]);
    }
    printf("\n");
#endif

    // Create single-end aligners.
    singleAligner = new BaseAligner(index, confDiff + 1, maxHits, maxK, maxReadSize,
                                    maxSeeds, 1000000 /* lvLimit */, adaptiveConfDiffThreshold);
    mateAligner = new BaseAligner(index, confDiff, maxHits, maxK, maxReadSize,
                                  maxSeeds, 1000000 /* lvLimit */, adaptiveConfDiffThreshold, &lv);
}


SmarterPairedEndAligner::~SmarterPairedEndAligner()
{
    delete[] buckets;
}

volatile _int64 overallTimeInAlign = 0;
volatile _int64 callsToAlign = 0;
volatile _int64 timeInSingleAligner = 0;
volatile _int64 timeInMateAligner = 0;
volatile _int64 callsToSingleAligner = 0;
volatile _int64 callsToMateAligner = 0;
volatile _int64 timeInAlignTogether = 0;
volatile _int64 callsToAlignTogether = 0;

#define done() {InterlockedAdd64AndReturnNewValue(&overallTimeInAlign, timeInNanos() - startTime); InterlockedAdd64AndReturnNewValue(&callsToAlign,1);}
void SmarterPairedEndAligner::align(Read *read0, Read *read1, PairedAlignmentResult *result)
{
 _int64 startTime = timeInNanos();
 
    Read *reads[2] = {read0, read1};
    int numNotFound = 0;
    int numCertainlyNotFound = 0;
    int numIgnoredMulti = 0;  // MultiHits where all seeds returned too many hits
    int numSingleWithNotFound = 0;


    clearState();
    
    result->status[0] = NotFound;
    result->status[1] = NotFound;

    result->location[0] = 0xFFFFFFFF;
    result->location[1] = 0xFFFFFFFF;

    unsigned bestScore[2] = {INFINITE_SCORE, INFINITE_SCORE};
    unsigned bestMapq[2] = {0, 0};
    unsigned singleLoc[2] = {0xFFFFFFFF, 0xFFFFFFFF};
    bool singleIsRC[2] = {false, false};
    bool certainlyNotFound[2] = {false, false};
    bool bestScoreCertain[2] = {false, false};
    
    TRACE("Aligning read pair %.*s:\n%.*s\n%.*s\n",
            reads[0]->getIdLength(), reads[0]->getId(),
            reads[0]->getDataLength(), reads[0]->getData(),
            reads[1]->getDataLength(), reads[1]->getData());

    if (read0->getDataLength() < 50 && read1->getDataLength() < 50) {
        TRACE("Reads are both too short -- returning");
done();
        return;
    }

#define SINGLE_FIRST
#ifdef SINGLE_FIRST
    // First try aligning each end alone and looking for its mate nearby if it was confident.
    // TODO: Guess which end will be faster to search for first based on it seeds?
    // TODO: We'll want to search for chimeras here when the second read is not found.
    for (int r = 0; r < 2; r++) {
        unsigned loc0, loc1;
        bool rc0, rc1;
        int score0, score1;
        int mapq0, mapq1;
        AlignmentResult status0, status1;
        singleAligner->setReadId(r);
_int64 startSingleAlign = timeInNanos();
        status0 = singleAligner->AlignRead(reads[r], &loc0, &rc0, &score0, &mapq0);
InterlockedAdd64AndReturnNewValue(&timeInSingleAligner,timeInNanos() - startSingleAlign);
InterlockedAdd64AndReturnNewValue(&callsToSingleAligner,1);
        if (score0 <= (int) (maxK + confDiff)) {
            bestScore[r] = score0;
            bestMapq[r] = mapq0;
        } else {
            bestScore[r] = INFINITE_SCORE;
            bestMapq[r] = 0;
        }
        bestScoreCertain[r] = singleAligner->checkedAllSeeds();
        TRACE("Read %d returned %s (%d) at loc %u-%d\n", r, AlignmentResultToString(status0), score0, loc0, rc0);
        if (isOneLocation(status0)) {
            // Let's just search for the other read nearby.
            if (reads[1-r]->getDataLength() < 50) {
                TRACE("Read %d was found but %d is too short, so returning SingleHit/NotFound\n", r, 1-r);
                result->status[r] = SingleHit;
                result->location[r] = loc0;
                result->isRC[r] = rc0;
                result->score[r] = score0;
                result->mapq[r] = mapq0;
                result->status[1-r] = NotFound;
done();
                return;
            }
            mateAligner->setMaxK(maxK - score0 + 1);
            mateAligner->setReadId(1-r);
_int64 startMateAligner = timeInNanos();
            status1 = mateAligner->AlignRead(reads[1-r], &loc1, &rc1, &score1, &mapq1, maxSpacing, loc0, !rc0);
InterlockedAdd64AndReturnNewValue(&timeInMateAligner, timeInNanos() - startMateAligner);
InterlockedAdd64AndReturnNewValue(&callsToMateAligner, 1);
            TRACE("Mate %d returned %s at loc %u-%d\n", 1-r, AlignmentResultToString(status1), loc1, rc1);
            if (/*status1 != MultipleHits &&*/ score0 + score1 <= (int)maxK) {
                result->status[r] = SingleHit;
                result->location[r] = loc0;
                result->isRC[r] = rc0;
                result->score[r] = score0;
                result->mapq[r] = mapq0;
                result->status[1-r] = isOneLocation(status1) ? SingleHit : status1;
                result->location[1-r] = loc1;
                result->isRC[1-r] = rc1;
                result->score[1-r] = score1;
                result->mapq[1-r] = mapq1;
done();
                return;
            } else if(status1 == NotFound) {
                // We found read r at one location and didn't find the mate nearby. Let's remember because
                // if the mate is not found anywhere else, we can just return a location for read r.
                singleLoc[r] = loc0;
                singleIsRC[r] = rc0;
                numSingleWithNotFound++;
            }
        } else if (status0 == NotFound) {
            numNotFound++;
            certainlyNotFound[r] = singleAligner->checkedAllSeeds();
            numCertainlyNotFound += certainlyNotFound[r] ? 1 : 0;
        } else if (status0 == MultipleHits && loc0 == 0xFFFFFFFF) {
            numIgnoredMulti++;
            result->status[r] = MultipleHits;
        }
    }
    
    if (numNotFound + numIgnoredMulti == 2) {
        // We couldn't find either read even as MultipleHits, so there's no way we'll do the pair.
done();
        return;
    }

    if (numCertainlyNotFound == 1) {
        // One read was NotFound and we checked all its seeds, so there's no way we will find it as
        // either a bucket element or bucket mate in alignTogether. Let's just return the result for
        // the other one.
        TRACE("One read is certainly not found: %d %d %d, %d %d %d\n",
                certainlyNotFound[0], singleLoc[0], bestScore[0],
                certainlyNotFound[1], singleLoc[1], bestScore[1]);
        for (int r = 0; r < 2; r++) {
            if (certainlyNotFound[r]) {
                result->status[r] = NotFound;
            } else {
                result->status[r] = (singleLoc[r] != 0xFFFFFFFF && bestScore[r] <= 0.6 * maxK) ? SingleHit : NotFound;
                result->location[r] = singleLoc[r];
                result->isRC[r] = singleIsRC[r];
                result->score[r] = bestScore[r];
                result->mapq[r] = bestMapq[r];
            }
        }
done();
        return;
    }

    if (numSingleWithNotFound == 1 && numNotFound == 1) {
        // One read was Single and the other was NotFound, neither near its mate nor elsewhere.
        TRACE("One read was single and its mate was NotFound either nearby or by itself\n");
        for (int r = 0; r < 2; r++) {
            if (singleLoc[r] == 0xFFFFFFFF) {
                result->status[r] = NotFound;
            } else {
                result->status[r] = (bestScore[r] <= 0.6 * maxK ? SingleHit : NotFound);
                result->location[r] = (bestScore[r] <= 0.6 * maxK ? singleLoc[r] : 0xFFFFFFFF);
                result->isRC[r] = singleIsRC[r];
                result->score[r] = bestScore[r];
                result->mapq[r] = bestMapq[r];
            }
        }
done();
        return;
    }

    if (read0->getDataLength() < 50 || read1->getDataLength() < 50) {
        TRACE("Can't go further because one read is too short");
done();
        return;
    }

    if (bestScore[0] != INFINITE_SCORE && bestScore[1] != INFINITE_SCORE &&
            bestScore[0] + bestScore[1] > 1.5 * maxK) {
        TRACE("Best scores in each direction add up to more than 1.5 * maxK; returning");
done();
        return;
    }

    int lowerBound[2] = {0, 0};
    if (bestScoreCertain[0]) {
        lowerBound[0] = bestScore[0] < confDiff + 1 ? 0 : bestScore[0];
    }
    if (bestScoreCertain[1]) {
        lowerBound[1] = bestScore[1] < confDiff + 1 ? 0 : bestScore[1];
    }

    if (lowerBound[0] + lowerBound[1] > (int)maxK) {
        TRACE("Best scores in each direction certainly add up to more than maxK; returning");
done();
        return;
    }

#endif // SINGLE_FIRST

    // At least one read was MultipleHits; let's look for them simultaneously.
    _int64 start = timeInNanos();
    alignTogether(reads, result, lowerBound);
    _int64 end = timeInNanos();
InterlockedAdd64AndReturnNewValue(&timeInAlignTogether, end - start);
InterlockedAdd64AndReturnNewValue(&callsToAlignTogether, 1);
done();
    TRACE("alignTogether took %lld ns and returned %s %s\n", end - start,
            AlignmentResultToString(result->status[0]),
            AlignmentResultToString(result->status[1]));
}


void SmarterPairedEndAligner::alignTogether(Read *reads[2], PairedAlignmentResult *result, int lowerBound[2])
{
    int readLen[2];
    const char *readData[2][2];     // [read][isRC]
    const char *quality[2];         // [read]
    char rcData[2][MAX_READ_SIZE];
    
    for (int r = 0; r < 2; r++) {
        readLen[r] = reads[r]->getDataLength();
        readData[r][0] = reads[r]->getData();
        quality[r] = reads[r]->getQuality();
        computeRC(reads[r], &rcData[r][0]);
        readData[r][1] = &rcData[r][0];
    }
    
    int bestScore = INFINITE_SCORE;
    double probabilityOfBestPair = 0;
    double probabilityOfAllPairs = 0;
    double probabilityOfAllSingles = 0;
    int secondBestScore = INFINITE_SCORE;
    
    // Locations of best scoring pair
    int bestLoc[2] = {0xFFFFFFFF, 0xFFFFFFFF};
    int bestRC[2];
    int bestIsMulti[2] = {0, 0};
    int bestScores[2] = {INFINITE_SCORE, INFINITE_SCORE};
    int bestMapqs[2] = {0, 0};
  
    //
    // Probabilities for everything measured
    //
    double allProbabilities[2] = {0.0, 0.0};
    
    int disjointSeedsUsed[2][2] = {{0, 0}, {0, 0}};   // [read][isRC]
    int popularSeeds[2][2] = {{0, 0}, {0, 0}};        // [read][isRC]
    int seedHits[2][2] = {{0, 0}, {0, 0}};            // [read][isRC]
    int totalPopularSeeds = 0;
    
    int nextSeed[2] = {0, 0};        // Which seed to try next on each read
    int wrapCount[2] = {0, 0};       // How many times we've wraped around on each read

    int scoreLimit = maxK + confDiff + 1;

    unsigned candidatesTried = 0;

    unsigned seedsTried = 0;
    bool shouldStop = false;
    while (seedsTried < maxSeeds && !shouldStop) {
        // Try one seed from each read just to keep things simple.
        for (int r = 0; r < 2; r++) {
            // TODO: We could stop searching for one of the reads early if we rule it out via confDiff?
            if (wrapCount[r] >= seedLen) {
                continue;           // We've tried all possible seeds for this read
            }
            
            // Look up the current seed.
            int seedPos = nextSeed[r];
            TRACE("Trying read %d seed %d: %.*s\n", r, seedPos, seedLen, readData[r][0] + seedPos);
            if (Seed::DoesTextRepresentASeed(readData[r][0] + seedPos, seedLen)) {
                Seed seed(readData[r][0] + seedPos, seedLen);
                unsigned nHits[2];          // Number of hits in forward and RC directions
                const unsigned *hits[2];    // Actual hit locations in each direction
                index->lookupSeed(seed, &nHits[0], &hits[0], &nHits[1], &hits[1]);
                
#ifdef TRACE_PAIRED_ALIGNER
                printf("  %u fwd hits:", nHits[0]);
                //for (int i = 0; i < nHits[0]; i++) { printf(" %u", hits[0][i]); }
                printf("\n");
                printf("  %u RC hits:", nHits[1]);
                //for (int i = 0; i < nHits[1]; i++) { printf(" %u", hits[1][i]); }
                printf("\n");
#endif
            
                // Add in all the hits.
                for (int rc = 0; rc < 2; rc++) {
                    seedHits[r][rc] += nHits[rc];
                    if (nHits[rc] <= maxHits) {
                        for (unsigned i = 0; i < nHits[rc]; i++) {
                            // Get the true genome location of the read and mark the hit in its bucket.
                            unsigned location = hits[rc][i] - (rc ? (readLen[r] - seedLen - seedPos) : seedPos);
                            Bucket *bucket = getBucket(r, rc, location);
                            unsigned offset = location % BUCKET_SIZE;
                            bucket->found |= (1 << offset);
                            bucket->seedHits++;
                            if (wrapCount[r] == 0) {
                                bucket->disjointSeedHits++;
                            }
                            //TRACE("Adding seed hit at %d %d %u\n", r, rc, location, bucket);
                        }
                        if (wrapCount[r] == 0) {
                            disjointSeedsUsed[r][rc]++;
                        }
                    } else {
                        popularSeeds[r][rc]++;
                        totalPopularSeeds++;
                    }
                }
            } else {             
                TRACE("Seed contains N, so skipping it\n");
            }
            
            // Advance to the next seed.
            nextSeed[r] += seedLen;
            while (nextSeed[r] + seedLen >= readLen[r] && wrapCount[r] < seedLen) {
                wrapCount[r]++;
                nextSeed[r] = wrapOffset[wrapCount[r]];
            }
        } // for each read
        seedsTried += 1;
        
        // A good lower bound on best possible score is the min number of disjoint seeds used in
        // each direction, because any unseen location in that direction must have this many errors.
        int bestScoreOfAnyUnseenPair = min(
                min(lowerBound[1] + disjointSeedsUsed[0][0], lowerBound[0] + disjointSeedsUsed[1][1]),
                min(lowerBound[1] + disjointSeedsUsed[0][1], lowerBound[0] + disjointSeedsUsed[1][0]));
        
        bool finishNow = (seedsTried >= maxSeeds || bestScoreOfAnyUnseenPair > scoreLimit);
        
        // If we've tried a bunch more seeds or we should finish up, score some or all viable pairs.
        if (seedsTried == 10 || finishNow) {
            TRACE("Scoring time! seedsTried=%d, finishNow=%d, bestScoreOfAnyUnseenPair=%d\n",
                    seedsTried, finishNow, bestScoreOfAnyUnseenPair);
            
            // First, sort the bucket vectors to let us find viable pairs faster.
            for (int r = 0; r < 2; r++) {
                for (int rc = 0; rc < 2; rc++) {
                    sort(bucketLocations[r][rc].begin(), bucketLocations[r][rc].end());
#ifdef TRACE_PAIRED_ALIGNER
                    printf("Bucket locations %d %d:", r, rc);
                    for (int i = 0; i < bucketLocations[r][rc].size(); i++) {
                        printf(" %u", bucketLocations[r][rc][i]);
                    }
                    printf("\n");
#endif
                }
            }
            
            // Build a list of candidates in both orientations. Each candidate is a bucket along with a
            // number of seed hits (for it + its mate). We then sort the buckets by seed hits and sort
            // them, depending on the current scoreLimit.
            // Note that there are two orientations to try: read0 fwd + read1 RC or read1 fwd + read0 RC.
            // This is because the two ends of a read should normally match in opposite orientations.
            candidates.clear();
            unsigned pairsConsidered = 0;
            int bestPossibleScore = bestScoreOfAnyUnseenPair;
            for (int r0 = 0; r0 < 2; r0++) {
                for (int rc0 = 0; rc0 < 2; rc0++) {
                    int r1  = 1 - r0;
                    int rc1 = 1 - rc0;
                    FixedSizeVector<unsigned>& locs0 = bucketLocations[r0][rc0];
                    FixedSizeVector<unsigned>& locs1 = bucketLocations[r1][rc1];
                    int maxDist = maxSpacing + 2 * BUCKET_SIZE;
                    int start1 = 0;     // Position in locs1 to start searching for pairs at.
                    for (int pos0 = 0; pos0 < locs0.size(); pos0++) {
                        unsigned loc0 = locs0[pos0];
                        Bucket *b0 = getBucket(r0, rc0, loc0);
                        if (b0->allScored() && b0->mateStatus != UnknownAlignment)
                            continue;
                        b0->minPairScore = max(
                                (int) b0->minPairScore, 
                                max(lowerBound[r0], disjointSeedsUsed[r0][rc0] - b0->disjointSeedHits));
                        if (b0->minPairScore > scoreLimit)
                            continue;
                        while (start1 < locs1.size() && locs1[start1] + maxDist < loc0) {
                            start1++;
                        }
                        int bestSeedHits = b0->seedHits;
                        int bestMateDisjointSeedHits = 0;
                        for (int pos1 = start1; pos1 < locs1.size() && locs1[pos1] <= loc0 + maxDist; pos1++) {
                            unsigned loc1 = locs1[pos1];
                            Bucket *b1 = getBucket(r1, rc1, loc1);
                            bestSeedHits = max(bestSeedHits, b0->seedHits + b1->seedHits);
                            bestMateDisjointSeedHits = max(bestMateDisjointSeedHits, (int) b1->disjointSeedHits);
                            pairsConsidered++;
                        }
                        int bestMateScore = max(lowerBound[r1], disjointSeedsUsed[r1][rc1] - bestMateDisjointSeedHits);
                        b0->minPairScore = max(
                                (int) b0->minPairScore,
                                max(lowerBound[r0], disjointSeedsUsed[r0][rc0] - b0->disjointSeedHits) + bestMateScore);
                        bestPossibleScore = min(bestPossibleScore, (int) b0->minPairScore);
                        if (b0->minPairScore > scoreLimit)
                            continue;
                        candidates.push_back(Candidate(r0, rc0, loc0, b0, bestSeedHits));
                    }
                }
            }
            TRACE("Bucket pairs considered: %u\n", pairsConsidered);
            TRACE("Candidates found: %u\n", candidates.size());
            sort(candidates.begin(), candidates.end(), compareCandidates);

            for (int i = 0; i < candidates.size(); i++) {
                int r0 = candidates[i].read;
                int rc0 = candidates[i].isRC;
                int r1  = 1 - r0;
                int rc1 = 1 - rc0;
                unsigned loc0 = candidates[i].bucketLoc;
                Bucket *b0 = candidates[i].bucket;
                int maxDist = maxSpacing + 2 * BUCKET_SIZE;
            
                TRACE("Looking at bucket %d %d %u\n", r0, rc0, loc0);
                
                // Figure out which confDiff to use for this orientation.
                int realConfDiff = getConfDiff(seedsTried, popularSeeds, seedHits);

                candidatesTried++;
                if (candidatesTried > 60 && bestScore > (int)maxK) {
                    // We've tried a lot of candidates without finding anything remotely good.
                    // It's unlikely that trying more seeds will help.
                    TRACE("Breaking early because we tried a lot of candidates\n");
                    shouldStop = true;
                    break;
                }
                if (candidatesTried > 250 && bestScore <= (int)maxK && secondBestScore < bestScore + realConfDiff) {
                    // We've tried a lot of candidates without finding anything remotely good.
                    // It's unlikely that trying more seeds will help.
                    TRACE("Breaking early because we tried a lot of candidates\n");
                    shouldStop = true;
                    break;
                }
                if (candidatesTried > 700) {
                    shouldStop = true;
                    break;
                }
                
                if (b0->minPairScore > scoreLimit)
                    continue;

                int bestMateScore = b0->minPairScore - (disjointSeedsUsed[r0][rc0] - b0->disjointSeedHits);
                if (b0->mateStatus == SingleHit)
                    bestMateScore = b0->mateScore;
                double matchProbability = 0.0;
                scoreBucket(b0, r0, rc0 != 0, loc0, readData[r0][rc0], quality[r0], readLen[r0], scoreLimit - bestMateScore + 1, &matchProbability);
                probabilityOfAllSingles += matchProbability;

                if ((int)b0->score > scoreLimit) {
                    continue;
                }
                
                int mateMapq;
                scoreBucketMate(b0, r0, rc0 != 0, loc0, reads[r1], scoreLimit, &mateMapq);
                if (b0->mateStatus == NotFound /*|| b0->mateStatus == MultipleHits*/)
                    continue;
                
                //
                // The match probability is the product of the probabilities of each end, which we get for the
                // mate by using its mapq (which was computed only within the region).
                //
                double pairMatchProbability = matchProbability * mapqToProbability(mateMapq);
                probabilityOfAllPairs += pairMatchProbability;  

                // If we got here, the bucket has a good score and its mate is also OK.
                loc0 += b0->bestOffset;
                unsigned loc1 = b0->mateLocation;
                int pairScore = b0->score + b0->mateScore;
                int multi1 = b0->mateStatus == MultipleHits;
                TRACE("Looking at pair %u-%d %u-%d [multi: %d]\n", loc0, rc0, loc1, rc1, multi1);
                TRACE("  Score: %d + %d = %d\n", b0->score, b0->mateScore, pairScore);
                
                // Check that this isn't the same pair with slightly different offsets.
                unsigned dist0 = distance(bestLoc[r0], loc0);
                unsigned dist1 = distance(bestLoc[r1], loc1);
                if (bestRC[r0] == rc0 && bestRC[r1] == rc1 &&
                    (dist0 <= maxK /*|| bestIsMulti[r0] && dist0 <= maxSpacing*/) &&
                    (dist1 <= maxK || ((bestIsMulti[r1] || multi1) && dist1 <= (unsigned)maxDist)))
                {
                    if (pairScore < bestScore || pairScore == bestScore && pairMatchProbability > probabilityOfBestPair) {
                        TRACE("  Updating score of best pair to %d\n", pairScore);
                        bestScore = pairScore;
                        probabilityOfBestPair = pairMatchProbability;
                        bestScores[0] = b0->score;
                        bestScores[1] = b0->mateScore;
                        bestLoc[r0] = loc0; bestRC[r0] = rc0; bestIsMulti[r0] = 0;
                        bestLoc[r1] = loc1; bestRC[r1] = rc1; bestIsMulti[r1] = multi1;
                    }
                } else {
                    if (pairScore < bestScore || pairScore == bestScore && pairMatchProbability > probabilityOfBestPair) {
                        secondBestScore = bestScore;
                        bestScore = pairScore;
                        probabilityOfBestPair = pairMatchProbability;
                        bestScores[0] = b0->score;
                        bestScores[1] = b0->mateScore;
                        bestLoc[r0] = loc0; bestRC[r0] = rc0; bestIsMulti[r0] = 0;
                        bestLoc[r1] = loc1; bestRC[r1] = rc1; bestIsMulti[r1] = multi1;
                    } else if (pairScore < secondBestScore) {
                        secondBestScore = pairScore;
                    }
                }
                
#if     0   // This is no better an idea in the paried end aligner than it was in the single end
                // Return MultipleHits right away if bestScore and secondBestScore are both too small.
                if (bestScore < bestPossibleScore + realConfDiff && secondBestScore < bestScore + realConfDiff) {
                    TRACE("Returning 2 * MultipleHits because best and secondBest are both too small\n");
                    for (int i = 0; i < 2; i++) {
                        result->status[i] = MultipleHits;
                        result->location[i] = bestLoc[i];
                        result->isRC[i] = bestRC[i] != 0;
                        result->score[i] = bestScores[i];
                    }
                    return;
                }
#endif  // 0
                
                // Update scoreLimit.
                scoreLimit = min(bestScore, (int) maxK) + confDiff + 1;
#if     0 // Off because we want to compute probabilities for plausible pairs so that we can get a decent mapq estimate
                if (bestScore != INFINITE_SCORE && secondBestScore < bestScore + realConfDiff) {
                    // Since secondBestScore already means that our best location so far won't be a SingleHit,
                    // we really just care about finding better locations than that. However, still check for
                    // scores up to bestScore - 1 since those might become a new secondBestScore.
                    _ASSERT(bestScore >= 1); // Otherwise we would've returned MultipleHits
                    scoreLimit = bestScore - 1;
                }
#endif  // 0
                
                TRACE("  New best: %d, secondBest: %d, realConfDiff: %d, scoreLimit: %d\n", 
                    bestScore, secondBestScore, realConfDiff, scoreLimit);

                if (bestPossibleScore > scoreLimit) {
                    shouldStop = true;
                    break;
                }
            }
        } // End scoring section
    
        // Recompute bestScoreOfAnyUnseenPair. Now that we've scored all buckets found that have a
        // chance, the only way we can have an unseen location is if it hasn't been seen in *both*
        // of its orientations. Thus we add up the disjoint seeds for the two orientation combinations.
        bestScoreOfAnyUnseenPair = min(
                max(lowerBound[0], disjointSeedsUsed[0][0]) + max(lowerBound[1], disjointSeedsUsed[1][1]),
                max(lowerBound[0], disjointSeedsUsed[0][1]) + max(lowerBound[1], disjointSeedsUsed[1][0]));
        if (bestScoreOfAnyUnseenPair > scoreLimit) {
            break;
        }
        
    } // End loop over seeds
    
    int realConfDiff = getConfDiff(seedsTried, popularSeeds, seedHits);
    
    TRACE("End state: best=%d, secondBest=%d, realConfDiff=%d\n", bestScore, secondBestScore, realConfDiff);
    
    // Return based on the best and second-best scores so far.
    if ((unsigned)bestScore <= maxK) {
        result->mapq[0] = result->mapq[1] = computeMAPQ(probabilityOfAllPairs, probabilityOfBestPair, bestScore);

        if (bestScore + realConfDiff <= secondBestScore) {
            for (int i = 0; i < 2; i++) {
                result->status[i] = bestIsMulti[i] ? MultipleHits : SingleHit;
                result->location[i] = bestLoc[i];
                result->isRC[i] = bestRC[i] != 0;
                result->score[i] = bestScores[i];
            }
        } else {
            // There are multiple hits but we should still report the positions of a good one.
            for (int i = 0; i < 2; i++) {
                result->status[i] = MultipleHits;
                result->location[i] = bestLoc[i];
                result->isRC[i] = bestRC[i] != 0;
                result->score[i] = bestScores[i];
            }
        }
    } else {
        // We didn't find any viable pair, but let's see whether we have an alignment for at least one end.
        for (int r = 0; r < 2; r++) {
            unsigned best = INFINITE_SCORE;
            unsigned second = INFINITE_SCORE;
            unsigned bestLoc = 0xFFFFFFFF;
            bool bestRC;
            int bestMapq = 0;
            for (int rc = 0; rc < 2; rc++) {
                for (int i = 0; i < bucketLocations[r][rc].size(); i++) {
                    unsigned loc = bucketLocations[r][rc][i];
                    Bucket *bucket = getBucket(r, rc, loc);
                    if (bucket->allScored()) {
                        if (bucket->score < best || bucket->score == best && bucket->matchProbability > mapqToProbability(bestMapq)) {
                            second = best;
                            best = bucket->score;
                            bestLoc = loc + bucket->bestOffset;
                            bestRC = rc != 0;
                            bestMapq = computeMAPQ(probabilityOfAllSingles, bucket->matchProbability, bestScore);
                        } else if (bucket->score < second) {
                            second = bucket->score;
                        }
                    }
                }
            }
            if (best <= 0.6 * maxK && best + realConfDiff + 1 <= second) {
                result->status[r] = SingleHit;
                result->location[r] = bestLoc;
                result->isRC[r] = bestRC;
                result->score[r] = best;
            } else {
                result->status[r] = NotFound;   
            }
        }
    }
    
    // TODO: return both multi if all seeds were too popular
}


void SmarterPairedEndAligner::scoreBucket(
    Bucket *bucket, int readId, bool isRC, unsigned location, const char *readData, const char *qualityString, int readLen, int scoreLimit, double *matchProbability)
{
    //_ASSERT(scoreLimit >= 0);
    if (scoreLimit < 0) {
        bucket->scored = bucket->found;
        bucket->score = INFINITE_SCORE;
        return;
    }
    //scoreLimit = min(scoreLimit, int(2 * maxK / 3));
    if (bucket->found != bucket->scored) {
        _uint64 unscored = bucket->found ^ bucket->scored;  // Bit vector
        unsigned long offset;
        // Keep looking for the first non-zero bit in unscored, and score that offset.
        while (_BitScanForward64(&offset, unscored)) {
            unscored ^= ((_int64)1 << offset);
            unsigned score = INFINITE_SCORE;
            const char *refData = index->getGenome()->getSubstring(location + offset, readLen + MAX_K);
            if (refData != NULL) {
                TRACE("  Genome: %.*s\n  Read:   %.*s\n", readLen, refData, readLen, readData);
                _uint64 cacheKey = ((_uint64) readId) << 33 | ((_uint64) isRC) << 32 | (location + offset);
<<<<<<< HEAD
                score = lv.computeEditDistance(refData, readLen, readData, qualityString, readLen, scoreLimit, matchProbability, cacheKey);
=======
                score = lv.computeEditDistance(refData, readLen + MAX_K, readData, readLen, scoreLimit, cacheKey);
>>>>>>> 972205ea
                TRACE("  Called LV at %lu with limit %d: %d\n", location + offset, scoreLimit, score);
                if (score < 0) {
                    score = INFINITE_SCORE;
                }
            }
            if (score < bucket->score || score == bucket->score && *matchProbability > bucket->matchProbability) {
                bucket->score = score;
                bucket->matchProbability = *matchProbability;
                bucket->bestOffset = (unsigned short)offset;
            }
        }
        bucket->scored = bucket->found;
        TRACE("Updated score of bucket %u to %d (at %u)\n",
            location, bucket->score, location + bucket->bestOffset);
    }
}


void SmarterPairedEndAligner::scoreBucketMate(
    Bucket *bucket, int readId, bool isRC, unsigned location, Read *mate, int scoreLimit, int *mateMapq)
{
    _ASSERT(scoreLimit >= 0);
    if (bucket->mateStatus == UnknownAlignment) {
        //mateAligner->setMaxK(max(min(int(scoreLimit - bucket->score), int(2 * maxK / 3)), 0));
        mateAligner->setMaxK(max(int(scoreLimit - bucket->score), 0));
        mateAligner->setReadId(1 - readId);
        bool mateRC;
        bucket->mateStatus = mateAligner->AlignRead(
            mate, &bucket->mateLocation, &mateRC, &bucket->mateScore, mateMapq, maxSpacing + BUCKET_SIZE, location, !isRC);
        
/*
        // Search for the mate independently in two intervals, at minSpacing/maxSpacing before
        // and after the bucket itself.
        // TODO: If minSpacing is too small we should just search a single interval.
        int dist = (maxSpacing - minSpacing) / 2 + 2 * BUCKET_SIZE;
        AlignmentResult res1, res2;
        unsigned loc1, loc2;
        int score1, score2;
        bool rc1, rc2;
        mateAligner->setMaxK(max((int) (scoreLimit - bucket->score), 0));
        mateAligner->setReadId(1 - readId);
        res1 = mateAligner->AlignRead(mate, &loc1, &rc1, &score1, dist, location + BUCKET_SIZE - minSpacing - dist, !isRC);
        res2 = mateAligner->AlignRead(mate, &loc2, &rc2, &score2, dist, location - BUCKET_SIZE + minSpacing + dist, !isRC);
        TRACE("Mate statuses of bucket %u: %s %d at %u / %s %d at %u\n",
            location, AlignmentResultToString(res1), score1, loc1, AlignmentResultToString(res2), score2, loc2);
        if (res1 != NotFound && (res2 == NotFound || score2 >= score1 + (int)confDiff)) {
            bucket->mateStatus = res1;
            bucket->mateLocation = loc1;
            bucket->mateScore = score1;
        } else if (res2 != NotFound && (res1 == NotFound || score1 >= score2 + (int)confDiff)) {
            bucket->mateStatus = SingleHit;
            bucket->mateLocation = loc2;
            bucket->mateScore = score2;
        } else if (res1 != NotFound && res2 != NotFound) {
            bucket->mateStatus = MultipleHits;
            bucket->mateLocation = (score1 < score2 ? loc1 : loc2);
            bucket->mateScore = (score1 < score2 ? score1 : score2);
        } else {
            bucket->mateStatus = NotFound;
        }
*/
    }
}


void SmarterPairedEndAligner::computeRC(Read *read, char *outputBuf)
{
    const char *data = read->getData();
    int len = read->getDataLength();
    for (int i = 0; i < len; i++) {
        outputBuf[i] = complement[data[len-1-i]];
    }
}


void SmarterPairedEndAligner::clearState()
{
    bucketsUsed = 0;
    for (int r = 0; r < 2; r++) {
        for (int rc = 0; rc < 2; rc++) {
            bucketLocations[r][rc].clear();
            bucketTable[r][rc].clear();
        }
    }
    candidates.clear();
    lv.clearCache();
}


SmarterPairedEndAligner::Bucket *SmarterPairedEndAligner::newBucket()
{
    _ASSERT(bucketsUsed < MAX_BUCKETS);
    Bucket *b = &buckets[bucketsUsed++];
    b->found = 0;
    b->scored = 0;
    b->seedHits = 0;
    b->disjointSeedHits = 0;
    b->minPairScore = 0;
    b->score = INFINITE_SCORE;
    b->mateStatus = UnknownAlignment;
    return b;
}


SmarterPairedEndAligner::Bucket *SmarterPairedEndAligner::getBucket(int read, int rc, unsigned location)
{
    int key = location / BUCKET_SIZE;  // Important so that our hashes don't get confused
    Bucket *old = bucketTable[read][rc].get(key);
    if (old != NULL) {
        return old;
    } else {
        Bucket *b = newBucket();
        bucketTable[read][rc].put(key, b);
        bucketLocations[read][rc].push_back(key * BUCKET_SIZE);
        return b;
    }
}


int SmarterPairedEndAligner::getConfDiff(int seedsTried, int popularSeeds[2][2], int seedHits[2][2])
{
    unsigned total = max(popularSeeds[0][0] + popularSeeds[1][1], popularSeeds[1][0] + popularSeeds[0][1]);
    if (total > 2 * adaptiveConfDiffThreshold) {
        return confDiff + 2;
    } else if (total > adaptiveConfDiffThreshold) {
        return confDiff + 1;
    } else {
        return confDiff;
    }
}<|MERGE_RESOLUTION|>--- conflicted
+++ resolved
@@ -744,11 +744,7 @@
             if (refData != NULL) {
                 TRACE("  Genome: %.*s\n  Read:   %.*s\n", readLen, refData, readLen, readData);
                 _uint64 cacheKey = ((_uint64) readId) << 33 | ((_uint64) isRC) << 32 | (location + offset);
-<<<<<<< HEAD
-                score = lv.computeEditDistance(refData, readLen, readData, qualityString, readLen, scoreLimit, matchProbability, cacheKey);
-=======
-                score = lv.computeEditDistance(refData, readLen + MAX_K, readData, readLen, scoreLimit, cacheKey);
->>>>>>> 972205ea
+                score = lv.computeEditDistance(refData, readLen + MAX_K, readData, qualityString, readLen, scoreLimit, matchProbability, cacheKey);
                 TRACE("  Called LV at %lu with limit %d: %d\n", location + offset, scoreLimit, score);
                 if (score < 0) {
                     score = INFINITE_SCORE;
